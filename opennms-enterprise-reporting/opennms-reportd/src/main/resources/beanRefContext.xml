<?xml version="1.0" encoding="UTF-8"?>
<beans xmlns="http://www.springframework.org/schema/beans" xmlns:xsi="http://www.w3.org/2001/XMLSchema-instance"
        xsi:schemaLocation="http://www.springframework.org/schema/beans
        http://www.springframework.org/schema/beans/spring-beans-3.0.xsd" default-lazy-init="true">
        
   <bean id="reportdContext" class="org.springframework.context.support.ClassPathXmlApplicationContext">
     <constructor-arg>
       <list>
         <value>META-INF/opennms/applicationContext-reportd.xml</value>
       </list>
     </constructor-arg>
<<<<<<< HEAD
     <constructor-arg ref="daemonContext" />
=======
     <constructor-arg ref="daoContext" />
>>>>>>> cf65d591
   </bean>
</beans>
<|MERGE_RESOLUTION|>--- conflicted
+++ resolved
@@ -9,10 +9,6 @@
          <value>META-INF/opennms/applicationContext-reportd.xml</value>
        </list>
      </constructor-arg>
-<<<<<<< HEAD
-     <constructor-arg ref="daemonContext" />
-=======
      <constructor-arg ref="daoContext" />
->>>>>>> cf65d591
    </bean>
 </beans>
