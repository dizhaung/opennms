/*******************************************************************************
 * This file is part of OpenNMS(R).
 *
 * Copyright (C) 2012 The OpenNMS Group, Inc.
 * OpenNMS(R) is Copyright (C) 1999-2012 The OpenNMS Group, Inc.
 *
 * OpenNMS(R) is a registered trademark of The OpenNMS Group, Inc.
 *
 * OpenNMS(R) is free software: you can redistribute it and/or modify
 * it under the terms of the GNU General Public License as published
 * by the Free Software Foundation, either version 3 of the License,
 * or (at your option) any later version.
 *
 * OpenNMS(R) is distributed in the hope that it will be useful,
 * but WITHOUT ANY WARRANTY; without even the implied warranty of
 * MERCHANTABILITY or FITNESS FOR A PARTICULAR PURPOSE.  See the
 * GNU General Public License for more details.
 *
 * You should have received a copy of the GNU General Public License
 * along with OpenNMS(R).  If not, see:
 *      http://www.gnu.org/licenses/
 *
 * For more information contact:
 *     OpenNMS(R) Licensing <license@opennms.org>
 *     http://www.opennms.org/
 *     http://www.opennms.com/
 *******************************************************************************/

package org.opennms.netmgt.config;

import java.io.File;
import java.io.FileNotFoundException;
import java.io.FileOutputStream;
import java.io.IOException;
import java.io.OutputStreamWriter;
import java.io.StringWriter;
import java.io.UnsupportedEncodingException;
import java.io.Writer;
import java.net.InetAddress;
import java.util.concurrent.locks.Lock;

import org.apache.commons.io.IOUtils;
import org.opennms.core.utils.ConfigFileConstants;
import org.opennms.core.utils.InetAddressUtils;
import org.opennms.core.spring.FileReloadCallback;
import org.opennms.core.spring.FileReloadContainer;
import org.opennms.core.xml.JaxbUtils;
import org.opennms.netmgt.config.api.SnmpAgentConfigFactory;
import org.opennms.netmgt.config.snmp.AddressSnmpConfigVisitor;
import org.opennms.netmgt.config.snmp.Definition;
import org.opennms.netmgt.config.snmp.SnmpConfig;
import org.opennms.netmgt.snmp.SnmpAgentConfig;
import org.opennms.netmgt.snmp.SnmpConfiguration;
import org.slf4j.Logger;
import org.slf4j.LoggerFactory;
import org.springframework.core.io.FileSystemResource;
import org.springframework.core.io.Resource;

import com.googlecode.concurentlocks.ReadWriteUpdateLock;
import com.googlecode.concurentlocks.ReentrantReadWriteUpdateLock;

/**
 * This class is the main repository for SNMP configuration information used by
 * the capabilities daemon. When this class is loaded it reads the snmp
 * configuration into memory, and uses the configuration to find the
 * {@link org.opennms.netmgt.snmp.SnmpAgentConfig SnmpAgentConfig} objects for specific
 * addresses. If an address cannot be located in the configuration then a
 * default peer instance is returned to the caller.
 *
 * <strong>Note: </strong>Users of this class should make sure the
 * <em>init()</em> is called before calling any other method to ensure the
 * config is loaded before accessing other convenience methods.
 *
 * @author <a href="mailto:david@opennms.org">David Hustace</a>
 * @author <a href="mailto:weave@oculan.com">Weave</a>
 * @author <a href="mailto:gturner@newedgenetworks.com">Gerald Turner</a>
 */
public class SnmpPeerFactory implements SnmpAgentConfigFactory {
<<<<<<< HEAD
    public static final Logger LOG = LoggerFactory.getLogger(SnmpPeerFactory.class);
    private static final ReadWriteLock m_globalLock = new ReentrantReadWriteLock();
    private static final Lock m_readLock = m_globalLock.readLock();
=======
    private static final int DEFAULT_SNMP_PORT = 161;
    private static final ReadWriteUpdateLock m_globalLock = new ReentrantReadWriteUpdateLock();
    private static final Lock m_readLock = m_globalLock.updateLock();
>>>>>>> ad1053c1
    private static final Lock m_writeLock = m_globalLock.writeLock();

    /**
     * The singleton instance of this factory
     */
    private static SnmpPeerFactory m_singleton = null;

    private static File m_configFile;

    /**
     * The config class loaded from the config file
     */
<<<<<<< HEAD
    public static SnmpConfig m_config;

    private static File m_configFile;
    
=======
    private SnmpConfig m_config;

>>>>>>> ad1053c1
    private static FileReloadContainer<SnmpConfig> m_container;
    private static FileReloadCallback<SnmpConfig> m_callback;

    /**
     * This member is set to true if the configuration file has been loaded.
     */
    private static volatile boolean m_loaded = false;

    private static final int VERSION_UNSPECIFIED = -1;

    /**
     * <p>Constructor for SnmpPeerFactory.</p>
     *
     * @param resource a {@link org.springframework.core.io.Resource} object.
     */
    public SnmpPeerFactory(final Resource resource) {
        SnmpPeerFactory.getWriteLock().lock();

        try {
            final SnmpConfig config = JaxbUtils.unmarshal(SnmpConfig.class, resource);

            try {
                final File file = resource.getFile();
                if (file != null) {
                    m_callback = new FileReloadCallback<SnmpConfig>() {
                        @Override
                        public SnmpConfig reload(final SnmpConfig object, final Resource resource) throws IOException {
                            return JaxbUtils.unmarshal(SnmpConfig.class, resource);
                        }

                    };
                    m_container = new FileReloadContainer<SnmpConfig>(config, resource, m_callback);
                    return;
                }
            } catch (final IOException e) {
                LOG.debug("No file associated with resource {}, skipping reload container initialization.", resource);
            }

            // if we fall through to here, then the file was null, or something else went wrong store the config directly
            m_config = config;
        } finally {
            SnmpPeerFactory.getWriteLock().unlock();
        }
    }
<<<<<<< HEAD
    
    protected static Lock getReadLock() {
        return m_readLock;
    }

    protected static Lock getWriteLock() {
=======

    public static Lock getReadLock() {
        return m_readLock;
    }

    public static Lock getWriteLock() {
>>>>>>> ad1053c1
        return m_writeLock;
    }

    public static synchronized void init() throws IOException {
        final File cfgFile = getFile();
        LogUtils.debugf(SnmpPeerFactory.class, "init: config file path: %s", cfgFile.getPath());
        final FileSystemResource resource = new FileSystemResource(cfgFile);

        m_singleton = new SnmpPeerFactory(resource);
        m_loaded = true;
    }

    /**
<<<<<<< HEAD
     * Load the config from the default config file and create the singleton
     * instance of this factory.
     * 
     * @exception java.io.IOException
     *                Thrown if the specified config file cannot be read
     * @throws java.io.IOException
     *             if any.
=======
     * Load the config from the default config file and create the singleton instance of this factory.
     *
     * @exception java.io.IOException Thrown if the specified config file cannot be read
>>>>>>> ad1053c1
     */
    public static synchronized SnmpPeerFactory getInstance() {
        if (!m_loaded) {
            try {
                init();
            } catch (final IOException e) {
                LogUtils.errorf(SnmpPeerFactory.class, e, "Failed to initialize SnmpPeerFactory instance!");
            }
<<<<<<< HEAD

            final File cfgFile = getFile();
            LOG.debug("init: config file path: {}", cfgFile.getPath());
            final FileSystemResource resource = new FileSystemResource(cfgFile);
=======
        }
        return m_singleton;
    }
>>>>>>> ad1053c1

    /**
     * <p>setInstance</p>
     *
     * @param singleton a {@link org.opennms.netmgt.config.SnmpPeerFactory} object.
     */
    public static synchronized void setInstance(final SnmpPeerFactory singleton) {
        m_singleton = singleton;
        m_loaded = true;
    }

    public static synchronized File getFile() throws IOException {
        if (m_configFile == null) {
            setFile(ConfigFileConstants.getFile(ConfigFileConstants.SNMP_CONF_FILE_NAME));
        }
        return m_configFile;
    }

    /**
     * <p>setFile</p>
     *
     * @param configFile a {@link java.io.File} object.
     */
    public static synchronized void setFile(final File configFile) {
        final File oldFile = m_configFile;
        m_configFile = configFile;

        // if the file changed then we need to reload the config
        if (oldFile == null || m_configFile == null || !oldFile.equals(m_configFile)) {
            m_singleton = null;
            m_loaded = false;
        }
    }

    /**
     * Saves the current settings to disk
     *
     * @throws java.io.IOException if any.
     */
    public void saveCurrent() throws IOException {
        saveToFile(getFile());
    }

    public void saveToFile(final File file) throws UnsupportedEncodingException, FileNotFoundException, IOException {
        // Marshal to a string first, then write the string to the file. This
        // way the original config isn't lost if the XML from the marshal is hosed.
<<<<<<< HEAD
        final String marshalledConfig = marshallConfig();
=======
        SnmpPeerFactory.getWriteLock().lock();

        final String marshalledConfig = getSnmpConfigAsString();
>>>>>>> ad1053c1

        FileOutputStream out = null;
        Writer fileWriter = null;
        SnmpPeerFactory.getWriteLock().lock();
        try {
            if (marshalledConfig != null) {
                out = new FileOutputStream(file);
                fileWriter = new OutputStreamWriter(out, "UTF-8");
                fileWriter.write(marshalledConfig);
                fileWriter.flush();
                fileWriter.close();
                if (m_container != null) {
                    m_container.reload();
                }
            }
        } finally {
            IOUtils.closeQuietly(fileWriter);
            IOUtils.closeQuietly(out);
<<<<<<< HEAD
            SnmpPeerFactory.getWriteLock().unlock();
        }
    }


    /**
     * Return the singleton instance of this factory.
     *
     * @return The current factory instance.
     * @throws java.lang.IllegalStateException
     *             Thrown if the factory has not yet been initialized.
     */
    public static SnmpPeerFactory getInstance() {
        SnmpPeerFactory.getReadLock().lock();
        try {
            if (!m_loaded) {
                throw new IllegalStateException("The factory has not been initialized");
            }

            return m_singleton;
        } finally {
            SnmpPeerFactory.getReadLock().unlock();
        }
    }

    /**
     * <p>setFile</p>
     *
     * @param configFile a {@link java.io.File} object.
     */
    public static void setFile(final File configFile) {
        SnmpPeerFactory.getWriteLock().lock();
        try {
            final File oldFile = m_configFile;
            m_configFile = configFile;

            // if the file changed then we need to reload the config
            if (oldFile == null || m_configFile == null || !oldFile.equals(m_configFile)) {
                m_singleton = null;
                m_loaded = false;
            }
        } finally {
            SnmpPeerFactory.getWriteLock().unlock();
        }
    }

    /**
     * <p>getFile</p>
     *
     * @return a {@link java.io.File} object.
     * @throws java.io.IOException if any.
     */
    public static File getFile() throws IOException {
        SnmpPeerFactory.getReadLock().lock();
        try {
            if (m_configFile == null) {
                setFile(ConfigFileConstants.getFile(ConfigFileConstants.SNMP_CONF_FILE_NAME));
            }
            return m_configFile;
        } finally {
            SnmpPeerFactory.getReadLock().unlock();
        }
    }

    /**
     * <p>setInstance</p>
     *
     * @param singleton a {@link org.opennms.netmgt.config.SnmpPeerFactory} object.
     */
    public static void setInstance(final SnmpPeerFactory singleton) {
        SnmpPeerFactory.getWriteLock().lock();
        try {
            m_singleton = singleton;
            m_loaded = true;
        } finally {
=======
>>>>>>> ad1053c1
            SnmpPeerFactory.getWriteLock().unlock();
        }
    }

    /** {@inheritDoc} */
    @Override
    public SnmpAgentConfig getAgentConfig(final InetAddress agentAddress) {
        return getAgentConfig(agentAddress, SnmpAgentConfig.VERSION_UNSPECIFIED);
    }
<<<<<<< HEAD

    private SnmpAgentConfig getAgentConfig(final InetAddress agentInetAddress, final int requestedSnmpVersion) {
        SnmpPeerFactory.getReadLock().lock();
        try {
            if (getSnmpConfig() == null) {
                final SnmpAgentConfig agentConfig = new SnmpAgentConfig(agentInetAddress);
                if (requestedSnmpVersion == SnmpAgentConfig.VERSION_UNSPECIFIED) {
                    agentConfig.setVersion(SnmpAgentConfig.DEFAULT_VERSION);
                } else {
                    agentConfig.setVersion(requestedSnmpVersion);
                }
=======
>>>>>>> ad1053c1

    private SnmpAgentConfig getAgentConfig(final InetAddress agentInetAddress, final int requestedSnmpVersion) {
        if (getSnmpConfig() == null) {
            final SnmpAgentConfig agentConfig = new SnmpAgentConfig(agentInetAddress);
            if (requestedSnmpVersion == VERSION_UNSPECIFIED) {
                agentConfig.setVersion(SnmpAgentConfig.DEFAULT_VERSION);
            } else {
                agentConfig.setVersion(requestedSnmpVersion);
            }

            return agentConfig;
        }

<<<<<<< HEAD
            // Now set the defaults from the getSnmpConfig()
            setSnmpAgentConfig(agentConfig, new Definition(), requestedSnmpVersion);

            final AddressSnmpConfigVisitor visitor = new AddressSnmpConfigVisitor(agentInetAddress);
            getSnmpConfig().visit(visitor);
            final Definition matchingDef = visitor.getDefinition();
            if (matchingDef != null) {
                setSnmpAgentConfig(agentConfig, matchingDef, requestedSnmpVersion);
            }
            return agentConfig;
        } finally {
            SnmpPeerFactory.getReadLock().unlock();
        }
    }

    private void setSnmpAgentConfig(final SnmpAgentConfig agentConfig, final Definition def, final int requestedSnmpVersion) {
        int version = getVersionCode(def, getSnmpConfig(), requestedSnmpVersion);
=======
        final SnmpAgentConfig agentConfig = new SnmpAgentConfig(agentInetAddress);

        // Now set the defaults from the getSnmpConfig()
        setSnmpAgentConfig(agentConfig, new Definition(), requestedSnmpVersion);

        // Attempt to locate the node
        DEFLOOP: for (final Definition def : getSnmpConfig().getDefinitionCollection()) {
            // check the specifics first
            for (final String saddr : def.getSpecificCollection()) {
                try {
                    final InetAddress addr = InetAddressUtils.addr(saddr);
                    if (addr != null && addr.equals(agentConfig.getAddress())) {
                        setSnmpAgentConfig(agentConfig, def, requestedSnmpVersion);
                        break DEFLOOP;
                    }
                } catch (final IllegalArgumentException e) {
                    LogUtils.debugf(this, e, "Error while reading SNMP config <specific> tag: %s", saddr);
                }
            }

            // check the ranges
            //
            final ByteArrayComparator comparator = new ByteArrayComparator();

            for (final Range rng : def.getRangeCollection()) {
                final byte[] addr = agentConfig.getAddress().getAddress();
                final byte[] begin = InetAddressUtils.toIpAddrBytes(rng.getBegin());
                final byte[] end = InetAddressUtils.toIpAddrBytes(rng.getEnd());

                boolean inRange = InetAddressUtils.isInetAddressInRange(addr, begin, end);
                if (comparator.compare(begin, end) <= 0) {
                    inRange = InetAddressUtils.isInetAddressInRange(addr, begin, end);
                } else {
                    LogUtils.warnf(this, "%s has an 'end' that is earlier than its 'beginning'!", rng);
                    inRange = InetAddressUtils.isInetAddressInRange(addr, end, begin);
                }
                if (inRange) {
                    setSnmpAgentConfig(agentConfig, def, requestedSnmpVersion);
                    break DEFLOOP;
                }
            }

            // check the matching ip expressions
            for (final String ipMatch : def.getIpMatchCollection()) {
                if (IPLike.matches(agentInetAddress, ipMatch)) {
                    setSnmpAgentConfig(agentConfig, def, requestedSnmpVersion);
                    break DEFLOOP;
                }
            }

        } // end DEFLOOP
        return agentConfig;
    }

    private void setSnmpAgentConfig(final SnmpAgentConfig agentConfig, final Definition def, final int requestedSnmpVersion) {
        int version = determineVersion(def, requestedSnmpVersion);
>>>>>>> ad1053c1

        setCommonAttributes(agentConfig, def, version);
        agentConfig.setSecurityLevel(def.getSecurityLevel());
        agentConfig.setSecurityName(def.getSecurityName());
        agentConfig.setAuthProtocol(def.getAuthProtocol());
        agentConfig.setAuthPassPhrase(def.getAuthPassphrase());
        agentConfig.setPrivPassPhrase(def.getPrivacyPassphrase());
        agentConfig.setPrivProtocol(def.getPrivacyProtocol());
        agentConfig.setReadCommunity(def.getReadCommunity());
        agentConfig.setWriteCommunity(def.getWriteCommunity());
        agentConfig.setContextName(def.getContextName());
        agentConfig.setEngineId(def.getEngineId());
        agentConfig.setContextEngineId(def.getContextEngineId());
        agentConfig.setEnterpriseId(def.getEnterpriseId());
    }

    /**
     * This is a helper method to set all the common attributes in the agentConfig.
     * 
     * @param agentConfig
     * @param def
     * @param version
     */
    private void setCommonAttributes(final SnmpAgentConfig agentConfig, final Definition def, final int version) {
        agentConfig.setVersion(version);
<<<<<<< HEAD
        agentConfig.setPort(def.getPort());
        agentConfig.setRetries(def.getRetry());
        agentConfig.setTimeout((int)def.getTimeout());
        agentConfig.setMaxRequestSize(def.getMaxRequestSize());
        agentConfig.setMaxVarsPerPdu(def.getMaxVarsPerPdu());
        agentConfig.setMaxRepetitions(def.getMaxRepetitions());
        InetAddress proxyHost = InetAddressUtils.addr(def.getProxyHost());

        if (proxyHost != null) {
            agentConfig.setProxyFor(agentConfig.getAddress());
            agentConfig.setAddress(proxyHost);
=======
        agentConfig.setPort(determinePort(def));
        agentConfig.setRetries(determineRetries(def));
        agentConfig.setTimeout((int)determineTimeout(def));
        agentConfig.setMaxRequestSize(determineMaxRequestSize(def));
        agentConfig.setMaxVarsPerPdu(determineMaxVarsPerPdu(def));
        agentConfig.setMaxRepetitions(determineMaxRepetitions(def));
        InetAddress proxyHost = determineProxyHost(def);

        if (proxyHost != null) {
            agentConfig.setProxyFor(agentConfig.getAddress());
            agentConfig.setAddress(determineProxyHost(def));
        }
    }

    private int determineMaxRepetitions(final Definition def) {
        return (!def.hasMaxRepetitions() ? 
            (!getSnmpConfig().hasMaxRepetitions() ?
                SnmpAgentConfig.DEFAULT_MAX_REPETITIONS : getSnmpConfig().getMaxRepetitions()) : def.getMaxRepetitions());
    }

    private InetAddress determineProxyHost(final Definition def) {
        InetAddress inetAddr = null;
        final String address = def.getProxyHost() == null ? (getSnmpConfig().getProxyHost() == null ? null : getSnmpConfig().getProxyHost()) : def.getProxyHost();
        if (address != null) {
            try {
                inetAddr =  InetAddressUtils.addr(address);
            } catch (final IllegalArgumentException e) {
                LogUtils.debugf(this, e, "Error while reading SNMP config proxy host: %s", address);
            }
        }
        return inetAddr;
    }

    private int determineMaxVarsPerPdu(final Definition def) {
        return (!def.hasMaxVarsPerPdu() ? 
            (!getSnmpConfig().hasMaxVarsPerPdu() ?
                SnmpAgentConfig.DEFAULT_MAX_VARS_PER_PDU : getSnmpConfig().getMaxVarsPerPdu()) : def.getMaxVarsPerPdu());
    }
    /**
     * Helper method to search the snmp-config for the appropriate read
     * community string.
     * @param def
     * @return
     */
    private String determineReadCommunity(final Definition def) {
        return (def.getReadCommunity() == null ? (getSnmpConfig().getReadCommunity() == null ? SnmpAgentConfig.DEFAULT_READ_COMMUNITY :getSnmpConfig().getReadCommunity()) : def.getReadCommunity());
    }

    /**
     * Helper method to search the snmp-config for the appropriate write
     * community string.
     * @param def
     * @return
     */
    private String determineWriteCommunity(final Definition def) {
        return (def.getWriteCommunity() == null ? (getSnmpConfig().getWriteCommunity() == null ? SnmpAgentConfig.DEFAULT_WRITE_COMMUNITY :getSnmpConfig().getWriteCommunity()) : def.getWriteCommunity());
    }

    /**
     * Helper method to search the snmp-config for the appropriate maximum
     * request size.  The default is the minimum necessary for a request.
     * @param def
     * @return
     */
    private int determineMaxRequestSize(final Definition def) {
        return (!def.hasMaxRequestSize() ? (!getSnmpConfig().hasMaxRequestSize() ? SnmpAgentConfig.DEFAULT_MAX_REQUEST_SIZE : getSnmpConfig().getMaxRequestSize()) : def.getMaxRequestSize());
    }

    /**
     * Helper method to find a security name to use in the snmp-config.  If v3 has
     * been specified and one can't be found, then a default is used for this
     * is a required option for v3 operations.
     * @param def
     * @return
     */
    private String determineSecurityName(final Definition def) {
        final String securityName = (def.getSecurityName() == null ? getSnmpConfig().getSecurityName() : def.getSecurityName() );
        if (securityName == null) {
            return SnmpAgentConfig.DEFAULT_SECURITY_NAME;
>>>>>>> ad1053c1
        }
    }

<<<<<<< HEAD
    public int getVersionCode(final Definition def, final SnmpConfig config, final int requestedSnmpVersion) {
        if (requestedSnmpVersion == SnmpAgentConfig.VERSION_UNSPECIFIED) {
=======
    /**
     * Helper method to find a security name to use in the snmp-config.  If v3 has
     * been specified and one can't be found, then a default is used for this
     * is a required option for v3 operations.
     * @param def
     * @return
     */
    private String determineAuthProtocol(final Definition def) {
        final String authProtocol = (def.getAuthProtocol() == null ? getSnmpConfig().getAuthProtocol() : def.getAuthProtocol());
        if (authProtocol == null && determineAuthPassPhrase(def) != null) {
            return SnmpAgentConfig.DEFAULT_AUTH_PROTOCOL;
        }
        return authProtocol;
    }

    /**
     * Helper method to find a authentication passphrase to use from the snmp-config.  If v3 has
     * been specified and one can't be found, then a default is used for this
     * is a required option for v3 operations.
     * @param def
     * @return
     */
    private String determineAuthPassPhrase(final Definition def) {
        final String authPassPhrase = (def.getAuthPassphrase() == null ? getSnmpConfig().getAuthPassphrase() : def.getAuthPassphrase());
        // Forcing a default is wrong, because if it is not explicitly defined, probably it means that it should not be used, and SNMP4J expect null for optional parameters.
        /*
        if (authPassPhrase == null) {
            return SnmpAgentConfig.DEFAULT_AUTH_PASS_PHRASE;
        }
         */
        return authPassPhrase;
    }

    /**
     * Helper method to find a privacy passphrase to use from the snmp-config.  If v3 has
     * been specified and one can't be found, then a default is used for this
     * is a required option for v3 operations.
     * @param def
     * @return
     */
    private String determinePrivPassPhrase(final Definition def) {
        final String privPassPhrase = (def.getPrivacyPassphrase() == null ? getSnmpConfig().getPrivacyPassphrase() : def.getPrivacyPassphrase());
        // Forcing a default is wrong, because if it is not explicitly defined, probably it means that it should not be used, and SNMP4J expect null for optional parameters.
        /*
        if (privPassPhrase == null) {
            return SnmpAgentConfig.DEFAULT_PRIV_PASS_PHRASE;
        }
         */
        return privPassPhrase;
    }

    /**
     * Helper method to find a privacy protocol to use from the snmp-config.  If v3 has
     * been specified and one can't be found, then a default is used for this
     * is a required option for v3 operations.
     * @param def
     * @return
     */
    private String determinePrivProtocol(final Definition def) {
        final String authPrivProtocol = (def.getPrivacyProtocol() == null ? getSnmpConfig().getPrivacyProtocol() : def.getPrivacyProtocol());
        if (authPrivProtocol == null && determinePrivPassPhrase(def) != null) {
            return SnmpAgentConfig.DEFAULT_PRIV_PROTOCOL;
        }
        return authPrivProtocol;
    }

    /**
     * Helper method to set the security level in v3 operations.  The default is
     * noAuthNoPriv if there is no authentication passphrase.  From there, if
     * there is a privacy passphrase supplied, then the security level is set to
     * authPriv else it falls out to authNoPriv.  There are only these 3 possible
     * security levels.
     * default 
     * @param def
     * @return
     */
    private int determineSecurityLevel(final Definition def) {

        // use the def security level first
        if (def.hasSecurityLevel()) {
            return def.getSecurityLevel();
        }

        // use a configured default security level next
        if (getSnmpConfig().hasSecurityLevel()) {
            return getSnmpConfig().getSecurityLevel();
        }

        // if no security level configuration exists use
        int securityLevel = SnmpAgentConfig.NOAUTH_NOPRIV;

        final String authPassPhrase = (StringUtils.isBlank(def.getAuthPassphrase()) ? getSnmpConfig().getAuthPassphrase() : def.getAuthPassphrase());
        final String privPassPhrase = (StringUtils.isBlank(def.getPrivacyPassphrase()) ? getSnmpConfig().getPrivacyPassphrase() : def.getPrivacyPassphrase());

        if (authPassPhrase == null) {
            securityLevel = SnmpAgentConfig.NOAUTH_NOPRIV;
        } else {
            if (privPassPhrase == null) {
                securityLevel = SnmpAgentConfig.AUTH_NOPRIV;
            } else {
                securityLevel = SnmpAgentConfig.AUTH_PRIV;
            }
        }

        return securityLevel;
    }

    /**
     * Helper method to search the snmp-config for a port
     * @param def
     * @return
     */
    private int determinePort(final Definition def) {
        return (def.getPort() == 0 ? (getSnmpConfig().getPort() == 0 ? DEFAULT_SNMP_PORT : getSnmpConfig().getPort()) : def.getPort());
    }

    /**
     * Helper method to search the snmp-config for a engineId
     * @param def
     * @return
     */
    private String determineEngineId(Definition def) {
        if (def.getEngineId() != null) return def.getEngineId();
        if (getSnmpConfig().getEngineId() != null) return getSnmpConfig().getEngineId();
        return null;
    }

    /**
     * Helper method to search the snmp-config for a contextEngineId
     * @param def
     * @return 
     */
    private String determineContextEngineId(Definition def) {
        if (def.getContextEngineId() != null) return def.getContextEngineId();
        if (getSnmpConfig().getContextEngineId() != null) return getSnmpConfig().getContextEngineId();
        return null;
    }

    /**
     * Helper method to search the snmp-config for a contextName
     * @param def
     * @return 
     */
    private String determineContextName(Definition def) {
        if (def.getContextName() != null) return def.getContextName();
        if (getSnmpConfig().getContextName() != null) return getSnmpConfig().getContextName();
        return null;
    }

    /**
     * Helper method to search the snmp-config for a enterpriseId
     * @param def
     * @return 
     */
    private String determineEnterpriseId(Definition def) {
        if (def.getEnterpriseId() != null) return def.getEnterpriseId();
        if (getSnmpConfig().getEnterpriseId() != null) return getSnmpConfig().getEnterpriseId();
        return null;
    }

    /**
     * Helper method to search the snmp-config 
     * @param def
     * @return
     */
    private long determineTimeout(final Definition def) {
        final long timeout = SnmpAgentConfig.DEFAULT_TIMEOUT;
        return (def.getTimeout() == 0 ? (getSnmpConfig().getTimeout() == 0 ? timeout : getSnmpConfig().getTimeout()) : def.getTimeout());
    }

    private int determineRetries(final Definition def) {        
        final int retries = SnmpAgentConfig.DEFAULT_RETRIES;
        return (def.getRetry() == 0 ? (getSnmpConfig().getRetry() == 0 ? retries : getSnmpConfig().getRetry()) : def.getRetry());
    }

    /**
     * This method determines the configured SNMP version.
     * the order of operations is:
     * 1st: return a valid requested version
     * 2nd: return a valid version defined in a definition within the snmp-config
     * 3rd: return a valid version in the snmp-config
     * 4th: return the default version
     * 
     * @param def
     * @param requestedSnmpVersion
     * @return
     */
    private int determineVersion(final Definition def, final int requestedSnmpVersion) {

        int version = SnmpAgentConfig.VERSION1;

        String cfgVersion = "v1";
        if (requestedSnmpVersion == VERSION_UNSPECIFIED) {
>>>>>>> ad1053c1
            if (def.getVersion() == null) {
                if (config.getVersion() == null) {
                    return SnmpAgentConfig.DEFAULT_VERSION;
                } else {
                    return SnmpConfiguration.stringToVersion(config.getVersion());
                }
            } else {
                return SnmpConfiguration.stringToVersion(def.getVersion());
            }
        } else {
            return requestedSnmpVersion;
        }
<<<<<<< HEAD
=======

        if (cfgVersion.equals("v1")) {
            version = SnmpAgentConfig.VERSION1;
        } else if (cfgVersion.equals("v2c")) {
            version = SnmpAgentConfig.VERSION2C;
        } else if (cfgVersion.equals("v3")) {
            version = SnmpAgentConfig.VERSION3;
        }

        return version;
>>>>>>> ad1053c1
    }

    /**
     * <p>getSnmpConfig</p>
     *
     * @return a {@link org.opennms.netmgt.config.snmp.SnmpConfig} object.
     */
    public SnmpConfig getSnmpConfig() {
        SnmpPeerFactory.getReadLock().lock();
        try {
            if (m_container == null) {
                return m_config;
            } else {
                return m_container.getObject();
            }
        } finally {
            SnmpPeerFactory.getReadLock().unlock();
        }
    }

    /**
     * Enhancement: Allows specific or ranges to be merged into SNMP
     * configuration with many other attributes. Uses new classes to help with
     * merging, comparing, and optimizing definitions. Puts a specific IP
     * address with associated read-community string into the currently loaded
     * snmp-config.xml.
     * 
     * @param info
     *            a {@link org.opennms.netmgt.config.SnmpEventInfo} object.
     */
    public void define(final SnmpEventInfo info) {
        getWriteLock().lock();
        try {
            final SnmpConfigManager mgr = new SnmpConfigManager(getSnmpConfig());
            mgr.mergeIntoConfig(info.createDef());
        } finally {
            getWriteLock().unlock();
        }
    }

    /**
     * Creates a string containing the XML of the current SnmpConfig
     *
     * @return Marshalled SnmpConfig
     */
<<<<<<< HEAD
    public static String marshallConfig() {
        SnmpPeerFactory.getReadLock().lock();
=======
    public String getSnmpConfigAsString() {
        String marshalledConfig = null;
        StringWriter writer = null;
>>>>>>> ad1053c1
        try {
            writer = new StringWriter();
            JaxbUtils.marshal(getSnmpConfig(), writer);
            marshalledConfig = writer.toString();
        } finally {
            IOUtils.closeQuietly(writer);
        }
        return marshalledConfig;
    }
}<|MERGE_RESOLUTION|>--- conflicted
+++ resolved
@@ -40,10 +40,10 @@
 import java.util.concurrent.locks.Lock;
 
 import org.apache.commons.io.IOUtils;
+import org.opennms.core.spring.FileReloadCallback;
+import org.opennms.core.spring.FileReloadContainer;
 import org.opennms.core.utils.ConfigFileConstants;
 import org.opennms.core.utils.InetAddressUtils;
-import org.opennms.core.spring.FileReloadCallback;
-import org.opennms.core.spring.FileReloadContainer;
 import org.opennms.core.xml.JaxbUtils;
 import org.opennms.netmgt.config.api.SnmpAgentConfigFactory;
 import org.opennms.netmgt.config.snmp.AddressSnmpConfigVisitor;
@@ -76,15 +76,9 @@
  * @author <a href="mailto:gturner@newedgenetworks.com">Gerald Turner</a>
  */
 public class SnmpPeerFactory implements SnmpAgentConfigFactory {
-<<<<<<< HEAD
-    public static final Logger LOG = LoggerFactory.getLogger(SnmpPeerFactory.class);
-    private static final ReadWriteLock m_globalLock = new ReentrantReadWriteLock();
-    private static final Lock m_readLock = m_globalLock.readLock();
-=======
-    private static final int DEFAULT_SNMP_PORT = 161;
+    private static final Logger LOG = LoggerFactory.getLogger(SnmpPeerFactory.class);
     private static final ReadWriteUpdateLock m_globalLock = new ReentrantReadWriteUpdateLock();
     private static final Lock m_readLock = m_globalLock.updateLock();
->>>>>>> ad1053c1
     private static final Lock m_writeLock = m_globalLock.writeLock();
 
     /**
@@ -97,15 +91,8 @@
     /**
      * The config class loaded from the config file
      */
-<<<<<<< HEAD
-    public static SnmpConfig m_config;
-
-    private static File m_configFile;
-    
-=======
     private SnmpConfig m_config;
 
->>>>>>> ad1053c1
     private static FileReloadContainer<SnmpConfig> m_container;
     private static FileReloadCallback<SnmpConfig> m_callback;
 
@@ -150,27 +137,18 @@
             SnmpPeerFactory.getWriteLock().unlock();
         }
     }
-<<<<<<< HEAD
-    
+
     protected static Lock getReadLock() {
         return m_readLock;
     }
 
     protected static Lock getWriteLock() {
-=======
-
-    public static Lock getReadLock() {
-        return m_readLock;
-    }
-
-    public static Lock getWriteLock() {
->>>>>>> ad1053c1
         return m_writeLock;
     }
 
     public static synchronized void init() throws IOException {
         final File cfgFile = getFile();
-        LogUtils.debugf(SnmpPeerFactory.class, "init: config file path: %s", cfgFile.getPath());
+        LOG.debug("init: config file path: {}", cfgFile.getPath());
         final FileSystemResource resource = new FileSystemResource(cfgFile);
 
         m_singleton = new SnmpPeerFactory(resource);
@@ -178,37 +156,20 @@
     }
 
     /**
-<<<<<<< HEAD
-     * Load the config from the default config file and create the singleton
-     * instance of this factory.
-     * 
-     * @exception java.io.IOException
-     *                Thrown if the specified config file cannot be read
-     * @throws java.io.IOException
-     *             if any.
-=======
      * Load the config from the default config file and create the singleton instance of this factory.
      *
      * @exception java.io.IOException Thrown if the specified config file cannot be read
->>>>>>> ad1053c1
      */
     public static synchronized SnmpPeerFactory getInstance() {
         if (!m_loaded) {
             try {
                 init();
             } catch (final IOException e) {
-                LogUtils.errorf(SnmpPeerFactory.class, e, "Failed to initialize SnmpPeerFactory instance!");
-            }
-<<<<<<< HEAD
-
-            final File cfgFile = getFile();
-            LOG.debug("init: config file path: {}", cfgFile.getPath());
-            final FileSystemResource resource = new FileSystemResource(cfgFile);
-=======
+                LOG.error("Failed to initialize SnmpPeerFactory instance!", e);
+            }
         }
         return m_singleton;
     }
->>>>>>> ad1053c1
 
     /**
      * <p>setInstance</p>
@@ -247,6 +208,8 @@
      * Saves the current settings to disk
      *
      * @throws java.io.IOException if any.
+     * @throws org.exolab.castor.xml.MarshalException if any.
+     * @throws org.exolab.castor.xml.ValidationException if any.
      */
     public void saveCurrent() throws IOException {
         saveToFile(getFile());
@@ -255,17 +218,12 @@
     public void saveToFile(final File file) throws UnsupportedEncodingException, FileNotFoundException, IOException {
         // Marshal to a string first, then write the string to the file. This
         // way the original config isn't lost if the XML from the marshal is hosed.
-<<<<<<< HEAD
-        final String marshalledConfig = marshallConfig();
-=======
         SnmpPeerFactory.getWriteLock().lock();
 
         final String marshalledConfig = getSnmpConfigAsString();
->>>>>>> ad1053c1
 
         FileOutputStream out = null;
         Writer fileWriter = null;
-        SnmpPeerFactory.getWriteLock().lock();
         try {
             if (marshalledConfig != null) {
                 out = new FileOutputStream(file);
@@ -280,94 +238,14 @@
         } finally {
             IOUtils.closeQuietly(fileWriter);
             IOUtils.closeQuietly(out);
-<<<<<<< HEAD
             SnmpPeerFactory.getWriteLock().unlock();
         }
     }
 
-
-    /**
-     * Return the singleton instance of this factory.
-     *
-     * @return The current factory instance.
-     * @throws java.lang.IllegalStateException
-     *             Thrown if the factory has not yet been initialized.
-     */
-    public static SnmpPeerFactory getInstance() {
-        SnmpPeerFactory.getReadLock().lock();
-        try {
-            if (!m_loaded) {
-                throw new IllegalStateException("The factory has not been initialized");
-            }
-
-            return m_singleton;
-        } finally {
-            SnmpPeerFactory.getReadLock().unlock();
-        }
-    }
-
-    /**
-     * <p>setFile</p>
-     *
-     * @param configFile a {@link java.io.File} object.
-     */
-    public static void setFile(final File configFile) {
-        SnmpPeerFactory.getWriteLock().lock();
-        try {
-            final File oldFile = m_configFile;
-            m_configFile = configFile;
-
-            // if the file changed then we need to reload the config
-            if (oldFile == null || m_configFile == null || !oldFile.equals(m_configFile)) {
-                m_singleton = null;
-                m_loaded = false;
-            }
-        } finally {
-            SnmpPeerFactory.getWriteLock().unlock();
-        }
-    }
-
-    /**
-     * <p>getFile</p>
-     *
-     * @return a {@link java.io.File} object.
-     * @throws java.io.IOException if any.
-     */
-    public static File getFile() throws IOException {
-        SnmpPeerFactory.getReadLock().lock();
-        try {
-            if (m_configFile == null) {
-                setFile(ConfigFileConstants.getFile(ConfigFileConstants.SNMP_CONF_FILE_NAME));
-            }
-            return m_configFile;
-        } finally {
-            SnmpPeerFactory.getReadLock().unlock();
-        }
-    }
-
-    /**
-     * <p>setInstance</p>
-     *
-     * @param singleton a {@link org.opennms.netmgt.config.SnmpPeerFactory} object.
-     */
-    public static void setInstance(final SnmpPeerFactory singleton) {
-        SnmpPeerFactory.getWriteLock().lock();
-        try {
-            m_singleton = singleton;
-            m_loaded = true;
-        } finally {
-=======
->>>>>>> ad1053c1
-            SnmpPeerFactory.getWriteLock().unlock();
-        }
-    }
-
     /** {@inheritDoc} */
-    @Override
     public SnmpAgentConfig getAgentConfig(final InetAddress agentAddress) {
-        return getAgentConfig(agentAddress, SnmpAgentConfig.VERSION_UNSPECIFIED);
-    }
-<<<<<<< HEAD
+        return getAgentConfig(agentAddress, VERSION_UNSPECIFIED);
+    }
 
     private SnmpAgentConfig getAgentConfig(final InetAddress agentInetAddress, final int requestedSnmpVersion) {
         SnmpPeerFactory.getReadLock().lock();
@@ -379,22 +257,12 @@
                 } else {
                     agentConfig.setVersion(requestedSnmpVersion);
                 }
-=======
->>>>>>> ad1053c1
-
-    private SnmpAgentConfig getAgentConfig(final InetAddress agentInetAddress, final int requestedSnmpVersion) {
-        if (getSnmpConfig() == null) {
+
+                return agentConfig;
+            }
+
             final SnmpAgentConfig agentConfig = new SnmpAgentConfig(agentInetAddress);
-            if (requestedSnmpVersion == VERSION_UNSPECIFIED) {
-                agentConfig.setVersion(SnmpAgentConfig.DEFAULT_VERSION);
-            } else {
-                agentConfig.setVersion(requestedSnmpVersion);
-            }
-
-            return agentConfig;
-        }
-
-<<<<<<< HEAD
+
             // Now set the defaults from the getSnmpConfig()
             setSnmpAgentConfig(agentConfig, new Definition(), requestedSnmpVersion);
 
@@ -412,64 +280,6 @@
 
     private void setSnmpAgentConfig(final SnmpAgentConfig agentConfig, final Definition def, final int requestedSnmpVersion) {
         int version = getVersionCode(def, getSnmpConfig(), requestedSnmpVersion);
-=======
-        final SnmpAgentConfig agentConfig = new SnmpAgentConfig(agentInetAddress);
-
-        // Now set the defaults from the getSnmpConfig()
-        setSnmpAgentConfig(agentConfig, new Definition(), requestedSnmpVersion);
-
-        // Attempt to locate the node
-        DEFLOOP: for (final Definition def : getSnmpConfig().getDefinitionCollection()) {
-            // check the specifics first
-            for (final String saddr : def.getSpecificCollection()) {
-                try {
-                    final InetAddress addr = InetAddressUtils.addr(saddr);
-                    if (addr != null && addr.equals(agentConfig.getAddress())) {
-                        setSnmpAgentConfig(agentConfig, def, requestedSnmpVersion);
-                        break DEFLOOP;
-                    }
-                } catch (final IllegalArgumentException e) {
-                    LogUtils.debugf(this, e, "Error while reading SNMP config <specific> tag: %s", saddr);
-                }
-            }
-
-            // check the ranges
-            //
-            final ByteArrayComparator comparator = new ByteArrayComparator();
-
-            for (final Range rng : def.getRangeCollection()) {
-                final byte[] addr = agentConfig.getAddress().getAddress();
-                final byte[] begin = InetAddressUtils.toIpAddrBytes(rng.getBegin());
-                final byte[] end = InetAddressUtils.toIpAddrBytes(rng.getEnd());
-
-                boolean inRange = InetAddressUtils.isInetAddressInRange(addr, begin, end);
-                if (comparator.compare(begin, end) <= 0) {
-                    inRange = InetAddressUtils.isInetAddressInRange(addr, begin, end);
-                } else {
-                    LogUtils.warnf(this, "%s has an 'end' that is earlier than its 'beginning'!", rng);
-                    inRange = InetAddressUtils.isInetAddressInRange(addr, end, begin);
-                }
-                if (inRange) {
-                    setSnmpAgentConfig(agentConfig, def, requestedSnmpVersion);
-                    break DEFLOOP;
-                }
-            }
-
-            // check the matching ip expressions
-            for (final String ipMatch : def.getIpMatchCollection()) {
-                if (IPLike.matches(agentInetAddress, ipMatch)) {
-                    setSnmpAgentConfig(agentConfig, def, requestedSnmpVersion);
-                    break DEFLOOP;
-                }
-            }
-
-        } // end DEFLOOP
-        return agentConfig;
-    }
-
-    private void setSnmpAgentConfig(final SnmpAgentConfig agentConfig, final Definition def, final int requestedSnmpVersion) {
-        int version = determineVersion(def, requestedSnmpVersion);
->>>>>>> ad1053c1
 
         setCommonAttributes(agentConfig, def, version);
         agentConfig.setSecurityLevel(def.getSecurityLevel());
@@ -486,16 +296,8 @@
         agentConfig.setEnterpriseId(def.getEnterpriseId());
     }
 
-    /**
-     * This is a helper method to set all the common attributes in the agentConfig.
-     * 
-     * @param agentConfig
-     * @param def
-     * @param version
-     */
     private void setCommonAttributes(final SnmpAgentConfig agentConfig, final Definition def, final int version) {
         agentConfig.setVersion(version);
-<<<<<<< HEAD
         agentConfig.setPort(def.getPort());
         agentConfig.setRetries(def.getRetry());
         agentConfig.setTimeout((int)def.getTimeout());
@@ -507,288 +309,11 @@
         if (proxyHost != null) {
             agentConfig.setProxyFor(agentConfig.getAddress());
             agentConfig.setAddress(proxyHost);
-=======
-        agentConfig.setPort(determinePort(def));
-        agentConfig.setRetries(determineRetries(def));
-        agentConfig.setTimeout((int)determineTimeout(def));
-        agentConfig.setMaxRequestSize(determineMaxRequestSize(def));
-        agentConfig.setMaxVarsPerPdu(determineMaxVarsPerPdu(def));
-        agentConfig.setMaxRepetitions(determineMaxRepetitions(def));
-        InetAddress proxyHost = determineProxyHost(def);
-
-        if (proxyHost != null) {
-            agentConfig.setProxyFor(agentConfig.getAddress());
-            agentConfig.setAddress(determineProxyHost(def));
-        }
-    }
-
-    private int determineMaxRepetitions(final Definition def) {
-        return (!def.hasMaxRepetitions() ? 
-            (!getSnmpConfig().hasMaxRepetitions() ?
-                SnmpAgentConfig.DEFAULT_MAX_REPETITIONS : getSnmpConfig().getMaxRepetitions()) : def.getMaxRepetitions());
-    }
-
-    private InetAddress determineProxyHost(final Definition def) {
-        InetAddress inetAddr = null;
-        final String address = def.getProxyHost() == null ? (getSnmpConfig().getProxyHost() == null ? null : getSnmpConfig().getProxyHost()) : def.getProxyHost();
-        if (address != null) {
-            try {
-                inetAddr =  InetAddressUtils.addr(address);
-            } catch (final IllegalArgumentException e) {
-                LogUtils.debugf(this, e, "Error while reading SNMP config proxy host: %s", address);
-            }
-        }
-        return inetAddr;
-    }
-
-    private int determineMaxVarsPerPdu(final Definition def) {
-        return (!def.hasMaxVarsPerPdu() ? 
-            (!getSnmpConfig().hasMaxVarsPerPdu() ?
-                SnmpAgentConfig.DEFAULT_MAX_VARS_PER_PDU : getSnmpConfig().getMaxVarsPerPdu()) : def.getMaxVarsPerPdu());
-    }
-    /**
-     * Helper method to search the snmp-config for the appropriate read
-     * community string.
-     * @param def
-     * @return
-     */
-    private String determineReadCommunity(final Definition def) {
-        return (def.getReadCommunity() == null ? (getSnmpConfig().getReadCommunity() == null ? SnmpAgentConfig.DEFAULT_READ_COMMUNITY :getSnmpConfig().getReadCommunity()) : def.getReadCommunity());
-    }
-
-    /**
-     * Helper method to search the snmp-config for the appropriate write
-     * community string.
-     * @param def
-     * @return
-     */
-    private String determineWriteCommunity(final Definition def) {
-        return (def.getWriteCommunity() == null ? (getSnmpConfig().getWriteCommunity() == null ? SnmpAgentConfig.DEFAULT_WRITE_COMMUNITY :getSnmpConfig().getWriteCommunity()) : def.getWriteCommunity());
-    }
-
-    /**
-     * Helper method to search the snmp-config for the appropriate maximum
-     * request size.  The default is the minimum necessary for a request.
-     * @param def
-     * @return
-     */
-    private int determineMaxRequestSize(final Definition def) {
-        return (!def.hasMaxRequestSize() ? (!getSnmpConfig().hasMaxRequestSize() ? SnmpAgentConfig.DEFAULT_MAX_REQUEST_SIZE : getSnmpConfig().getMaxRequestSize()) : def.getMaxRequestSize());
-    }
-
-    /**
-     * Helper method to find a security name to use in the snmp-config.  If v3 has
-     * been specified and one can't be found, then a default is used for this
-     * is a required option for v3 operations.
-     * @param def
-     * @return
-     */
-    private String determineSecurityName(final Definition def) {
-        final String securityName = (def.getSecurityName() == null ? getSnmpConfig().getSecurityName() : def.getSecurityName() );
-        if (securityName == null) {
-            return SnmpAgentConfig.DEFAULT_SECURITY_NAME;
->>>>>>> ad1053c1
-        }
-    }
-
-<<<<<<< HEAD
+        }
+    }
+
     public int getVersionCode(final Definition def, final SnmpConfig config, final int requestedSnmpVersion) {
         if (requestedSnmpVersion == SnmpAgentConfig.VERSION_UNSPECIFIED) {
-=======
-    /**
-     * Helper method to find a security name to use in the snmp-config.  If v3 has
-     * been specified and one can't be found, then a default is used for this
-     * is a required option for v3 operations.
-     * @param def
-     * @return
-     */
-    private String determineAuthProtocol(final Definition def) {
-        final String authProtocol = (def.getAuthProtocol() == null ? getSnmpConfig().getAuthProtocol() : def.getAuthProtocol());
-        if (authProtocol == null && determineAuthPassPhrase(def) != null) {
-            return SnmpAgentConfig.DEFAULT_AUTH_PROTOCOL;
-        }
-        return authProtocol;
-    }
-
-    /**
-     * Helper method to find a authentication passphrase to use from the snmp-config.  If v3 has
-     * been specified and one can't be found, then a default is used for this
-     * is a required option for v3 operations.
-     * @param def
-     * @return
-     */
-    private String determineAuthPassPhrase(final Definition def) {
-        final String authPassPhrase = (def.getAuthPassphrase() == null ? getSnmpConfig().getAuthPassphrase() : def.getAuthPassphrase());
-        // Forcing a default is wrong, because if it is not explicitly defined, probably it means that it should not be used, and SNMP4J expect null for optional parameters.
-        /*
-        if (authPassPhrase == null) {
-            return SnmpAgentConfig.DEFAULT_AUTH_PASS_PHRASE;
-        }
-         */
-        return authPassPhrase;
-    }
-
-    /**
-     * Helper method to find a privacy passphrase to use from the snmp-config.  If v3 has
-     * been specified and one can't be found, then a default is used for this
-     * is a required option for v3 operations.
-     * @param def
-     * @return
-     */
-    private String determinePrivPassPhrase(final Definition def) {
-        final String privPassPhrase = (def.getPrivacyPassphrase() == null ? getSnmpConfig().getPrivacyPassphrase() : def.getPrivacyPassphrase());
-        // Forcing a default is wrong, because if it is not explicitly defined, probably it means that it should not be used, and SNMP4J expect null for optional parameters.
-        /*
-        if (privPassPhrase == null) {
-            return SnmpAgentConfig.DEFAULT_PRIV_PASS_PHRASE;
-        }
-         */
-        return privPassPhrase;
-    }
-
-    /**
-     * Helper method to find a privacy protocol to use from the snmp-config.  If v3 has
-     * been specified and one can't be found, then a default is used for this
-     * is a required option for v3 operations.
-     * @param def
-     * @return
-     */
-    private String determinePrivProtocol(final Definition def) {
-        final String authPrivProtocol = (def.getPrivacyProtocol() == null ? getSnmpConfig().getPrivacyProtocol() : def.getPrivacyProtocol());
-        if (authPrivProtocol == null && determinePrivPassPhrase(def) != null) {
-            return SnmpAgentConfig.DEFAULT_PRIV_PROTOCOL;
-        }
-        return authPrivProtocol;
-    }
-
-    /**
-     * Helper method to set the security level in v3 operations.  The default is
-     * noAuthNoPriv if there is no authentication passphrase.  From there, if
-     * there is a privacy passphrase supplied, then the security level is set to
-     * authPriv else it falls out to authNoPriv.  There are only these 3 possible
-     * security levels.
-     * default 
-     * @param def
-     * @return
-     */
-    private int determineSecurityLevel(final Definition def) {
-
-        // use the def security level first
-        if (def.hasSecurityLevel()) {
-            return def.getSecurityLevel();
-        }
-
-        // use a configured default security level next
-        if (getSnmpConfig().hasSecurityLevel()) {
-            return getSnmpConfig().getSecurityLevel();
-        }
-
-        // if no security level configuration exists use
-        int securityLevel = SnmpAgentConfig.NOAUTH_NOPRIV;
-
-        final String authPassPhrase = (StringUtils.isBlank(def.getAuthPassphrase()) ? getSnmpConfig().getAuthPassphrase() : def.getAuthPassphrase());
-        final String privPassPhrase = (StringUtils.isBlank(def.getPrivacyPassphrase()) ? getSnmpConfig().getPrivacyPassphrase() : def.getPrivacyPassphrase());
-
-        if (authPassPhrase == null) {
-            securityLevel = SnmpAgentConfig.NOAUTH_NOPRIV;
-        } else {
-            if (privPassPhrase == null) {
-                securityLevel = SnmpAgentConfig.AUTH_NOPRIV;
-            } else {
-                securityLevel = SnmpAgentConfig.AUTH_PRIV;
-            }
-        }
-
-        return securityLevel;
-    }
-
-    /**
-     * Helper method to search the snmp-config for a port
-     * @param def
-     * @return
-     */
-    private int determinePort(final Definition def) {
-        return (def.getPort() == 0 ? (getSnmpConfig().getPort() == 0 ? DEFAULT_SNMP_PORT : getSnmpConfig().getPort()) : def.getPort());
-    }
-
-    /**
-     * Helper method to search the snmp-config for a engineId
-     * @param def
-     * @return
-     */
-    private String determineEngineId(Definition def) {
-        if (def.getEngineId() != null) return def.getEngineId();
-        if (getSnmpConfig().getEngineId() != null) return getSnmpConfig().getEngineId();
-        return null;
-    }
-
-    /**
-     * Helper method to search the snmp-config for a contextEngineId
-     * @param def
-     * @return 
-     */
-    private String determineContextEngineId(Definition def) {
-        if (def.getContextEngineId() != null) return def.getContextEngineId();
-        if (getSnmpConfig().getContextEngineId() != null) return getSnmpConfig().getContextEngineId();
-        return null;
-    }
-
-    /**
-     * Helper method to search the snmp-config for a contextName
-     * @param def
-     * @return 
-     */
-    private String determineContextName(Definition def) {
-        if (def.getContextName() != null) return def.getContextName();
-        if (getSnmpConfig().getContextName() != null) return getSnmpConfig().getContextName();
-        return null;
-    }
-
-    /**
-     * Helper method to search the snmp-config for a enterpriseId
-     * @param def
-     * @return 
-     */
-    private String determineEnterpriseId(Definition def) {
-        if (def.getEnterpriseId() != null) return def.getEnterpriseId();
-        if (getSnmpConfig().getEnterpriseId() != null) return getSnmpConfig().getEnterpriseId();
-        return null;
-    }
-
-    /**
-     * Helper method to search the snmp-config 
-     * @param def
-     * @return
-     */
-    private long determineTimeout(final Definition def) {
-        final long timeout = SnmpAgentConfig.DEFAULT_TIMEOUT;
-        return (def.getTimeout() == 0 ? (getSnmpConfig().getTimeout() == 0 ? timeout : getSnmpConfig().getTimeout()) : def.getTimeout());
-    }
-
-    private int determineRetries(final Definition def) {        
-        final int retries = SnmpAgentConfig.DEFAULT_RETRIES;
-        return (def.getRetry() == 0 ? (getSnmpConfig().getRetry() == 0 ? retries : getSnmpConfig().getRetry()) : def.getRetry());
-    }
-
-    /**
-     * This method determines the configured SNMP version.
-     * the order of operations is:
-     * 1st: return a valid requested version
-     * 2nd: return a valid version defined in a definition within the snmp-config
-     * 3rd: return a valid version in the snmp-config
-     * 4th: return the default version
-     * 
-     * @param def
-     * @param requestedSnmpVersion
-     * @return
-     */
-    private int determineVersion(final Definition def, final int requestedSnmpVersion) {
-
-        int version = SnmpAgentConfig.VERSION1;
-
-        String cfgVersion = "v1";
-        if (requestedSnmpVersion == VERSION_UNSPECIFIED) {
->>>>>>> ad1053c1
             if (def.getVersion() == null) {
                 if (config.getVersion() == null) {
                     return SnmpAgentConfig.DEFAULT_VERSION;
@@ -801,19 +326,6 @@
         } else {
             return requestedSnmpVersion;
         }
-<<<<<<< HEAD
-=======
-
-        if (cfgVersion.equals("v1")) {
-            version = SnmpAgentConfig.VERSION1;
-        } else if (cfgVersion.equals("v2c")) {
-            version = SnmpAgentConfig.VERSION2C;
-        } else if (cfgVersion.equals("v3")) {
-            version = SnmpAgentConfig.VERSION3;
-        }
-
-        return version;
->>>>>>> ad1053c1
     }
 
     /**
@@ -835,14 +347,15 @@
     }
 
     /**
-     * Enhancement: Allows specific or ranges to be merged into SNMP
-     * configuration with many other attributes. Uses new classes to help with
-     * merging, comparing, and optimizing definitions. Puts a specific IP
-     * address with associated read-community string into the currently loaded
-     * snmp-config.xml.
-     * 
-     * @param info
-     *            a {@link org.opennms.netmgt.config.SnmpEventInfo} object.
+     * Enhancement: Allows specific or ranges to be merged into SNMP configuration
+     * with many other attributes.  Uses new classes the wrap Castor-generated code to
+     * help with merging, comparing, and optimizing definitions.  Thanks for your
+     * initial work on this Gerald.
+     *
+     * Puts a specific IP address with associated read-community string into
+     * the currently loaded snmp-config.xml.
+     *
+     * @param info a {@link org.opennms.netmgt.config.SnmpEventInfo} object.
      */
     public void define(final SnmpEventInfo info) {
         getWriteLock().lock();
@@ -859,14 +372,9 @@
      *
      * @return Marshalled SnmpConfig
      */
-<<<<<<< HEAD
-    public static String marshallConfig() {
-        SnmpPeerFactory.getReadLock().lock();
-=======
     public String getSnmpConfigAsString() {
         String marshalledConfig = null;
         StringWriter writer = null;
->>>>>>> ad1053c1
         try {
             writer = new StringWriter();
             JaxbUtils.marshal(getSnmpConfig(), writer);
