/*******************************************************************************
 * This file is part of OpenNMS(R).
 *
 * Copyright (C) 2012 The OpenNMS Group, Inc.
 * OpenNMS(R) is Copyright (C) 1999-2012 The OpenNMS Group, Inc.
 *
 * OpenNMS(R) is a registered trademark of The OpenNMS Group, Inc.
 *
 * OpenNMS(R) is free software: you can redistribute it and/or modify
 * it under the terms of the GNU General Public License as published
 * by the Free Software Foundation, either version 3 of the License,
 * or (at your option) any later version.
 *
 * OpenNMS(R) is distributed in the hope that it will be useful,
 * but WITHOUT ANY WARRANTY; without even the implied warranty of
 * MERCHANTABILITY or FITNESS FOR A PARTICULAR PURPOSE.  See the
 * GNU General Public License for more details.
 *
 * You should have received a copy of the GNU General Public License
 * along with OpenNMS(R).  If not, see:
 *      http://www.gnu.org/licenses/
 *
 * For more information contact:
 *     OpenNMS(R) Licensing <license@opennms.org>
 *     http://www.opennms.org/
 *     http://www.opennms.com/
 *******************************************************************************/

package org.opennms.netmgt.config;

import java.net.UnknownHostException;

import junit.framework.TestCase;

import org.opennms.core.test.ConfigurationTestUtils;
import org.opennms.core.utils.InetAddressUtils;
import org.opennms.netmgt.EventConstants;
import org.opennms.netmgt.model.events.EventBuilder;
import org.opennms.netmgt.snmp.SnmpAgentConfig;
import org.springframework.core.io.Resource;

/**
 * 
 * @author <a href="mailto:david@opennms.org">David Hustace</a>
 * @author <a href="mailto:dj@opennms.org">DJ Gregor</a>
 */
public class ConfigureSnmpTest extends TestCase {
    final private int m_startingDefCount = 5;

    /* (non-Javadoc)
     * @see junit.framework.TestCase#setUp()
     */
    @Override
    protected void setUp() throws Exception {
    	super.setUp();
    	
        Resource rsrc = ConfigurationTestUtils.getSpringResourceForResource(this, "snmp-config-configureSnmpTest.xml");
    	SnmpPeerFactory.setInstance(new SnmpPeerFactory(rsrc));
    }

    /**
     * Tests creating a string representation of an IP address that is converted to an InetAddress and then
     * a long and back to an IP address.
     * 
     * @throws UnknownHostException 
     */
    public void testToIpAddrString() throws UnknownHostException {
        String addr = "192.168.1.1";
        assertEquals(addr, InetAddressUtils.toIpAddrString(InetAddressUtils.addr(addr).getAddress()));
    }

    /**
     * Test method for {@link org.opennms.netmgt.config.SnmpPeerFactory#createSnmpEventInfo(org.opennms.netmgt.xml.event.Event)}.
     * Tests creating an SNMP config definition from a configureSNMP event.
     * 
     * @throws UnknownHostException 
     */
    public void testCreateSnmpEventInfo() throws UnknownHostException {
        EventBuilder bldr = createConfigureSnmpEventBuilder("192.168.1.1", null);
        addCommunityStringToEvent(bldr, "seemore");
        
        SnmpEventInfo info = new SnmpEventInfo(bldr.getEvent());
        
        assertNotNull(info);
        assertEquals("192.168.1.1", info.getFirstIPAddress());
        assertNull(info.getLastIPAddress());
        assertTrue(info.isSpecific());
    }
    
    /**
     * Tests getting the correct SNMP Peer after a configureSNMP event and merge to the running config.
     * @throws UnknownHostException
     */
    public void testSnmpEventInfoClassWithSpecific() throws UnknownHostException {
        final String addr = "192.168.0.5";
        EventBuilder bldr = createConfigureSnmpEventBuilder(addr, null);
        addCommunityStringToEvent(bldr, "abc");
        SnmpEventInfo info = new SnmpEventInfo(bldr.getEvent());
        
        SnmpPeerFactory.getInstance().define(info);

        SnmpAgentConfig agent = SnmpPeerFactory.getInstance().getAgentConfig(InetAddressUtils.addr(addr));
        assertEquals(InetAddressUtils.str(agent.getAddress()), addr);
        assertEquals("abc", agent.getReadCommunity());
    }
    
    /**
     * This test should remove the specific 192.168.0.5 from the first definition and
     * replace it with a range 192.168.0.5 - 192.168.0.7.
     * 
     * @throws UnknownHostException
     */
    public void testSnmpEventInfoClassWithRangeReplacingSpecific() throws UnknownHostException {
        final String addr1 = "192.168.0.5";
        final String addr2 = "192.168.0.7";
        
        SnmpAgentConfig agent = SnmpPeerFactory.getInstance().getAgentConfig(InetAddressUtils.addr(addr1));
        assertEquals(SnmpAgentConfig.VERSION2C, agent.getVersion());
        
        EventBuilder bldr = createConfigureSnmpEventBuilder(addr1, addr2);
        SnmpEventInfo info = new SnmpEventInfo(bldr.getEvent());
        info.setVersion("v2c");
        
        SnmpPeerFactory.getInstance().define(info);
        
        agent = SnmpPeerFactory.getInstance().getAgentConfig(InetAddressUtils.addr(addr1));
        assertEquals(InetAddressUtils.str(agent.getAddress()), addr1);
        assertEquals(SnmpAgentConfig.VERSION2C, agent.getVersion());
<<<<<<< HEAD
        assertEquals(m_startingDefCount, SnmpPeerFactory.getSnmpConfig().getDefinitions().size());
=======
        assertEquals(m_startingDefCount, SnmpPeerFactory.getInstance().getSnmpConfig().getDefinitionCount());
>>>>>>> ad1053c1
    }

    /**
     * Tests getting the correct SNMP Peer after merging a new range that super sets a current range.
     * 
     * @throws UnknownHostException
     */
    public void testSnmpEventInfoClassWithRangeSuperSettingDefRanges() throws UnknownHostException {
        final String addr1 = "192.168.99.1";
        final String addr2 = "192.168.108.254";
        
        SnmpAgentConfig agent = SnmpPeerFactory.getInstance().getAgentConfig(InetAddressUtils.addr(addr1));
        assertEquals(SnmpAgentConfig.VERSION1, agent.getVersion());
        
        EventBuilder bldr = createConfigureSnmpEventBuilder(addr1, addr2);
        SnmpEventInfo info = new SnmpEventInfo(bldr.getEvent());
        info.setCommunityString("opennmsrules");
        
        SnmpPeerFactory.getInstance().define(info);
        
        agent = SnmpPeerFactory.getInstance().getAgentConfig(InetAddressUtils.addr(addr1));
        assertEquals(InetAddressUtils.str(agent.getAddress()), addr1);
        assertEquals(SnmpAgentConfig.VERSION1, agent.getVersion());
<<<<<<< HEAD
        assertEquals(m_startingDefCount, SnmpPeerFactory.getSnmpConfig().getDefinitions().size());
=======
        assertEquals(m_startingDefCount, SnmpPeerFactory.getInstance().getSnmpConfig().getDefinitionCount());
>>>>>>> ad1053c1
    }

    /**
     * Tests getting the correct SNMP Peer after receiving a configureSNMP event that moves a
     * specific from one definition into another.
     * 
     * @throws UnknownHostException
     */
    public void testSplicingSpecificsIntoRanges() throws UnknownHostException {
<<<<<<< HEAD
        assertEquals(3, SnmpPeerFactory.getSnmpConfig().getDefinitions().get(2).getRanges().size());
        assertEquals(6, SnmpPeerFactory.getSnmpConfig().getDefinitions().get(2).getSpecifics().size());
=======
        assertEquals(3, SnmpPeerFactory.getInstance().getSnmpConfig().getDefinition(2).getRangeCount());
        assertEquals(6, SnmpPeerFactory.getInstance().getSnmpConfig().getDefinition(2).getSpecificCount());
>>>>>>> ad1053c1
        
        final String specificAddr = "10.1.1.7";
        final EventBuilder bldr = createConfigureSnmpEventBuilder(specificAddr, null);
        final SnmpEventInfo info = new SnmpEventInfo(bldr.getEvent());
        info.setCommunityString("splice-test");
        info.setVersion("v2c");
        
        SnmpPeerFactory.getInstance().define(info);
        
<<<<<<< HEAD
        assertEquals(5, SnmpPeerFactory.getSnmpConfig().getDefinitions().get(2).getRanges().size());
        
        assertEquals("10.1.1.10", SnmpPeerFactory.getSnmpConfig().getDefinitions().get(2).getSpecifics().get(0));
        assertEquals(1, SnmpPeerFactory.getSnmpConfig().getDefinitions().get(2).getSpecifics().size());
        assertEquals(m_startingDefCount, SnmpPeerFactory.getSnmpConfig().getDefinitions().size());
=======
        assertEquals(5, SnmpPeerFactory.getInstance().getSnmpConfig().getDefinition(2).getRangeCount());
        
        assertEquals("10.1.1.10", SnmpPeerFactory.getInstance().getSnmpConfig().getDefinition(2).getSpecific(0));
        assertEquals(1, SnmpPeerFactory.getInstance().getSnmpConfig().getDefinition(2).getSpecificCount());
        assertEquals(m_startingDefCount, SnmpPeerFactory.getInstance().getSnmpConfig().getDefinitionCount());
>>>>>>> ad1053c1
    }
    
    /**
     * This test should show that a specific is added to the definition and the current
     * single definition should become the beginning address in the adjacent range.
     * 
     * @throws UnknownHostException
     */
    public void testSplice2() throws UnknownHostException {
<<<<<<< HEAD
        assertEquals(3, SnmpPeerFactory.getSnmpConfig().getDefinitions().get(3).getRanges().size());
        assertEquals(1, SnmpPeerFactory.getSnmpConfig().getDefinitions().get(3).getSpecifics().size());
        assertEquals("10.1.1.10", SnmpPeerFactory.getSnmpConfig().getDefinitions().get(3).getSpecifics().get(0));
        assertEquals("10.1.1.11", SnmpPeerFactory.getSnmpConfig().getDefinitions().get(3).getRanges().get(0).getBegin());
=======
        assertEquals(3, SnmpPeerFactory.getInstance().getSnmpConfig().getDefinition(3).getRangeCount());
        assertEquals(1, SnmpPeerFactory.getInstance().getSnmpConfig().getDefinition(3).getSpecificCount());
        assertEquals("10.1.1.10", SnmpPeerFactory.getInstance().getSnmpConfig().getDefinition(3).getSpecific(0));
        assertEquals("10.1.1.11", SnmpPeerFactory.getInstance().getSnmpConfig().getDefinition(3).getRange(0).getBegin());
>>>>>>> ad1053c1
        
        final String specificAddr = "10.1.1.7";
        final EventBuilder bldr = createConfigureSnmpEventBuilder(specificAddr, null);
        final SnmpEventInfo info = new SnmpEventInfo(bldr.getEvent());
        info.setCommunityString("splice2-test");

        SnmpPeerFactory.getInstance().define(info);
        
<<<<<<< HEAD
        assertEquals(3, SnmpPeerFactory.getSnmpConfig().getDefinitions().get(3).getRanges().size());
        assertEquals(1, SnmpPeerFactory.getSnmpConfig().getDefinitions().get(3).getSpecifics().size());
        assertEquals("10.1.1.7", SnmpPeerFactory.getSnmpConfig().getDefinitions().get(3).getSpecifics().get(0));
        assertEquals("10.1.1.10", SnmpPeerFactory.getSnmpConfig().getDefinitions().get(3).getRanges().get(0).getBegin());
=======
        assertEquals(3, SnmpPeerFactory.getInstance().getSnmpConfig().getDefinition(3).getRangeCount());
        assertEquals(1, SnmpPeerFactory.getInstance().getSnmpConfig().getDefinition(3).getSpecificCount());
        assertEquals("10.1.1.7", SnmpPeerFactory.getInstance().getSnmpConfig().getDefinition(3).getSpecific(0));
        assertEquals("10.1.1.10", SnmpPeerFactory.getInstance().getSnmpConfig().getDefinition(3).getRange(0).getBegin());
>>>>>>> ad1053c1

        String marshalledConfig = SnmpPeerFactory.getInstance().getSnmpConfigAsString();
        assertNotNull(marshalledConfig);
        
    }

    private EventBuilder createConfigureSnmpEventBuilder(final String firstIp, final String lastIp) {
        
        EventBuilder bldr = new EventBuilder(EventConstants.CONFIGURE_SNMP_EVENT_UEI, "ConfigureSnmpTest");

        bldr.addParam(EventConstants.PARM_FIRST_IP_ADDRESS, firstIp);
        bldr.addParam(EventConstants.PARM_LAST_IP_ADDRESS, lastIp);
        
        return bldr;
    }

    private void addCommunityStringToEvent(final EventBuilder bldr, final String commStr) {
        bldr.addParam(EventConstants.PARM_COMMUNITY_STRING, commStr);
    }

}<|MERGE_RESOLUTION|>--- conflicted
+++ resolved
@@ -126,11 +126,7 @@
         agent = SnmpPeerFactory.getInstance().getAgentConfig(InetAddressUtils.addr(addr1));
         assertEquals(InetAddressUtils.str(agent.getAddress()), addr1);
         assertEquals(SnmpAgentConfig.VERSION2C, agent.getVersion());
-<<<<<<< HEAD
-        assertEquals(m_startingDefCount, SnmpPeerFactory.getSnmpConfig().getDefinitions().size());
-=======
-        assertEquals(m_startingDefCount, SnmpPeerFactory.getInstance().getSnmpConfig().getDefinitionCount());
->>>>>>> ad1053c1
+        assertEquals(m_startingDefCount, SnmpPeerFactory.getInstance().getSnmpConfig().getDefinitions().size());
     }
 
     /**
@@ -154,11 +150,7 @@
         agent = SnmpPeerFactory.getInstance().getAgentConfig(InetAddressUtils.addr(addr1));
         assertEquals(InetAddressUtils.str(agent.getAddress()), addr1);
         assertEquals(SnmpAgentConfig.VERSION1, agent.getVersion());
-<<<<<<< HEAD
-        assertEquals(m_startingDefCount, SnmpPeerFactory.getSnmpConfig().getDefinitions().size());
-=======
-        assertEquals(m_startingDefCount, SnmpPeerFactory.getInstance().getSnmpConfig().getDefinitionCount());
->>>>>>> ad1053c1
+        assertEquals(m_startingDefCount, SnmpPeerFactory.getInstance().getSnmpConfig().getDefinitions().size());
     }
 
     /**
@@ -168,13 +160,8 @@
      * @throws UnknownHostException
      */
     public void testSplicingSpecificsIntoRanges() throws UnknownHostException {
-<<<<<<< HEAD
-        assertEquals(3, SnmpPeerFactory.getSnmpConfig().getDefinitions().get(2).getRanges().size());
-        assertEquals(6, SnmpPeerFactory.getSnmpConfig().getDefinitions().get(2).getSpecifics().size());
-=======
-        assertEquals(3, SnmpPeerFactory.getInstance().getSnmpConfig().getDefinition(2).getRangeCount());
-        assertEquals(6, SnmpPeerFactory.getInstance().getSnmpConfig().getDefinition(2).getSpecificCount());
->>>>>>> ad1053c1
+        assertEquals(3, SnmpPeerFactory.getInstance().getSnmpConfig().getDefinitions().get(2).getRanges().size());
+        assertEquals(6, SnmpPeerFactory.getInstance().getSnmpConfig().getDefinitions().get(2).getSpecifics().size());
         
         final String specificAddr = "10.1.1.7";
         final EventBuilder bldr = createConfigureSnmpEventBuilder(specificAddr, null);
@@ -184,19 +171,11 @@
         
         SnmpPeerFactory.getInstance().define(info);
         
-<<<<<<< HEAD
-        assertEquals(5, SnmpPeerFactory.getSnmpConfig().getDefinitions().get(2).getRanges().size());
-        
-        assertEquals("10.1.1.10", SnmpPeerFactory.getSnmpConfig().getDefinitions().get(2).getSpecifics().get(0));
-        assertEquals(1, SnmpPeerFactory.getSnmpConfig().getDefinitions().get(2).getSpecifics().size());
-        assertEquals(m_startingDefCount, SnmpPeerFactory.getSnmpConfig().getDefinitions().size());
-=======
-        assertEquals(5, SnmpPeerFactory.getInstance().getSnmpConfig().getDefinition(2).getRangeCount());
-        
-        assertEquals("10.1.1.10", SnmpPeerFactory.getInstance().getSnmpConfig().getDefinition(2).getSpecific(0));
-        assertEquals(1, SnmpPeerFactory.getInstance().getSnmpConfig().getDefinition(2).getSpecificCount());
-        assertEquals(m_startingDefCount, SnmpPeerFactory.getInstance().getSnmpConfig().getDefinitionCount());
->>>>>>> ad1053c1
+        assertEquals(5, SnmpPeerFactory.getInstance().getSnmpConfig().getDefinitions().get(2).getRanges().size());
+        
+        assertEquals("10.1.1.10", SnmpPeerFactory.getInstance().getSnmpConfig().getDefinitions().get(2).getSpecifics().get(0));
+        assertEquals(1, SnmpPeerFactory.getInstance().getSnmpConfig().getDefinitions().get(2).getSpecifics().size());
+        assertEquals(m_startingDefCount, SnmpPeerFactory.getInstance().getSnmpConfig().getDefinitions().size());
     }
     
     /**
@@ -206,17 +185,10 @@
      * @throws UnknownHostException
      */
     public void testSplice2() throws UnknownHostException {
-<<<<<<< HEAD
-        assertEquals(3, SnmpPeerFactory.getSnmpConfig().getDefinitions().get(3).getRanges().size());
-        assertEquals(1, SnmpPeerFactory.getSnmpConfig().getDefinitions().get(3).getSpecifics().size());
-        assertEquals("10.1.1.10", SnmpPeerFactory.getSnmpConfig().getDefinitions().get(3).getSpecifics().get(0));
-        assertEquals("10.1.1.11", SnmpPeerFactory.getSnmpConfig().getDefinitions().get(3).getRanges().get(0).getBegin());
-=======
-        assertEquals(3, SnmpPeerFactory.getInstance().getSnmpConfig().getDefinition(3).getRangeCount());
-        assertEquals(1, SnmpPeerFactory.getInstance().getSnmpConfig().getDefinition(3).getSpecificCount());
-        assertEquals("10.1.1.10", SnmpPeerFactory.getInstance().getSnmpConfig().getDefinition(3).getSpecific(0));
-        assertEquals("10.1.1.11", SnmpPeerFactory.getInstance().getSnmpConfig().getDefinition(3).getRange(0).getBegin());
->>>>>>> ad1053c1
+        assertEquals(3, SnmpPeerFactory.getInstance().getSnmpConfig().getDefinitions().get(3).getRanges().size());
+        assertEquals(1, SnmpPeerFactory.getInstance().getSnmpConfig().getDefinitions().get(3).getSpecifics().size());
+        assertEquals("10.1.1.10", SnmpPeerFactory.getInstance().getSnmpConfig().getDefinitions().get(3).getSpecifics().get(0));
+        assertEquals("10.1.1.11", SnmpPeerFactory.getInstance().getSnmpConfig().getDefinitions().get(3).getRanges().get(0).getBegin());
         
         final String specificAddr = "10.1.1.7";
         final EventBuilder bldr = createConfigureSnmpEventBuilder(specificAddr, null);
@@ -225,17 +197,10 @@
 
         SnmpPeerFactory.getInstance().define(info);
         
-<<<<<<< HEAD
-        assertEquals(3, SnmpPeerFactory.getSnmpConfig().getDefinitions().get(3).getRanges().size());
-        assertEquals(1, SnmpPeerFactory.getSnmpConfig().getDefinitions().get(3).getSpecifics().size());
-        assertEquals("10.1.1.7", SnmpPeerFactory.getSnmpConfig().getDefinitions().get(3).getSpecifics().get(0));
-        assertEquals("10.1.1.10", SnmpPeerFactory.getSnmpConfig().getDefinitions().get(3).getRanges().get(0).getBegin());
-=======
-        assertEquals(3, SnmpPeerFactory.getInstance().getSnmpConfig().getDefinition(3).getRangeCount());
-        assertEquals(1, SnmpPeerFactory.getInstance().getSnmpConfig().getDefinition(3).getSpecificCount());
-        assertEquals("10.1.1.7", SnmpPeerFactory.getInstance().getSnmpConfig().getDefinition(3).getSpecific(0));
-        assertEquals("10.1.1.10", SnmpPeerFactory.getInstance().getSnmpConfig().getDefinition(3).getRange(0).getBegin());
->>>>>>> ad1053c1
+        assertEquals(3, SnmpPeerFactory.getInstance().getSnmpConfig().getDefinitions().get(3).getRanges().size());
+        assertEquals(1, SnmpPeerFactory.getInstance().getSnmpConfig().getDefinitions().get(3).getSpecifics().size());
+        assertEquals("10.1.1.7", SnmpPeerFactory.getInstance().getSnmpConfig().getDefinitions().get(3).getSpecifics().get(0));
+        assertEquals("10.1.1.10", SnmpPeerFactory.getInstance().getSnmpConfig().getDefinitions().get(3).getRanges().get(0).getBegin());
 
         String marshalledConfig = SnmpPeerFactory.getInstance().getSnmpConfigAsString();
         assertNotNull(marshalledConfig);
