#!/usr/bin/env perl -w

use strict;
use warnings;

use Config;
use Cwd qw(abs_path getcwd);
use File::Basename;
use File::Find;
use File::Path qw(rmtree);
use File::Spec;
use Getopt::Long qw(:config permute bundling pass_through);
use IO::Handle;
use IPC::Open2;
use Scalar::Util qw(looks_like_number);

use vars qw(
	$BUILD_PROFILE
	$GIT
	$HELP
	$JAVA_HOME
	@JAVA_SEARCH_DIRS
	$LOGLEVEL
	$MVN
	$MAVEN_VERSION
	$MAVEN_OPTS
	$OOSNMP_TRUSTSTORE
	$PATHSEP
	$PREFIX
	$SKIP_OPENJDK
	$TESTS
	$SINGLE_TEST
	$VERBOSE
	@DEFAULT_GOALS
	@ARGS
);
@ARGS          = ();
$BUILD_PROFILE = "default";
$HELP          = undef;
$JAVA_HOME     = undef;
$LOGLEVEL      = 'debug' unless (defined $LOGLEVEL);
$PATHSEP       = $Config{'path_sep'};
$SKIP_OPENJDK  = $ENV{'SKIP_OPENJDK'};
$VERBOSE       = undef;
@DEFAULT_GOALS = ( "install" );

@JAVA_SEARCH_DIRS = qw(
	/usr/lib/jvm
	/usr/java
	/System/Library/Java/JavaVirtualMachines
	/Library/Java/JavaVirtualMachines
	/Library/Java/Home
	/opt
	/opt/ci/java
);
unshift(@JAVA_SEARCH_DIRS, File::Spec->catdir($ENV{'HOME'}, 'ci', 'java'));

push(@JAVA_SEARCH_DIRS, File::Spec->catdir($ENV{'HOME'}, 'ci', 'java'));

eval {
	setpriority(0, 0, 10);
};

if (not defined $PATHSEP) { $PATHSEP = ':'; }
die "\$PREFIX not set!" unless (defined $PREFIX);

# If we were called from bin, remove the /bin so we're always
# rooted in the top-of-tree
if (basename($PREFIX) eq "bin") {
	my @dirs = File::Spec->splitdir($PREFIX);
	pop(@dirs);
	$PREFIX = File::Spec->catdir(@dirs);
}

$GIT = find_git();

# path to maven executable
$MVN = $ENV{'MVN'};
if (not defined $MVN or not -x $MVN) {
	$MVN = File::Spec->catfile($PREFIX, 'maven', 'bin', 'mvn');
	if ($^O =~ /(mswin|msys)/i) {
		$MVN .= '.bat';
	}
}

delete $ENV{'M2_HOME'};

# maven options
$MAVEN_OPTS = $ENV{'MAVEN_OPTS'};
if (not defined $MAVEN_OPTS or $MAVEN_OPTS eq '') {
	$MAVEN_OPTS = "-Xmx2048m -XX:ReservedCodeCacheSize=512m";
}

if (not $MAVEN_OPTS =~ /TieredCompilation/) {
	# Improve startup speed by disabling collection of extra profiling information during compiles since they're not
	# long-running enough for them to be a net-win for performance.
	$MAVEN_OPTS .= " -XX:+TieredCompilation -XX:TieredStopAtLevel=1";
}

if (not $MAVEN_OPTS =~ /UseGCOverheadLimit/) {
	# The concurrent collector will throw an OutOfMemoryError if too much time is being spent in garbage collection: if
	# more than 98% of the total time is spent in garbage collection and less than 2% of the heap is recovered, an
	# OutOfMemoryError will be thrown. This feature is designed to prevent applications from running for an extended
	# period of time while making little or no progress because the heap is too small. If necessary, this feature can
	# be disabled by adding the option -XX:-UseGCOverheadLimit to the command line.
	$MAVEN_OPTS .= " -XX:-UseGCOverheadLimit";
}

if (not $MAVEN_OPTS =~ /UseParallelGC/) {
	# If (a) peak application performance is the first priority and (b) there are no pause time requirements or pauses
	# of one second or longer are acceptable, then select the parallel collector with -XX:+UseParallelGC and
	# (optionally) enable parallel compaction with -XX:+UseParallelOldGC.
	$MAVEN_OPTS .= " -XX:+UseParallelGC -XX:+UseParallelOldGC";
}

my $result = GetOptions(
	"help|h"                    => \$HELP,
	"enable-tests|tests|test|t" => \$TESTS,
	"single-test|T=s"            => \$SINGLE_TEST,
	"maven-opts|m=s"            => \$MAVEN_OPTS,
	"profile|p=s"               => \$BUILD_PROFILE,
	"java-home|java|j=s"        => \$JAVA_HOME,
	"verbose|v"                 => \$VERBOSE,
	"log-level|l=s"             => \$LOGLEVEL,
);

if (not $result) {
	error("failed to parse command-line options");
	exit 1;
}
if ($BUILD_PROFILE !~ /^(default|dir|full|fulldir)$/) {
	error("unknown --profile option, $BUILD_PROFILE, must be one of 'default', 'dir', 'full', or 'fulldir'");
	exit 1;
}

@ARGS = @ARGV;

if (defined $HELP) {
	print <<END;
usage: $0 [-h] [-j \$JAVA_HOME] [-t] [-v]

	-h/--help              this help
	-j/--java-home DIR     set \$JAVA_HOME to DIR
	-m/--maven-opts OPTS   set \$MAVEN_OPTS to OPTS
	                       (default: $MAVEN_OPTS)
	-p/--profile PROFILE   default, dir, full, or fulldir
	-t/--enable-tests      enable integration tests when building
	-T/--single-test CLASS run a single unit/integration test
	-l/--log-level LEVEL   log level (error/warning/info/debug)
	-v/--verbose           verbose mode (shorthand for "--log-level debug")
END
	exit 1;
}

if ($VERBOSE) {
	$LOGLEVEL = 'debug';
}

if (not defined $LOGLEVEL or $LOGLEVEL eq '') {
	$LOGLEVEL = 'info';
}

$LOGLEVEL = lc($LOGLEVEL);
if ($LOGLEVEL !~ /^(error|warning|info|debug)$/) {
	print STDERR "Log level $LOGLEVEL invalid.  Must be one of 'error', 'warning', 'info', or 'debug'.\n";
	exit 1;
}

if ((defined $JAVA_HOME and -d $JAVA_HOME) or (exists $ENV{'JAVA_HOME'} and -d $ENV{'JAVA_HOME'})) {
	if (not defined $JAVA_HOME or not -d $JAVA_HOME) {
		$JAVA_HOME = $ENV{'JAVA_HOME'};
	}

	my ($shortversion) = get_version_from_java(File::Spec->catfile($JAVA_HOME, 'bin', 'java'));
	my $minimumversion = get_minimum_java();

	if ($shortversion < $minimumversion) {
		warning("You specified a Java home of $JAVA_HOME, but it does not meet minimum java version $minimumversion!  Will attempt to search for one instead.");
		$JAVA_HOME = undef;
		delete $ENV{'JAVA_HOME'};
	}
}

if (not defined $JAVA_HOME or $JAVA_HOME eq "") {
	debug("--java-home not passed, searching for \$JAVA_HOME");
	$JAVA_HOME = find_java_home();
	if (not defined $JAVA_HOME) {
		warning("\$JAVA_HOME is not set, things might go wonky.  Or not.");
	}
}

if (defined $JAVA_HOME and $JAVA_HOME ne "") {
	info("Using \$JAVA_HOME=$JAVA_HOME");
	$ENV{'JAVA_HOME'} = $JAVA_HOME;
	$ENV{'PATH'}      = File::Spec->catfile($JAVA_HOME, 'bin') . $PATHSEP . $ENV{'PATH'};
}

if (not exists $ENV{'JAVA_VENDOR'}) {
	warning("You do not have \$JAVA_VENDOR set. This is probably OK, but on some platforms");
	warning("you might need to set it, eg, to 'Sun' or 'openjdk'.");
}

$MAVEN_VERSION = `'$MVN' --version`;
$MAVEN_VERSION =~ s/^.*Apache Maven ([\d\.]+).*?$/$1/gs;
chomp($MAVEN_VERSION);
if ($MAVEN_VERSION =~ /^[12]/) {
	warning("Your maven version ($MAVEN_VERSION) is too old.  There are known bugs building with a version less than 3.0.  Expect trouble.");
}

<<<<<<< HEAD
=======
unshift(@ARGS, '-DfailIfNoTests=false');
if (defined $SINGLE_TEST) {
        if ($SINGLE_TEST =~ m/IT$/) {
		$TESTS = 1;
		@DEFAULT_GOALS = ( "failsafe:integration-test", "failsafe:verify" );
		debug("running single integration test");
		unshift(@ARGS, '-Dit.test=' . $SINGLE_TEST);
	} else {
		debug("running single unit test");
		unshift(@ARGS, '-Dtest=' . $SINGLE_TEST);
	}
}
>>>>>>> 3f3a18ed
if (defined $TESTS) {
	debug("integration tests are enabled");
	unshift(@ARGS, '-DskipITs=false');
}
unshift(@ARGS, '-Djava.awt.headless=true');

if (not grep { $_ =~ /^-Dmaven.metadata.legacy/ } @ARGS) {
	unshift(@ARGS, '-Dmaven.metadata.legacy=true');
}

if (grep { $_ =~ /^-Droot.dir=/ } @ARGS) {
	debug("root.dir defined");
} else {
	debug("setting root.dir to $PREFIX");
	unshift(@ARGS, '-Droot.dir=' . $PREFIX);
}

if (grep { $_ =~ /^-Dbuild.profile=/ } @ARGS) {
	debug("build.profile defined");
} else {
	debug("setting build.profile to $BUILD_PROFILE");
	unshift(@ARGS, "-Dbuild.profile=$BUILD_PROFILE");
}

if (not grep { $_ =~ /^-Dbuild.skip.tarball=/ } @ARGS) {
	if (abs_path(getcwd()) ne abs_path($PREFIX)) {
		debug("not building in the root directory, passing -Dbuild.skip.tarball=true");
		unshift(@ARGS, "-Dbuild.skip.tarball=true");
	}
}

if (-r File::Spec->catfile($ENV{'HOME'}, '.opennms-buildrc')) {
	if (open(FILEIN, File::Spec->catfile($ENV{'HOME'}, '/.opennms-buildrc'))) {
		while (my $line = <FILEIN>) {
			chomp($line);
			if ($line !~ /^\s*$/ and $line !~ /^\s*\#/) {
				unshift(@ARGS, $line);
			}
		}
		close(FILEIN);
	}
}

$ENV{'MAVEN_OPTS'} = $MAVEN_OPTS;

info("JAVA_HOME = $JAVA_HOME") if (defined $JAVA_HOME and $JAVA_HOME ne "");
info("PATH = " . $ENV{'PATH'});
info("MVN = $MVN");
info("MAVEN_OPTS = $MAVEN_OPTS"); 

my $git_branch = "unknown";
if (exists $ENV{'bamboo_planRepository_branch'}) {
	$git_branch = $ENV{'bamboo_planRepository_branch'};
} elsif (defined $GIT and -x $GIT) {
	chomp($git_branch=`$GIT symbolic-ref HEAD 2>/dev/null || $GIT rev-parse HEAD 2>/dev/null`);
}

$git_branch =~ s,^refs/heads/,,;
info("Git Branch = $git_branch");

sub find_git {
	my $git = undef;
	if (exists $ENV{'GIT'}) {
		$git = $ENV{'GIT'};
	}

	if (not defined $git or not -x $git) {
		for my $dir (File::Spec->path()) {
			my $g = File::Spec->catfile($dir, 'git');
			if ($^O =~ /(mswin|msys)/i) {
				$g .= '.exe';
			}
			if (-x $g) {
				return $g;
			}
		}
	}

	if (not defined $git or $git eq "" or ! -x $git) {
		warning("Unable to locate git.");
		$git = undef;
	}
	return $git;
}

sub get_minimum_java {
	my $minimum_java = '1.8';

	my $pomfile = File::Spec->catfile($PREFIX, 'pom.xml');
	if (-e $pomfile) {
		open(POMFILE, $pomfile) or die "Unable to read $pomfile: $!\n";
		while (<POMFILE>) {
			if (/<source>([\d\.]+)<\/source>/) {
				$minimum_java = $1;
				last;
			}
		}
		close(POMFILE) or die "Unable to close $pomfile: $!\n";
	}

	return $minimum_java;
}

sub get_version_from_java {
	my $javacmd = shift;

	if (not defined $javacmd or not -x $javacmd) {
		return ();
	}

	my ($output, $bindir, $shortversion, $version, $build, $java_home);

	$output = `"$javacmd" -version 2>\&1`;
	($version) = $output =~ / version \"?([\d\.]+?(?:[\+\-\_]\S+?)?)\"?$/ms;
	($version, $build) = $version =~ /^([\d\.]+)(?:[\+\-\_](.*?))?$/;
	($shortversion) = $version =~ /^(\d+\.\d+|\d+)/;
	$build = 0 if (not defined $build);

	$bindir = dirname($javacmd);
	$java_home = Cwd::realpath(File::Spec->catdir($bindir, '..'));

	return ($shortversion, $version, $build, $java_home);
}

sub find_java_home {
	my $minimum_java = get_minimum_java();

	my $versions = {};
	my $javacmd = 'java';

	if ($^O =~ /(mswin|msys)/i) {
		$javacmd .= '.exe';
	}

	for my $searchdir (@JAVA_SEARCH_DIRS) {
		my @javas = (
			glob(File::Spec->catfile($searchdir, 'bin', $javacmd)),
			glob(File::Spec->catfile($searchdir, '*', 'bin', $javacmd)),
			glob(File::Spec->catfile($searchdir, '*', '*', 'bin', $javacmd)),
			glob(File::Spec->catfile($searchdir, '*', '*', '*', 'bin', $javacmd)),
			glob(File::Spec->catfile($searchdir, '*', '*', '*', '*', 'bin', $javacmd))
		);

		for my $java (@javas) {
			if (-x $java and ! -d $java) {
				$java = abs_path($java);
				my ($shortversion, $version, $build, $java_home) = get_version_from_java($java);

				if ($SKIP_OPENJDK) {
					next if ($java  =~ /openjdk/i);
					next if ($build =~ /openjdk/i);
				}
				next unless (defined $shortversion and $shortversion);

				$versions->{$shortversion}             = {} unless (exists $versions->{$shortversion});
				$versions->{$shortversion}->{$version} = {} unless (exists $versions->{$shortversion}->{$version});

				next if (exists $versions->{$shortversion}->{$version}->{$build});

				$versions->{$shortversion}->{$version}->{$build} = $java_home;
			}
		}
	}

	my $highest_valid = undef;

	for my $majorversion (sort keys %$versions) {
		if (looks_like_number($majorversion) and looks_like_number($minimum_java) and $majorversion < $minimum_java) {
			next;
		}

		#print STDERR "Java $majorversion:\n";
		JDK_SEARCH: for my $version (sort keys %{$versions->{$majorversion}}) {
			#print STDERR "  $version:\n";
			for my $build (sort keys %{$versions->{$majorversion}->{$version}}) {
				my $java_home = $versions->{$majorversion}->{$version}->{$build};
				#print STDERR "    ", $build, ": ", $java_home, "\n";
				if ($build =~ /^(\d+)/) {
					my $buildnumber = $1 || 0;
					if ($majorversion eq "1.7" and $buildnumber >= 65 and defined $highest_valid) {
						# if we've already found an older Java 7, skip build 65 and higher because of bytecode verification issues
						next;
					}

					$highest_valid = $java_home;
				} elsif (defined $highest_valid) {
					last JDK_SEARCH;
				}
			}
		}

		if (defined $highest_valid) {
			# we've matched in this version, don't bother looking at higher JDKs
			last;
		}
	}

	return $highest_valid;
}

sub clean_git {
	if (-d '.git' and defined $GIT and -x $GIT) {
		my @command = ($GIT, "clean", "-fdx", ".");
		info("running:", @command);
		handle_errors_and_exit_on_failure(system(@command));
	} else {
		warning("No .git directory found, skipping clean.");
	}
}

sub clean_m2_repository {
	my %dirs;
	my $repodir = File::Spec->catfile($ENV{'HOME'}, '.m2', 'repository');
	if (not -d $repodir) {
		return;
	}
	find(
		{
			wanted => sub {
				my ($dev,$ino,$mode,$nlink,$uid,$gid) = lstat($_);
				if (int(-C _) > 7) {
					$dirs{$File::Find::dir}++;
				}
			}
		},
		$repodir
	);
	my @remove = sort keys %dirs;
	info("cleaning up old m2_repo directories: " . @remove);
	rmtree(\@remove);
}

sub get_dependencies {
	my $directory = shift;

	my @SKIP = qw(
		org\.opennms\:jicmp-api
		org\.opennms\:jrrd-api
		org\.opennms\:rancid-api
		org\.opennms\.lib
		org\.opennms\.smslib\:smslib
	);

	my $old_version;
	my $old_module;
	my $moduledir = $PREFIX . "/" . $directory;
	my $deps = { 'org.opennms:opennms' => 1 };
	my $versions = {};
	my $cwd = getcwd;

	if (-d $moduledir) {
		my $current_module_name = undef;
		my $in_module = undef;

		chdir($moduledir);
		open(MVNRUN, "$MVN dependency:list |") or die "unable to run $MVN dependency:list in $moduledir: $!";
		LIST: while (my $line = <MVNRUN>) {
			chomp($line);
			$line =~ s/^\[[^\]]*\]\s*//;
			if (defined $in_module) {
				if ($line =~ /^$/) {
					$in_module = undef;
				} elsif ($line !~ /opennms/) {
					# skip non-opennms dependencies
				} else {
					for my $skip (@SKIP) {
						if ($line =~ /$skip/) {
							next LIST;
						}
					}
					$line =~ s/^\s*//;
					$line =~ s/\s*$//;
					my @maven_info = split(/\:/, $line);
					my $dep = $maven_info[0] . ":" . $maven_info[1];
					push(@{$deps->{$current_module_name}}, $dep);

					# next unless ($maven_info[2] eq "jar" or $maven_info[2] eq "pom");

					# do some extra checking of versions
					my $version = $maven_info[3];
					$version = $maven_info[4] if ($version eq "xsds");
					$version = $maven_info[4] if ($version eq "tests");
					if (exists $versions->{$dep}) {
						$old_version = $versions->{$dep}->{'version'};
						$old_module  = $versions->{$dep}->{'module'};
						next if ($old_module eq $current_module_name);

						if ($old_version ne $version) {
							warning("$current_module_name wants $dep version $version, but $old_module wants version $old_version");
						}
					}
					$versions->{$dep} = {
						'version' => $version,
						'module' => $current_module_name,
					};

				}
			} else {
				if ($line =~ /--- maven-dependency-plugin.*? \@ (\S+)/) {
					$current_module_name = $1;
				}
				if ($line =~ /The following files have been resolved/) {
					$in_module = $current_module_name;
				}
			}
		}
		close(MVNRUN);
		chdir($cwd);
	}

	return $deps;
}

sub handle_errors {
	my $exit = shift;
	if ($exit == 0) {
		info("finished successfully");
	} elsif ($exit == -1) {
		error("failed to execute: $!");
	} elsif ($exit & 127) {
		error("child died with signal " . ($exit & 127));
	} else {
		error("child exited with value " . ($exit >> 8));
	}
	return $exit;
}

sub handle_errors_and_exit_on_failure {
	my $exit = handle_errors(@_);
	if ($exit != 0) {
		exit ($exit >> 8);
	}
}

sub handle_errors_and_exit {
	my $exit = handle_errors(@_);
	exit ($exit >> 8);
}

sub run_command {
	my $outfile = shift;
	my @command = @_;

	my $start = time;
	my $count = 0;

	my $read   = IO::Handle->new();
	my $write  = IO::Handle->new();
	my $output = IO::Handle->new();

	if (not defined $outfile) {
		$outfile = 'output.log';
	}
	open($output, '>' . $outfile) or die "unable to write to $outfile: $!";
	$output->autoflush(1);

	my $pid = open2($read, $write, @command);

	close($write);

	my $elapsed = 0;
	while (<$read>) {
		print $output $_;
		if (($count++ % 1000) == 0) {
			$elapsed = time - $start;
			info(sprintf("elapsed time: %.2f minutes", ($elapsed / 60.0)));
		}
	}

	close($read);
	close($output);

	waitpid($pid, 0);
	return $?;
}

sub debug {
	print "[DEBUG] " . join(' ', @_) . "\n" if ($LOGLEVEL eq 'debug');
}

sub warning {
	print "[WARN] " . join(' ', @_) . "\n" if ($LOGLEVEL =~ /^(debug|warning)$/);
}

sub info {
	print "[INFO] " . join(' ', @_) . "\n" if ($LOGLEVEL =~ /^(debug|warning|info)$/);
}

sub error {
	print "[ERROR] " . join(' ', @_) . "\n";
}

1;<|MERGE_RESOLUTION|>--- conflicted
+++ resolved
@@ -207,9 +207,6 @@
 	warning("Your maven version ($MAVEN_VERSION) is too old.  There are known bugs building with a version less than 3.0.  Expect trouble.");
 }
 
-<<<<<<< HEAD
-=======
-unshift(@ARGS, '-DfailIfNoTests=false');
 if (defined $SINGLE_TEST) {
         if ($SINGLE_TEST =~ m/IT$/) {
 		$TESTS = 1;
@@ -221,7 +218,6 @@
 		unshift(@ARGS, '-Dtest=' . $SINGLE_TEST);
 	}
 }
->>>>>>> 3f3a18ed
 if (defined $TESTS) {
 	debug("integration tests are enabled");
 	unshift(@ARGS, '-DskipITs=false');
