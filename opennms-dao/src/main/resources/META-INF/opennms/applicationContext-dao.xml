--- conflicted
+++ resolved
@@ -51,7 +51,6 @@
   ######################################################
   <bean id="dataSource" class="org.opennms.core.db.DataSourceFactoryBean" />
 
-<<<<<<< HEAD
   ######################################################
   Legacy Hibernate 4 transaction manager
   ######################################################
@@ -69,22 +68,13 @@
     <property name="uniqueResourceName" value="opennms"/>
     <property name="xaDataSource">
       <bean class="org.opennms.core.db.XADataSourceFactoryBean" />
-=======
-  <onmsgi:service interface="javax.sql.DataSource" ref="dataSource"/>
-
-  <bean id="jdbcTemplate" class="org.springframework.jdbc.core.JdbcTemplate">
-    <property name="dataSource">
-      <!-- Use a data source bean that will reuse existing thread-local Hibernate database connections -->
-      <bean class="org.opennms.netmgt.dao.hibernate.HibernateSessionDataSource">
-        <property name="targetDataSource" ref="dataSource"/>
-        <property name="sessionFactory" ref="sessionFactory"/>
-      </bean>
->>>>>>> 662475f2
     </property>
     <property name="poolSize" value="30"/>
     <!-- This test query assures that connections are refreshed following a database restart -->
     <property name="testQuery" value="SELECT 1"/>
   </bean>
+
+  <onmsgi:service interface="javax.sql.DataSource" ref="dataSource"/>
 
   <!-- Atomikos JTA TransactionManager -->
   <bean id="atomikosTransactionManager" class="com.atomikos.icatch.jta.UserTransactionManager" init-method="init" destroy-method="close">
