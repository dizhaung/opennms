/*******************************************************************************
 * This file is part of OpenNMS(R).
 *
 * Copyright (C) 2013-2014 The OpenNMS Group, Inc.
 * OpenNMS(R) is Copyright (C) 1999-2014 The OpenNMS Group, Inc.
 *
 * OpenNMS(R) is a registered trademark of The OpenNMS Group, Inc.
 *
 * OpenNMS(R) is free software: you can redistribute it and/or modify
 * it under the terms of the GNU Affero General Public License as published
 * by the Free Software Foundation, either version 3 of the License,
 * or (at your option) any later version.
 *
 * OpenNMS(R) is distributed in the hope that it will be useful,
 * but WITHOUT ANY WARRANTY; without even the implied warranty of
 * MERCHANTABILITY or FITNESS FOR A PARTICULAR PURPOSE.  See the
 * GNU Affero General Public License for more details.
 *
 * You should have received a copy of the GNU Affero General Public License
 * along with OpenNMS(R).  If not, see:
 *      http://www.gnu.org/licenses/
 *
 * For more information contact:
 *     OpenNMS(R) Licensing <license@opennms.org>
 *     http://www.opennms.org/
 *     http://www.opennms.com/
 *******************************************************************************/

package org.opennms.netmgt.dao.hibernate;

import java.util.List;

import org.hibernate.Query;
import org.opennms.netmgt.dao.api.FilterFavoriteDao;
import org.opennms.netmgt.model.OnmsFilterFavorite;

public class FilterFavoriteDaoHibernate extends AbstractDaoHibernate<OnmsFilterFavorite, Integer> implements FilterFavoriteDao {

    public FilterFavoriteDaoHibernate() {
        super(OnmsFilterFavorite.class);
    }

    @Override
    public OnmsFilterFavorite findBy(final String userName, final String filterName) {
<<<<<<< HEAD
        Query query = sessionFactory.getCurrentSession().createQuery("from OnmsFilterFavorite f where f.username = :userName and f.filterName = :filterName");
        query.setParameter("filterName", filterName);
        query.setParameter("userName", userName);
        Object result = query.uniqueResult();
        if (result == null) return null;
        return (OnmsFilterFavorite)result;
=======
        return getHibernateTemplate().execute(new HibernateCallback<OnmsFilterFavorite>() {
            @Override
            public OnmsFilterFavorite doInHibernate(Session session) throws HibernateException, SQLException {
                Query query = session.createQuery("from OnmsFilterFavorite f where f.username = :userName and f.name = :filterName order by f.name");
                query.setParameter("filterName", filterName);
                query.setParameter("userName", userName);
                Object result = query.uniqueResult();
                if (result == null) return null;
                return (OnmsFilterFavorite)result;
            }
        });
>>>>>>> d89addb7
    }

    @Override
    public List<OnmsFilterFavorite> findBy(final String userName, final OnmsFilterFavorite.Page page) {
<<<<<<< HEAD
        Query query = sessionFactory.getCurrentSession().createQuery("from OnmsFilterFavorite f where f.username = :userName and f.page = :page");
        query.setParameter("userName", userName);
        query.setParameter("page", page);
        return query.list();
=======
        return getHibernateTemplate().execute(new HibernateCallback<List<OnmsFilterFavorite>>() {
            @Override
            public List<OnmsFilterFavorite> doInHibernate(Session session) throws HibernateException, SQLException {
                Query query = session.createQuery("from OnmsFilterFavorite f where f.username = :userName and f.page = :page order by f.name");
                query.setParameter("userName", userName);
                query.setParameter("page", page);
                return query.list();
            }
        });
>>>>>>> d89addb7
    }


    @Override
    public boolean existsFilter(final String userName, final String filterName, final OnmsFilterFavorite.Page page) {
<<<<<<< HEAD
        Query query = sessionFactory.getCurrentSession().createQuery("from OnmsFilterFavorite f where f.username = :userName and f.page = :page and f.name = :filterName");
        query.setParameter("userName", userName);
        query.setParameter("page", page);
        query.setParameter("filterName", filterName);
        return !query.list().isEmpty();
=======
        List<OnmsFilterFavorite> favorites = getHibernateTemplate().execute(new HibernateCallback<List<OnmsFilterFavorite>>() {
            @Override
            public List<OnmsFilterFavorite> doInHibernate(Session session) throws HibernateException, SQLException {
                Query query = session.createQuery("from OnmsFilterFavorite f where f.username = :userName and f.page = :page and f.name = :filterName order by f.name");
                query.setParameter("userName", userName);
                query.setParameter("page", page);
                query.setParameter("filterName", filterName);
                return query.list();
            }
        });
        return !favorites.isEmpty();
>>>>>>> d89addb7
    }
}<|MERGE_RESOLUTION|>--- conflicted
+++ resolved
@@ -42,69 +42,29 @@
 
     @Override
     public OnmsFilterFavorite findBy(final String userName, final String filterName) {
-<<<<<<< HEAD
-        Query query = sessionFactory.getCurrentSession().createQuery("from OnmsFilterFavorite f where f.username = :userName and f.filterName = :filterName");
+        Query query = sessionFactory.getCurrentSession().createQuery("from OnmsFilterFavorite f where f.username = :userName and f.filterName = :filterName order by f.name");
         query.setParameter("filterName", filterName);
         query.setParameter("userName", userName);
         Object result = query.uniqueResult();
         if (result == null) return null;
         return (OnmsFilterFavorite)result;
-=======
-        return getHibernateTemplate().execute(new HibernateCallback<OnmsFilterFavorite>() {
-            @Override
-            public OnmsFilterFavorite doInHibernate(Session session) throws HibernateException, SQLException {
-                Query query = session.createQuery("from OnmsFilterFavorite f where f.username = :userName and f.name = :filterName order by f.name");
-                query.setParameter("filterName", filterName);
-                query.setParameter("userName", userName);
-                Object result = query.uniqueResult();
-                if (result == null) return null;
-                return (OnmsFilterFavorite)result;
-            }
-        });
->>>>>>> d89addb7
     }
 
     @Override
     public List<OnmsFilterFavorite> findBy(final String userName, final OnmsFilterFavorite.Page page) {
-<<<<<<< HEAD
-        Query query = sessionFactory.getCurrentSession().createQuery("from OnmsFilterFavorite f where f.username = :userName and f.page = :page");
+        Query query = sessionFactory.getCurrentSession().createQuery("from OnmsFilterFavorite f where f.username = :userName and f.page = :page order by f.name");
         query.setParameter("userName", userName);
         query.setParameter("page", page);
         return query.list();
-=======
-        return getHibernateTemplate().execute(new HibernateCallback<List<OnmsFilterFavorite>>() {
-            @Override
-            public List<OnmsFilterFavorite> doInHibernate(Session session) throws HibernateException, SQLException {
-                Query query = session.createQuery("from OnmsFilterFavorite f where f.username = :userName and f.page = :page order by f.name");
-                query.setParameter("userName", userName);
-                query.setParameter("page", page);
-                return query.list();
-            }
-        });
->>>>>>> d89addb7
     }
 
 
     @Override
     public boolean existsFilter(final String userName, final String filterName, final OnmsFilterFavorite.Page page) {
-<<<<<<< HEAD
-        Query query = sessionFactory.getCurrentSession().createQuery("from OnmsFilterFavorite f where f.username = :userName and f.page = :page and f.name = :filterName");
+        Query query = sessionFactory.getCurrentSession().createQuery("from OnmsFilterFavorite f where f.username = :userName and f.page = :page and f.name = :filterName order by f.name");
         query.setParameter("userName", userName);
         query.setParameter("page", page);
         query.setParameter("filterName", filterName);
         return !query.list().isEmpty();
-=======
-        List<OnmsFilterFavorite> favorites = getHibernateTemplate().execute(new HibernateCallback<List<OnmsFilterFavorite>>() {
-            @Override
-            public List<OnmsFilterFavorite> doInHibernate(Session session) throws HibernateException, SQLException {
-                Query query = session.createQuery("from OnmsFilterFavorite f where f.username = :userName and f.page = :page and f.name = :filterName order by f.name");
-                query.setParameter("userName", userName);
-                query.setParameter("page", page);
-                query.setParameter("filterName", filterName);
-                return query.list();
-            }
-        });
-        return !favorites.isEmpty();
->>>>>>> d89addb7
     }
 }