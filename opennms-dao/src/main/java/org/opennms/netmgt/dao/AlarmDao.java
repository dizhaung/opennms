/*******************************************************************************
 * This file is part of OpenNMS(R).
 *
 * Copyright (C) 2006-2012 The OpenNMS Group, Inc.
 * OpenNMS(R) is Copyright (C) 1999-2012 The OpenNMS Group, Inc.
 *
 * OpenNMS(R) is a registered trademark of The OpenNMS Group, Inc.
 *
 * OpenNMS(R) is free software: you can redistribute it and/or modify
 * it under the terms of the GNU General Public License as published
 * by the Free Software Foundation, either version 3 of the License,
 * or (at your option) any later version.
 *
 * OpenNMS(R) is distributed in the hope that it will be useful,
 * but WITHOUT ANY WARRANTY; without even the implied warranty of
 * MERCHANTABILITY or FITNESS FOR A PARTICULAR PURPOSE.  See the
 * GNU General Public License for more details.
 *
 * You should have received a copy of the GNU General Public License
 * along with OpenNMS(R).  If not, see:
 *      http://www.gnu.org/licenses/
 *
 * For more information contact:
 *     OpenNMS(R) Licensing <license@opennms.org>
 *     http://www.opennms.org/
 *     http://www.opennms.com/
 *******************************************************************************/

package org.opennms.netmgt.dao;

import java.util.List;

import org.opennms.netmgt.model.OnmsAlarm;
import org.opennms.netmgt.model.alarm.AlarmSummary;

/**
 * <p>AlarmDao interface.</p>
 */
public interface AlarmDao extends OnmsDao<OnmsAlarm, Integer> {

    /**
     * <p>findByReductionKey</p>
     *
     * @param reductionKey a {@link java.lang.String} object.
     * @return a {@link org.opennms.netmgt.model.OnmsAlarm} object.
     */
    OnmsAlarm findByReductionKey(String reductionKey);

    /**
     * <p>Get the list of current alarms per node with severity greater than normal,
     * reflecting the max severity, the minimum last event time and alarm count;
     * ordered by the oldest.</p>
     * 
     * @return A list of alarm summaries.
     * @param nodeIds If you want to restrict the NodeAlarmSummaries to specific nodes (optional)
     */
<<<<<<< HEAD
    List<AlarmSummary> getNodeAlarmSummaries();
	
	 /**
     * <p>deleteAlarmById</p>
     *
     * @param alarmId a {@link java.lang.Integer} object.
     * @return an int type
     */
    int deleteAlarmById(Integer alarmId);
=======
    List<AlarmSummary> getNodeAlarmSummaries(Integer... nodeIds);
>>>>>>> 9cab263c
    
}<|MERGE_RESOLUTION|>--- conflicted
+++ resolved
@@ -54,8 +54,7 @@
      * @return A list of alarm summaries.
      * @param nodeIds If you want to restrict the NodeAlarmSummaries to specific nodes (optional)
      */
-<<<<<<< HEAD
-    List<AlarmSummary> getNodeAlarmSummaries();
+    List<AlarmSummary> getNodeAlarmSummaries(Integer... nodeIds);
 	
 	 /**
      * <p>deleteAlarmById</p>
@@ -64,8 +63,5 @@
      * @return an int type
      */
     int deleteAlarmById(Integer alarmId);
-=======
-    List<AlarmSummary> getNodeAlarmSummaries(Integer... nodeIds);
->>>>>>> 9cab263c
     
 }