--- conflicted
+++ resolved
@@ -147,11 +147,8 @@
                                            + "left join fetch n.assetRecord "
                                            + "where n.id = ?", id);
 
-<<<<<<< HEAD
         initialize(node.getLocation());
-=======
         initialize(node.getCategories());
->>>>>>> 2e884466
         initialize(node.getIpInterfaces());
         for (OnmsIpInterface i : node.getIpInterfaces()) {
             initialize(i.getMonitoredServices());
