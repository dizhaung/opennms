--- conflicted
+++ resolved
@@ -264,11 +264,7 @@
                             }
 
                             @SuppressWarnings("rawtypes")
-<<<<<<< HEAD
-							public List transformList(List collection) {
-=======
                             public List transformList(List collection) {
->>>>>>> 37fb89b1
                                 return collection;
                             }
                 		    
