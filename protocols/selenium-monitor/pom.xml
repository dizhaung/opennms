--- conflicted
+++ resolved
@@ -22,11 +22,7 @@
         <extensions>true</extensions>
         <configuration>
           <instructions>
-<<<<<<< HEAD
             <Bundle-RequiredExecutionEnvironment>JavaSE-1.8</Bundle-RequiredExecutionEnvironment>
-=======
-            <Bundle-RequiredExecutionEnvironment>JavaSE-1.7</Bundle-RequiredExecutionEnvironment>
->>>>>>> 7bcb50f2
             <Bundle-SymbolicName>${project.groupId}.${project.artifactId}</Bundle-SymbolicName>
             <Bundle-Version>${project.version}</Bundle-Version>
           </instructions>
@@ -119,13 +115,8 @@
     
     <dependency>
         <groupId>org.codehaus.groovy</groupId>
-<<<<<<< HEAD
-        <artifactId>groovy</artifactId>
-        <version>1.9.0-beta-3</version>
-=======
         <artifactId>groovy-all</artifactId>
         <version>${groovyVersion}</version>
->>>>>>> 7bcb50f2
         <exclusions>
           <exclusion>
             <groupId>asm</groupId>
