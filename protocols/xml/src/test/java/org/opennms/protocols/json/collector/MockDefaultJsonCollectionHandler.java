/*******************************************************************************
 * This file is part of OpenNMS(R).
 *
 * Copyright (C) 2011-2017 The OpenNMS Group, Inc.
 * OpenNMS(R) is Copyright (C) 1999-2017 The OpenNMS Group, Inc.
 *
 * OpenNMS(R) is a registered trademark of The OpenNMS Group, Inc.
 *
 * OpenNMS(R) is free software: you can redistribute it and/or modify
 * it under the terms of the GNU Affero General Public License as published
 * by the Free Software Foundation, either version 3 of the License,
 * or (at your option) any later version.
 *
 * OpenNMS(R) is distributed in the hope that it will be useful,
 * but WITHOUT ANY WARRANTY; without even the implied warranty of
 * MERCHANTABILITY or FITNESS FOR A PARTICULAR PURPOSE.  See the
 * GNU Affero General Public License for more details.
 *
 * You should have received a copy of the GNU Affero General Public License
 * along with OpenNMS(R).  If not, see:
 *      http://www.gnu.org/licenses/
 *
 * For more information contact:
 *     OpenNMS(R) Licensing <license@opennms.org>
 *     http://www.opennms.org/
 *     http://www.opennms.com/
 *******************************************************************************/

package org.opennms.protocols.json.collector;

<<<<<<< HEAD
=======
import java.util.Map;
import net.sf.json.JSONObject;

>>>>>>> 4405c8a3
import org.opennms.netmgt.collection.api.CollectionAgent;
import org.opennms.netmgt.dao.api.NodeDao;
import org.opennms.protocols.xml.config.Request;

import net.sf.json.JSONObject;

/**
 * The Mock Class for DefaultJSONCollectionHandler.
 * <p>This file is created in order to avoid calling a real server to retrieve a valid file and  parse a provided sample file through MockDocumentBuilder</p>
 * 
 * @author <a href="mailto:ronald.roskens@gmail.com">Ronald Roskens</a>
 * @author <a href="mailto:agalue@opennms.org">Alejandro Galue</a>
 */
public class MockDefaultJsonCollectionHandler extends DefaultJsonCollectionHandler {

    /* (non-Javadoc)
     * @see org.opennms.protocols.json.collector.AbstractJsonCollectionHandler#getJSONObject(java.lang.String, org.opennms.protocols.xml.config.Request)
     */
    @Override
    protected JSONObject getJSONObject(String urlString, Request request) {
        return MockDocumentBuilder.getJSONDocument();
    }

    /* (non-Javadoc)
     * @see org.opennms.protocols.xml.collector.AbstractXmlCollectionHandler#parseUrl(java.lang.String, org.opennms.netmgt.collectd.CollectionAgent, java.lang.Integer)
     */
    @Override
<<<<<<< HEAD
    public String parseUrl(NodeDao nodeDao, String unformattedUrl, CollectionAgent agent, Integer collectionStep) {
=======
    protected String parseUrl(String unformattedUrl, CollectionAgent agent, Integer collectionStep, final Map<String, String> parameters) {
>>>>>>> 4405c8a3
        return unformattedUrl.replace("{ipaddr}", "127.0.0.1");
    }
}
<|MERGE_RESOLUTION|>--- conflicted
+++ resolved
@@ -1,8 +1,8 @@
 /*******************************************************************************
  * This file is part of OpenNMS(R).
  *
- * Copyright (C) 2011-2017 The OpenNMS Group, Inc.
- * OpenNMS(R) is Copyright (C) 1999-2017 The OpenNMS Group, Inc.
+ * Copyright (C) 2011-2014 The OpenNMS Group, Inc.
+ * OpenNMS(R) is Copyright (C) 1999-2014 The OpenNMS Group, Inc.
  *
  * OpenNMS(R) is a registered trademark of The OpenNMS Group, Inc.
  *
@@ -28,12 +28,8 @@
 
 package org.opennms.protocols.json.collector;
 
-<<<<<<< HEAD
-=======
 import java.util.Map;
-import net.sf.json.JSONObject;
 
->>>>>>> 4405c8a3
 import org.opennms.netmgt.collection.api.CollectionAgent;
 import org.opennms.netmgt.dao.api.NodeDao;
 import org.opennms.protocols.xml.config.Request;
@@ -61,11 +57,7 @@
      * @see org.opennms.protocols.xml.collector.AbstractXmlCollectionHandler#parseUrl(java.lang.String, org.opennms.netmgt.collectd.CollectionAgent, java.lang.Integer)
      */
     @Override
-<<<<<<< HEAD
-    public String parseUrl(NodeDao nodeDao, String unformattedUrl, CollectionAgent agent, Integer collectionStep) {
-=======
-    protected String parseUrl(String unformattedUrl, CollectionAgent agent, Integer collectionStep, final Map<String, String> parameters) {
->>>>>>> 4405c8a3
+    public String parseUrl(NodeDao nodeDao, String unformattedUrl, CollectionAgent agent, Integer collectionStep, final Map<String,String> parameters) {
         return unformattedUrl.replace("{ipaddr}", "127.0.0.1");
     }
 }
