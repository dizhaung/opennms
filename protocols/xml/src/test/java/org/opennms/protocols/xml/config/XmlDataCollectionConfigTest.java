/*******************************************************************************
 * This file is part of OpenNMS(R).
 *
 * Copyright (C) 2011-2017 The OpenNMS Group, Inc.
 * OpenNMS(R) is Copyright (C) 1999-2017 The OpenNMS Group, Inc.
 *
 * OpenNMS(R) is a registered trademark of The OpenNMS Group, Inc.
 *
 * OpenNMS(R) is free software: you can redistribute it and/or modify
 * it under the terms of the GNU Affero General Public License as published
 * by the Free Software Foundation, either version 3 of the License,
 * or (at your option) any later version.
 *
 * OpenNMS(R) is distributed in the hope that it will be useful,
 * but WITHOUT ANY WARRANTY; without even the implied warranty of
 * MERCHANTABILITY or FITNESS FOR A PARTICULAR PURPOSE.  See the
 * GNU Affero General Public License for more details.
 *
 * You should have received a copy of the GNU Affero General Public License
 * along with OpenNMS(R).  If not, see:
 *      http://www.gnu.org/licenses/
 *
 * For more information contact:
 *     OpenNMS(R) Licensing <license@opennms.org>
 *     http://www.opennms.org/
 *     http://www.opennms.com/
 *******************************************************************************/

package org.opennms.protocols.xml.config;

import static org.junit.Assert.assertEquals;

import java.io.File;
<<<<<<< HEAD
import java.text.ParseException;
import java.util.Arrays;
import java.util.Collection;
=======
import java.io.FileInputStream;
import java.io.IOException;
import java.io.InputStreamReader;
import java.io.StringWriter;
import java.nio.charset.StandardCharsets;
import java.util.List;
>>>>>>> b456086a

import org.junit.Test;
import org.junit.runners.Parameterized.Parameters;
import org.opennms.core.test.xml.XmlTestNoCastor;
import org.opennms.netmgt.collection.api.AttributeType;

/**
 * The Class XmlDataCollectionConfigTest.
 * 
 * @author <a href="mailto:agalue@opennms.org">Alejandro Galue</a>
 */
public class XmlDataCollectionConfigTest extends XmlTestNoCastor<XmlDataCollectionConfig> {

    private final XmlDataCollectionConfig sampleObject;

    public XmlDataCollectionConfigTest(XmlDataCollectionConfig sampleObject, Object sampleXml, String schemaFile) {
        super(sampleObject, sampleXml, schemaFile);
        this.sampleObject = sampleObject;
    }

    @Parameters
    public static Collection<Object[]> data() throws ParseException {
        return Arrays.asList(new Object[][] {
            {
                getXmlDataCollectionConfig(),
                new File("src/test/resources/", XmlDataCollectionConfig.XML_DATACOLLECTION_CONFIG_FILE),
                "src/main/resources/xsds/xml-datacollection-config.xsd"
            }
        });
    }

    @Test
    public void canClone() {
        XmlDataCollectionConfig clone = sampleObject.clone();
        assertEquals(sampleObject, clone);
    }

    public static XmlDataCollectionConfig getXmlDataCollectionConfig() {
        // Mock up a XmlDataCollectionConfig class.      
        XmlRrd xmlRrd = new XmlRrd();
        xmlRrd.addRra("RRA:AVERAGE:0.5:1:8928");
        xmlRrd.addRra("RRA:AVERAGE:0.5:12:8784");
        xmlRrd.addRra("RRA:MIN:0.5:12:8784");
        xmlRrd.addRra("RRA:MAX:0.5:12:8784");
        xmlRrd.setStep(300);

        XmlObject cpu = new XmlObject();
        cpu.setName("cpuUtilization");
        cpu.setDataType(AttributeType.GAUGE);
        cpu.setXpath("r[@p=1]");

        XmlObject mem = new XmlObject();
        mem.setName("memUtilization");
        mem.setDataType(AttributeType.GAUGE);
        mem.setXpath("r[@p=2]");

        XmlObject suspect = new XmlObject();
        suspect.setName("suspect");
        suspect.setDataType(AttributeType.STRING);
        suspect.setXpath("suspect");

        XmlGroup group = new XmlGroup();
        group.setName("platform-system-resource");
        group.setResourceType("platformSystemResource");
        group.setResourceXpath("/measCollecFile/measData/measInfo[@measInfoId='platform-system|resource']/measValue");
        group.setKeyXpath("@measObjLdn");
        group.setTimestampXpath("/measCollecFile/fileFooter/measCollec/@endTime");
        group.setTimestampFormat("yyyy-MM-dd'T'HH:mm:ssZ");
        group.addXmlObject(cpu);
        group.addXmlObject(mem);
        group.addXmlObject(suspect);

        XmlSource source = new XmlSource();
        source.setUrl("sftp.3gpp://opennms:Op3nNMS!@{ipaddr}/opt/3gpp/data/?step={step}&neId={foreignId}");
        source.addXmlGroup(group);

        XmlDataCollection xmlDataCollection = new XmlDataCollection();
        xmlDataCollection.setXmlRrd(xmlRrd);
        xmlDataCollection.addXmlSource(source);
        xmlDataCollection.setName("3GPP");

        XmlDataCollectionConfig xmlDataCollectionConfig = new XmlDataCollectionConfig();
        xmlDataCollectionConfig.setRrdRepository("/opt/opennms/share/rrd/snmp/");
        xmlDataCollectionConfig.addDataCollection(xmlDataCollection);

        return xmlDataCollectionConfig;
    }

<<<<<<< HEAD
=======
    /**
     * Generate schema.
     *
     * @throws Exception the exception
     */
    @Test
    public void generateSchema() throws Exception {
        File schemaFile = fileAnticipator.expecting("xml-datacollection-config.xsd");
        JAXBContext context = JAXBContext.newInstance(XmlDataCollectionConfig.class);
        context.generateSchema(new TestOutputResolver(schemaFile));
        if (fileAnticipator.isInitialized()) {
            fileAnticipator.deleteExpected();
        }
    }

    /**
     * Generate XML.
     *
     * @throws Exception the exception
     */
    @Test
    public void generateXML() throws Exception {
        // Marshal the test object to an XML string
        StringWriter objectXML = new StringWriter();
        JaxbUtils.marshal(xmldcc, objectXML);

        // Read the example XML from src/test/resources
        StringBuffer exampleXML = new StringBuffer();
        File xmlCollectionConfig = getSourceFile();
        assertTrue(XmlDataCollectionConfig.XML_DATACOLLECTION_CONFIG_FILE + " is readable", xmlCollectionConfig.canRead());
        BufferedReader reader = new BufferedReader(new InputStreamReader(new FileInputStream(xmlCollectionConfig), StandardCharsets.UTF_8));
        String line;
        while (true) {
            line = reader.readLine();
            if (line == null) {
                reader.close();
                break;
            }
            exampleXML.append(line).append("\n");
        }
        System.err.println("========================================================================");
        System.err.println("Object XML:");
        System.err.println("========================================================================");
        System.err.print(objectXML.toString());
        System.err.println("========================================================================");
        System.err.println("Example XML:");
        System.err.println("========================================================================");
        System.err.print(exampleXML.toString());
        DetailedDiff myDiff = getDiff(objectXML, exampleXML);
        assertEquals("number of XMLUnit differences between the example XML and the mock object XML is 0", 0, myDiff.getAllDifferences().size());
    }

    /**
     * Read XML.
     *
     * @throws Exception the exception
     */
    @Test
    public void readXML() throws Exception {
        File xmlCollectionConfig = getSourceFile();
        assertTrue(XmlDataCollectionConfig.XML_DATACOLLECTION_CONFIG_FILE + " is readable", xmlCollectionConfig.canRead());

        XmlDataCollectionConfig exampleXmldcc = JaxbUtils.unmarshal(XmlDataCollectionConfig.class, xmlCollectionConfig);

        assertTrue("Compare XML Data Collection Config objects.", xmldcc.equals(exampleXmldcc));
    }

    /**
     * Gets the source file.
     *
     * @return the source file
     */
    private File getSourceFile() {
        File xmlCollectionConfig = new File("src/test/resources/", XmlDataCollectionConfig.XML_DATACOLLECTION_CONFIG_FILE);
        System.err.println("Source File: " + xmlCollectionConfig.getAbsolutePath());
        return xmlCollectionConfig;
    }

    /**
     * Gets the diff.
     *
     * @param objectXML the object XML
     * @param exampleXML the example XML
     * @return the detailed diff
     * @throws SAXException the sAX exception
     * @throws IOException Signals that an I/O exception has occurred.
     */
    @SuppressWarnings("unchecked")
    private DetailedDiff getDiff(StringWriter objectXML, StringBuffer exampleXML) throws SAXException, IOException {
        DetailedDiff myDiff = new DetailedDiff(XMLUnit.compareXML(exampleXML.toString(), objectXML.toString()));
        List<Difference> allDifferences = myDiff.getAllDifferences();
        if (allDifferences.size() > 0) {
            for (Difference d : allDifferences) {
                System.err.println(d);
            }
        }
        return myDiff;
    }
>>>>>>> b456086a
}<|MERGE_RESOLUTION|>--- conflicted
+++ resolved
@@ -31,18 +31,9 @@
 import static org.junit.Assert.assertEquals;
 
 import java.io.File;
-<<<<<<< HEAD
 import java.text.ParseException;
 import java.util.Arrays;
 import java.util.Collection;
-=======
-import java.io.FileInputStream;
-import java.io.IOException;
-import java.io.InputStreamReader;
-import java.io.StringWriter;
-import java.nio.charset.StandardCharsets;
-import java.util.List;
->>>>>>> b456086a
 
 import org.junit.Test;
 import org.junit.runners.Parameterized.Parameters;
@@ -130,106 +121,4 @@
 
         return xmlDataCollectionConfig;
     }
-
-<<<<<<< HEAD
-=======
-    /**
-     * Generate schema.
-     *
-     * @throws Exception the exception
-     */
-    @Test
-    public void generateSchema() throws Exception {
-        File schemaFile = fileAnticipator.expecting("xml-datacollection-config.xsd");
-        JAXBContext context = JAXBContext.newInstance(XmlDataCollectionConfig.class);
-        context.generateSchema(new TestOutputResolver(schemaFile));
-        if (fileAnticipator.isInitialized()) {
-            fileAnticipator.deleteExpected();
-        }
-    }
-
-    /**
-     * Generate XML.
-     *
-     * @throws Exception the exception
-     */
-    @Test
-    public void generateXML() throws Exception {
-        // Marshal the test object to an XML string
-        StringWriter objectXML = new StringWriter();
-        JaxbUtils.marshal(xmldcc, objectXML);
-
-        // Read the example XML from src/test/resources
-        StringBuffer exampleXML = new StringBuffer();
-        File xmlCollectionConfig = getSourceFile();
-        assertTrue(XmlDataCollectionConfig.XML_DATACOLLECTION_CONFIG_FILE + " is readable", xmlCollectionConfig.canRead());
-        BufferedReader reader = new BufferedReader(new InputStreamReader(new FileInputStream(xmlCollectionConfig), StandardCharsets.UTF_8));
-        String line;
-        while (true) {
-            line = reader.readLine();
-            if (line == null) {
-                reader.close();
-                break;
-            }
-            exampleXML.append(line).append("\n");
-        }
-        System.err.println("========================================================================");
-        System.err.println("Object XML:");
-        System.err.println("========================================================================");
-        System.err.print(objectXML.toString());
-        System.err.println("========================================================================");
-        System.err.println("Example XML:");
-        System.err.println("========================================================================");
-        System.err.print(exampleXML.toString());
-        DetailedDiff myDiff = getDiff(objectXML, exampleXML);
-        assertEquals("number of XMLUnit differences between the example XML and the mock object XML is 0", 0, myDiff.getAllDifferences().size());
-    }
-
-    /**
-     * Read XML.
-     *
-     * @throws Exception the exception
-     */
-    @Test
-    public void readXML() throws Exception {
-        File xmlCollectionConfig = getSourceFile();
-        assertTrue(XmlDataCollectionConfig.XML_DATACOLLECTION_CONFIG_FILE + " is readable", xmlCollectionConfig.canRead());
-
-        XmlDataCollectionConfig exampleXmldcc = JaxbUtils.unmarshal(XmlDataCollectionConfig.class, xmlCollectionConfig);
-
-        assertTrue("Compare XML Data Collection Config objects.", xmldcc.equals(exampleXmldcc));
-    }
-
-    /**
-     * Gets the source file.
-     *
-     * @return the source file
-     */
-    private File getSourceFile() {
-        File xmlCollectionConfig = new File("src/test/resources/", XmlDataCollectionConfig.XML_DATACOLLECTION_CONFIG_FILE);
-        System.err.println("Source File: " + xmlCollectionConfig.getAbsolutePath());
-        return xmlCollectionConfig;
-    }
-
-    /**
-     * Gets the diff.
-     *
-     * @param objectXML the object XML
-     * @param exampleXML the example XML
-     * @return the detailed diff
-     * @throws SAXException the sAX exception
-     * @throws IOException Signals that an I/O exception has occurred.
-     */
-    @SuppressWarnings("unchecked")
-    private DetailedDiff getDiff(StringWriter objectXML, StringBuffer exampleXML) throws SAXException, IOException {
-        DetailedDiff myDiff = new DetailedDiff(XMLUnit.compareXML(exampleXML.toString(), objectXML.toString()));
-        List<Difference> allDifferences = myDiff.getAllDifferences();
-        if (allDifferences.size() > 0) {
-            for (Difference d : allDifferences) {
-                System.err.println(d);
-            }
-        }
-        return myDiff;
-    }
->>>>>>> b456086a
 }