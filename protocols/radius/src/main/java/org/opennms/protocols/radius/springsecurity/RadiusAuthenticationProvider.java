--- conflicted
+++ resolved
@@ -73,10 +73,6 @@
     private static final Log logger = LogFactory.getLog(RadiusAuthenticationProvider.class);
     private String server, secret;
     private int port = 1812, timeout = 5, retries = 3;
-<<<<<<< HEAD
-    private RadiusAuthenticator authTypeClass = new PAPAuthenticator();
-    private String defaultRoles = Authentication.ROLE_USER, rolesAttribute;
-=======
 
     /**
      * There is a bug in {@link net.jradius.client.auth.PAPAuthenticator#processRequest(RadiusPacket)} that prevents 
@@ -88,8 +84,7 @@
      */
     private RadiusAuthenticator authTypeClass = null;
 
-    private String defaultRoles = "ROLE_USER", rolesAttribute;
->>>>>>> f4f72fef
+    private String defaultRoles = Authentication.ROLE_USER, rolesAttribute;
 
     /**
      * Create an instance using the supplied server and shared secret.
