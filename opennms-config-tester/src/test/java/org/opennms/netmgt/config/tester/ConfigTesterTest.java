/*******************************************************************************
 * This file is part of OpenNMS(R).
 *
 * Copyright (C) 2011-2012 The OpenNMS Group, Inc.
 * OpenNMS(R) is Copyright (C) 1999-2012 The OpenNMS Group, Inc.
 *
 * OpenNMS(R) is a registered trademark of The OpenNMS Group, Inc.
 *
 * OpenNMS(R) is free software: you can redistribute it and/or modify
 * it under the terms of the GNU General Public License as published
 * by the Free Software Foundation, either version 3 of the License,
 * or (at your option) any later version.
 *
 * OpenNMS(R) is distributed in the hope that it will be useful,
 * but WITHOUT ANY WARRANTY; without even the implied warranty of
 * MERCHANTABILITY or FITNESS FOR A PARTICULAR PURPOSE.  See the
 * GNU General Public License for more details.
 *
 * You should have received a copy of the GNU General Public License
 * along with OpenNMS(R).  If not, see:
 *      http://www.gnu.org/licenses/
 *
 * For more information contact:
 *     OpenNMS(R) Licensing <license@opennms.org>
 *     http://www.opennms.org/
 *     http://www.opennms.com/
 *******************************************************************************/

package org.opennms.netmgt.config.tester;

import static org.junit.Assert.assertEquals;
import static org.junit.Assert.assertTrue;
import static org.junit.Assert.fail;

import java.io.File;
import java.io.FilenameFilter;
import java.io.PrintWriter;
import java.io.StringWriter;
import java.sql.SQLException;
import java.util.ArrayList;
import java.util.Arrays;
import java.util.Collections;
import java.util.HashSet;
import java.util.List;
import java.util.Set;

import org.junit.After;
import org.junit.Before;
import org.junit.FixMethodOrder;
import org.junit.Ignore;
import org.junit.Test;
import org.junit.runners.MethodSorters;
import org.opennms.core.db.DataSourceFactory;
import org.opennms.core.test.ConfigurationTestUtils;
import org.opennms.test.DaoTestConfigBean;
import org.springframework.util.StringUtils;

@FixMethodOrder(MethodSorters.NAME_ASCENDING)
public class ConfigTesterTest {
    private static Set<String> m_filesTested = new HashSet<String>();
    private static Set<String> m_filesIgnored = new HashSet<String>();
    private ConfigTesterDataSource m_dataSource;

    @Before
    public void init() {
        DaoTestConfigBean daoTestConfig = new DaoTestConfigBean();
        daoTestConfig.afterPropertiesSet();
        m_dataSource = new ConfigTesterDataSource();
        DataSourceFactory.setInstance(m_dataSource);
    }

    @After
    public void done() {
        ConfigTesterDataSource dataSource = (ConfigTesterDataSource) DataSourceFactory.getInstance();

        if (dataSource != null && dataSource.getConnectionGetAttempts().size() > 0) {
            StringWriter writer = new StringWriter();
            PrintWriter printWriter = new PrintWriter(writer);
            for (SQLException e : dataSource.getConnectionGetAttempts()) {
                e.printStackTrace(printWriter);
            }
            fail(dataSource.getConnectionGetAttempts().size()
                 + " DataSource.getConnection attempts were made: \n"
                 + writer.toString());
        }
    }

    @Test
    public void testSystemProperties() {
        assertEquals("false", System.getProperty("distributed.layoutApplicationsVertically"));
        assertEquals("target/test/logs", System.getProperty("opennms.webapplogs.dir"));
    }

    @Test
    public void testAccessPointMonitorConfiguration() {
        ignoreConfigFile("access-point-monitor-configuration.xml");
    }

    @Test
    public void testAckdConfiguration() {
        testConfigFile("ackd-configuration.xml");
    }

    @Test
    public void testActiondConfiguration() {
        testConfigFile("actiond-configuration.xml");
    }

    @Test
    public void testAmiConfig() {
        testConfigFile("ami-config.xml");
    }

    @Test
    /**
     * FIXME: AsteriskConfig doesn't appear to be in our classpath.
     */
    public void testAsteriskConfiguration() {
        ignoreConfigFile("asterisk-configuration.properties");
    }

    @Test
    public void testAvailabilityReports() {
        testConfigFile("availability-reports.xml");
    }

    @Test
    /**
     * This file isn't read directly by OpenNMS.
     */
    public void testC3p0Properties() {
        ignoreConfigFile("c3p0.properties");
    }

    @Test
    public void testCapsdConfiguration() {
        testConfigFile("capsd-configuration.xml");
    }

    @Test
    public void testCategories() {
        testConfigFile("categories.xml");
    }

    @Test
    public void testChartConfiguration() {
        testConfigFile("chart-configuration.xml");
    }

    @Test
    /**
     * Database access.
     */
    public void testCollectdConfiguration() {
        ignoreConfigFile("collectd-configuration.xml");
    }

    @Test
    public void testDatabaseReports() {
        testConfigFile("database-reports.xml");
    }

    @Test
    public void testDatabaseSchema() {
        testConfigFile("database-schema.xml");
    }

    @Test
    public void testDataCollectionConfig() {
        testConfigFile("datacollection-config.xml");
    }

    @Test
    public void testDestinationPaths() {
        testConfigFile("destinationPaths.xml");
    }

    @Test
    public void testDiscoveryConfiguration() {
        testConfigFile("discovery-configuration.xml");
    }

    @Test
    public void testEventConf() {
        testConfigFile("eventconf.xml");
    }

    @Test
    public void testEventdConfiguration() {
        testConfigFile("eventd-configuration.xml");
    }

    @Test
    public void testEventsArchiverConfiguration() {
        testConfigFile("events-archiver-configuration.xml");
    }

    @Test
    public void testExcludeUeis() {
        testConfigFile("exclude-ueis.properties");
    }

    @Test
    public void testGroups() {
        testConfigFile("groups.xml");
    }

    @Test
    public void testHttpDatacollectionConfig() {
        testConfigFile("http-datacollection-config.xml");
    }

    @Test
    public void testJasperReports() {
        testConfigFile("jasper-reports.xml");
    }

    @Test
    public void testJavamailConfigurationProperties() {
        testConfigFile("javamail-configuration.properties");
    }

    @Test
    public void testJavamailConfigurationXml() {
        testConfigFile("javamail-configuration.xml");
    }

    @Test
    public void testJdbcDatacollectionConfig() {
        testConfigFile("jdbc-datacollection-config.xml");
    }

    @Test
    public void testJmxDatacollectionConfig() {
        testConfigFile("jmx-datacollection-config.xml");
    }

    @Test
    public void testKscPerformanceReports() {
        testConfigFile("ksc-performance-reports.xml");
    }

    @Test
    /**
     * FIXME: Database access.
     */
    public void testLinkdConfiguration() {
        ignoreConfigFile("linkd-configuration.xml");
    }

    @Test
<<<<<<< HEAD
=======
    public void testEnLinkdConfiguration() {
        ignoreConfigFile("enlinkd-configuration.xml");
    }

    @Test
>>>>>>> 4037b851
    public void testLog4j2Config() {
        ignoreConfigFile("log4j2.xml");
    }

    @Test
    public void testLog4j2ArchiveEventsConfig() {
        ignoreConfigFile("log4j2-archive-events.xml");
    }

    @Test
    public void testMagicUsers() {
        testConfigFile("magic-users.properties");
    }

    @Test
    public void testMap() {
        testConfigFile("map.properties");
    }

    @Test
    /**
     * FIXME: Database access.
     */
    public void testMapsadapterConfiguration() {
        ignoreConfigFile("mapsadapter-configuration.xml");
    }

    @Test
    public void testMicroblogConfiguration() {
        testConfigFile("microblog-configuration.xml");
    }

    @Test
    public void testModelImporter() {
        testConfigFile("model-importer.properties");
    }

    @Test
    /**
     * FIXME: Don't know why this is ignored.
     * 
     * See GatewayGroupLoader for the code that we'd need to call in the ConfigTester.
     */
    public void testModemConfig() {
        ignoreConfigFile("modemConfig.properties");
    }

    @Test
    /**
     * FIXME: Use LocationMonitorDaoHibernate to parse the config file
     */
    public void testMonitoringLocations() {
        ignoreConfigFile("monitoring-locations.xml");
    }

    @Test
    public void testNotifdConfiguration() {
        testConfigFile("notifd-configuration.xml");
    }

    @Test
    public void testNotificationCommands() {
        testConfigFile("notificationCommands.xml");
    }

    @Test
    /**
     * FIXME: Database access.
     */
    public void testNotifications() {
        ignoreConfigFile("notifications.xml");
    }

    @Test
    @Ignore
    public void testNsclientConfig() {
        testConfigFile("nsclient-config.xml");
    }

    @Test
    @Ignore
    public void testNsclientDatacollectionConfig() {
        testConfigFile("nsclient-datacollection-config.xml");
    }

    @Test
    public void testOpennmsDatasources() {
        testConfigFile("opennms-datasources.xml");
    }

    @Test
    public void testOpennmsServer() {
        testConfigFile("opennms-server.xml");
    }

    @Test
    /**
     * FIXME: Don't know why this is off.
     */
    public void testOpennms() {
        ignoreConfigFile("opennms.properties");
    }

    @Test
    /**
     * FIXME: Not part of the standard build?
     */
    public void testOtrs() {
        ignoreConfigFile("otrs.properties");
    }

    @Test
    public void testPollOutages() {
        testConfigFile("poll-outages.xml");
    }

    @Test
    public void testPollerConfig() {
        testConfigFile("poller-config.properties");
    }

    @Test
    /**
     * FIXME: Database access.
     */
    public void testPollerConfiguration() {
        ignoreConfigFile("poller-configuration.xml");
    }

    @Test
    public void testProvisiondConfiguration() {
        testConfigFile("provisiond-configuration.xml");
    }

    @Test
    /**
     * FIXME: Not part of the standard build?
     */
    public void testRancidConfiguration() {
        ignoreConfigFile("rancid-configuration.xml");
    }

    @Test
    public void testReportdConfiguration() {
        testConfigFile("reportd-configuration.xml");
    }

    @Test
    public void testResponseAdhocGraph() {
        testConfigFile("response-adhoc-graph.properties");
    }

    @Test
    public void testResponsePrefabGraph() {
        testConfigFile("response-graph.properties");
    }

    @Test
    public void testRrdConfiguration() {
        testConfigFile("rrd-configuration.properties");
    }

    @Test
    public void testRt() {
        ignoreConfigFile("rt.properties");
    }

    @Test
    public void testRtcConfiguration() {
        testConfigFile("rtc-configuration.xml");
    }

    @Test
    public void testRwsConfiguration() {
        testConfigFile("rws-configuration.xml");
    }

    @Test
    public void testScriptdConfiguration() {
        testConfigFile("scriptd-configuration.xml");
    }

    @Test
    public void testServiceConfiguration() {
        testConfigFile("service-configuration.xml");
    }

    @Test
    public void testSiteStatusViews() {
        testConfigFile("site-status-views.xml");
    }

    @Test
    public void testSmsPhonebook() {
        testConfigFile("smsPhonebook.properties");
    }

    @Test
    public void testSnmpAdhocGraph() {
        testConfigFile("snmp-adhoc-graph.properties");
    }

    @Test
    /**
     * FIXME: Not part of the standard build?
     */
    public void testSnmpAssetAdapterConfiguration() {
        ignoreConfigFile("snmp-asset-adapter-configuration.xml");
    }

    @Test
    public void testSnmpConfig() {
        testConfigFile("snmp-config.xml");
    }

    @Test
    public void testSnmpPrefabGraph() {
        testConfigFile("snmp-graph.properties");
    }

    @Test
    /**
     * FIXME: Database access.
     */
    public void testSnmpInterfacePollerConfiguration() {
        ignoreConfigFile("snmp-interface-poller-configuration.xml");
    }

    @Test
    public void testStatsdConfiguration() {
        testConfigFile("statsd-configuration.xml");
    }

    @Test
    public void testSurveillanceViews() {
        testConfigFile("surveillance-views.xml");
    }

    @Test
    public void testSyslogdConfiguration() {
        testConfigFile("syslogd-configuration.xml");
    }

    @Test
    public void testSyslogNorthbounderConfiguration() {
        testConfigFile("syslog-northbounder-configuration.xml");
    }

    @Test
    /**
     * FIXME: Database access.
     */
    public void testThreshdConfiguration() {
        ignoreConfigFile("threshd-configuration.xml");
    }

    @Test
    public void testThresholds() {
        testConfigFile("thresholds.xml");
    }

    @Test
    public void testTl1dConfiguration() {
        testConfigFile("tl1d-configuration.xml");
    }

    @Test
    public void testTranslatorConfiguration() {
        testConfigFile("translator-configuration.xml");
    }

    @Test
    public void testTrapdConfiguration() {
        testConfigFile("trapd-configuration.xml");
    }

    @Test
    public void testUsers() {
        testConfigFile("users.xml");
    }

    @Test
    public void testVacuumdConfiguration() {
        testConfigFile("vacuumd-configuration.xml");
    }

    @Test
    public void testViewsdisplay() {
        testConfigFile("viewsdisplay.xml");
    }

    @Test
    public void testWmiConfig() {
        testConfigFile("wmi-config.xml");
    }

    @Test
    public void testWmiDatacollectionConfig() {
        testConfigFile("wmi-datacollection-config.xml");
    }

    @Test
    public void testXmlrpcdConfiguration() {
        testConfigFile("xmlrpcd-configuration.xml");
    }


    @Test
    public void testVMwareCimDatacollectionConfig() {
        testConfigFile("vmware-cim-datacollection-config.xml");
    }

    @Test
    public void testVMwareConfigConfig() {
        testConfigFile("vmware-config.xml");
    }

    @Test
    public void testVMwareDatacollectionConfig() {
        testConfigFile("vmware-datacollection-config.xml");
    }

    @Test
    @Ignore
    public void testXmpConfig() {
        testConfigFile("xmp-config.xml");
    }

    @Test
    @Ignore
    public void testXmpDatacollectionConfig() {
        testConfigFile("xmp-datacollection-config.xml");
    }

    @Test
    /**
     * FIXME: Configuration code is not in its own class.
     * 
     * It's embedded in XMPPNotificationManager's constructor.
     */
    public void testXmppConfiguration() {
        ignoreConfigFile("xmpp-configuration.properties");
    }

    @Test
    public void testRemoteRepositoyConfig() {
        ignoreConfigFile("remote-repository.xml");
    }

    @Test
    public void zz001testAllConfigs() {
        ConfigTester.main(new String[] { "-a" });
    }

    private void testConfigFile(String file) {
        /*
         * Add to the tested list first, so if we get a test failure
         * for a specific file test, we don't also make 
         * testCheckAllDaemonXmlConfigFilesTested fail.
         */
        m_filesTested.add(file);

        ConfigTester.main(new String[] { file });
    }

    private void ignoreConfigFile(String file) {
        m_filesIgnored.add(file);
    }

    @Test
    public void zz002testCheckAllDaemonXmlConfigFilesTested() {
        File someConfigFile = ConfigurationTestUtils.getFileForConfigFile("discovery-configuration.xml");
        File configDir = someConfigFile.getParentFile();
        assertTrue("daemon configuration directory exists at " + configDir.getAbsolutePath(), configDir.exists());
        assertTrue("daemon configuration directory is a directory at " + configDir.getAbsolutePath(), configDir.isDirectory());

        String[] configFiles = configDir.list(new FilenameFilter() {
            @Override
            public boolean accept(File file, String name) {
                return name.endsWith(".xml");
            } });

        Set<String> allXml = new HashSet<String>(Arrays.asList(configFiles));

        allXml.removeAll(m_filesTested);
        allXml.removeAll(m_filesIgnored);

        if (allXml.size() > 0) {
            List<String> files = new ArrayList<String>(allXml);
            Collections.sort(files);
            fail("These files in " + configDir.getAbsolutePath() + " were not tested: \n\t" + StringUtils.collectionToDelimitedString(files, "\n\t"));
        }
    }
}<|MERGE_RESOLUTION|>--- conflicted
+++ resolved
@@ -249,14 +249,11 @@
     }
 
     @Test
-<<<<<<< HEAD
-=======
     public void testEnLinkdConfiguration() {
         ignoreConfigFile("enlinkd-configuration.xml");
     }
 
     @Test
->>>>>>> 4037b851
     public void testLog4j2Config() {
         ignoreConfigFile("log4j2.xml");
     }
