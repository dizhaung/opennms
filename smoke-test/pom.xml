<?xml version="1.0" encoding="UTF-8"?>
<project xmlns="http://maven.apache.org/POM/4.0.0" xmlns:xsi="http://www.w3.org/2001/XMLSchema-instance" xsi:schemaLocation="http://maven.apache.org/POM/4.0.0 http://maven.apache.org/maven-v4_0_0.xsd">
  <modelVersion>4.0.0</modelVersion>
  <groupId>org.opennms</groupId>
  <artifactId>smoke-test</artifactId>
  <version>18.0.0-SNAPSHOT</version>
  <name>OpenNMS Smoke Test</name>
  <properties>
    <skipITs>true</skipITs>
    <project.reporting.outputEncoding>UTF-8</project.reporting.outputEncoding>
    <updatePolicy>interval:60</updatePolicy>
    <frontendPluginVersion>0.0.29</frontendPluginVersion>
    <nodeVersion>v5.8.0</nodeVersion>
    <npmVersion>3.7.1</npmVersion>
  </properties>
  <build>
    <pluginManagement>
      <plugins>
       <plugin>
          <inherited>false</inherited>
          <groupId>org.apache.maven.plugins</groupId>
          <artifactId>maven-antrun-plugin</artifactId>
          <version>1.8</version>
          <executions>
            <execution>
              <phase>validate</phase>
              <configuration>
                <target>
                  <echo message="skipITs = ${skipITs}"/>
                </target>
              </configuration>
              <goals>
                <goal>run</goal>
              </goals>
            </execution>
          </executions>
       </plugin>
        <plugin>
          <groupId>com.github.eirslett</groupId>
          <artifactId>frontend-maven-plugin</artifactId>
          <version>${frontendPluginVersion}</version>
          <configuration>
            <nodeDownloadRoot>http://mirror.internal.opennms.com/nodejs/dist/</nodeDownloadRoot>
            <npmDownloadRoot>http://mirror.internal.opennms.com/npmjs/npm/-/</npmDownloadRoot>
            <installDirectory>${java.io.tmpdir}/node-smoke-${version}</installDirectory>
          </configuration>
          <executions>
            <execution>
              <id>install-node-and-npm</id>
              <goals><goal>install-node-and-npm</goal></goals>
              <configuration>
                <nodeVersion>${nodeVersion}</nodeVersion>
                <npmVersion>${npmVersion}</npmVersion>
              </configuration>
            </execution>
            <execution>
              <id>install-node-dependencies</id>
              <goals><goal>npm</goal></goals>
              <phase>none</phase>
              <configuration>
                <arguments>install</arguments>
              </configuration>
            </execution>
            <execution>
              <id>run-tests</id>
              <goals><goal>npm</goal></goals>
              <phase>none</phase>
              <configuration>
                <arguments>test</arguments>
              </configuration>
            </execution>
          </executions>
        </plugin>
      </plugins>
    </pluginManagement>
  </build>
<<<<<<< HEAD
  <dependencies>
    <dependency>
      <groupId>junit</groupId>
      <artifactId>junit</artifactId>
      <version>4.12</version>
    </dependency>
    <dependency>
      <groupId>org.opennms</groupId>
      <artifactId>opennms-model</artifactId>
      <version>${project.version}</version>
      <scope>test</scope>
    </dependency>
    <dependency>
      <groupId>org.opennms.core</groupId>
      <artifactId>org.opennms.core.web</artifactId>
      <version>${project.version}</version>
      <scope>test</scope>
    </dependency>
    <dependency>
      <groupId>org.opennms.core.test-api</groupId>
      <artifactId>org.opennms.core.test-api.lib</artifactId>
      <version>${project.version}</version>
      <exclusions>
        <exclusion>
          <groupId>log4j</groupId>
          <artifactId>log4j</artifactId>
        </exclusion>
        <exclusion>
          <groupId>org.slf4j</groupId>
          <artifactId>slf4j-log4j12</artifactId>
        </exclusion>
      </exclusions>
    </dependency>
    <dependency>
      <groupId>org.opennms.core</groupId>
      <artifactId>org.opennms.core.web</artifactId>
      <version>${project.version}</version>
    </dependency>
    <dependency>
      <groupId>org.opennms</groupId>
      <artifactId>opennms-model</artifactId>
      <version>${project.version}</version>
    </dependency>
    <dependency>
      <groupId>org.opennms.smoke</groupId>
      <artifactId>org.opennms.smoke.test-api</artifactId>
      <version>1-SNAPSHOT</version>
    </dependency>
    <dependency>
      <groupId>com.google.guava</groupId>
      <artifactId>guava</artifactId>
      <version>18.0</version>
    </dependency>
    <dependency>
      <groupId>net.lightbody.bmp</groupId>
      <artifactId>browsermob-core-littleproxy</artifactId>
      <version>2.1.0-beta-2</version>
      <scope>test</scope>
    </dependency>
  </dependencies>
  <repositories>
    <repository>
      <snapshots><enabled>false</enabled><updatePolicy>${updatePolicy}</updatePolicy></snapshots>
      <releases><enabled>true</enabled><updatePolicy>${updatePolicy}</updatePolicy></releases>
      <id>opennms-repo</id>
      <name>OpenNMS Repository</name>
      <url>http://maven.opennms.org/content/groups/opennms.org-release</url>
    </repository>
    <repository>
      <snapshots><enabled>true</enabled><updatePolicy>${updatePolicy}</updatePolicy></snapshots>
      <releases><enabled>false</enabled><updatePolicy>${updatePolicy}</updatePolicy></releases>
      <id>opennms-snapshots</id>
      <name>OpenNMS Snapshot Maven Repository</name>
      <url>http://maven.opennms.org/content/groups/opennms.org-snapshot</url>
    </repository>
  </repositories>
=======
  <profiles>
    <profile>
      <id>enable-skipITs-false</id>
      <activation>
        <property><name>skipITs</name><value>false</value></property>
      </activation>
      <build>
        <plugins>
          <plugin>
            <groupId>com.github.eirslett</groupId>
            <artifactId>frontend-maven-plugin</artifactId>
            <executions>
              <execution><id>install-node-dependencies</id><phase>verify</phase></execution>
              <execution><id>run-tests</id><phase>verify</phase></execution>
            </executions>
          </plugin>
        </plugins>
      </build>
    </profile>
    <profile>
      <id>enable-smoke-true</id>
      <activation>
        <property><name>smoke</name><value>true</value></property>
      </activation>
      <build>
        <plugins>
          <plugin>
            <groupId>com.github.eirslett</groupId>
            <artifactId>frontend-maven-plugin</artifactId>
            <executions>
              <execution><id>install-node-dependencies</id><phase>verify</phase></execution>
              <execution><id>run-tests</id><phase>verify</phase></execution>
            </executions>
          </plugin>
        </plugins>
      </build>
    </profile>
  </profiles>
>>>>>>> 829d47d5
</project><|MERGE_RESOLUTION|>--- conflicted
+++ resolved
@@ -16,25 +16,6 @@
   <build>
     <pluginManagement>
       <plugins>
-       <plugin>
-          <inherited>false</inherited>
-          <groupId>org.apache.maven.plugins</groupId>
-          <artifactId>maven-antrun-plugin</artifactId>
-          <version>1.8</version>
-          <executions>
-            <execution>
-              <phase>validate</phase>
-              <configuration>
-                <target>
-                  <echo message="skipITs = ${skipITs}"/>
-                </target>
-              </configuration>
-              <goals>
-                <goal>run</goal>
-              </goals>
-            </execution>
-          </executions>
-       </plugin>
         <plugin>
           <groupId>com.github.eirslett</groupId>
           <artifactId>frontend-maven-plugin</artifactId>
@@ -73,85 +54,72 @@
         </plugin>
       </plugins>
     </pluginManagement>
+    <plugins>
+      <plugin>
+         <inherited>false</inherited>
+         <groupId>org.apache.maven.plugins</groupId>
+         <artifactId>maven-antrun-plugin</artifactId>
+         <version>1.8</version>
+         <executions>
+           <execution>
+             <phase>validate</phase>
+             <configuration>
+               <target>
+                 <echo message="skipITs = ${skipITs}"/>
+               </target>
+             </configuration>
+             <goals>
+               <goal>run</goal>
+             </goals>
+           </execution>
+         </executions>
+      </plugin>
+      <plugin>
+        <groupId>org.apache.maven.plugins</groupId>
+        <artifactId>maven-compiler-plugin</artifactId>
+        <version>3.3</version>
+        <configuration>
+          <source>1.8</source>
+          <target>1.8</target>
+          <encoding>UTF-8</encoding>
+          <optimize>true</optimize>
+        </configuration>
+      </plugin>
+      <plugin>
+         <groupId>org.apache.maven.plugins</groupId>
+         <artifactId>maven-resources-plugin</artifactId>
+         <version>2.7</version>
+         <configuration>
+           <encoding>UTF-8</encoding>
+         </configuration>
+      </plugin>
+      <plugin>
+        <groupId>org.apache.maven.plugins</groupId>
+        <artifactId>maven-failsafe-plugin</artifactId>
+        <version>2.19</version>
+        <configuration>
+          <!-- Don't specify argLine here or it will override the argLine property value -->
+          <systemPropertyVariables/>
+          <!--
+            Configure failsafe to put reports in the surefire unit test directory so that
+            Bamboo and Sonar tally the test results properly.
+
+            https://jira.atlassian.com/browse/BAM-15446
+          -->
+          <reportsDirectory>${project.build.directory}/surefire-reports</reportsDirectory>
+        </configuration>
+        <executions>
+          <execution>
+            <goals>
+              <goal>integration-test</goal>
+              <goal>verify</goal>
+            </goals>
+          </execution>
+        </executions>
+      </plugin>
+    </plugins>
   </build>
-<<<<<<< HEAD
-  <dependencies>
-    <dependency>
-      <groupId>junit</groupId>
-      <artifactId>junit</artifactId>
-      <version>4.12</version>
-    </dependency>
-    <dependency>
-      <groupId>org.opennms</groupId>
-      <artifactId>opennms-model</artifactId>
-      <version>${project.version}</version>
-      <scope>test</scope>
-    </dependency>
-    <dependency>
-      <groupId>org.opennms.core</groupId>
-      <artifactId>org.opennms.core.web</artifactId>
-      <version>${project.version}</version>
-      <scope>test</scope>
-    </dependency>
-    <dependency>
-      <groupId>org.opennms.core.test-api</groupId>
-      <artifactId>org.opennms.core.test-api.lib</artifactId>
-      <version>${project.version}</version>
-      <exclusions>
-        <exclusion>
-          <groupId>log4j</groupId>
-          <artifactId>log4j</artifactId>
-        </exclusion>
-        <exclusion>
-          <groupId>org.slf4j</groupId>
-          <artifactId>slf4j-log4j12</artifactId>
-        </exclusion>
-      </exclusions>
-    </dependency>
-    <dependency>
-      <groupId>org.opennms.core</groupId>
-      <artifactId>org.opennms.core.web</artifactId>
-      <version>${project.version}</version>
-    </dependency>
-    <dependency>
-      <groupId>org.opennms</groupId>
-      <artifactId>opennms-model</artifactId>
-      <version>${project.version}</version>
-    </dependency>
-    <dependency>
-      <groupId>org.opennms.smoke</groupId>
-      <artifactId>org.opennms.smoke.test-api</artifactId>
-      <version>1-SNAPSHOT</version>
-    </dependency>
-    <dependency>
-      <groupId>com.google.guava</groupId>
-      <artifactId>guava</artifactId>
-      <version>18.0</version>
-    </dependency>
-    <dependency>
-      <groupId>net.lightbody.bmp</groupId>
-      <artifactId>browsermob-core-littleproxy</artifactId>
-      <version>2.1.0-beta-2</version>
-      <scope>test</scope>
-    </dependency>
-  </dependencies>
-  <repositories>
-    <repository>
-      <snapshots><enabled>false</enabled><updatePolicy>${updatePolicy}</updatePolicy></snapshots>
-      <releases><enabled>true</enabled><updatePolicy>${updatePolicy}</updatePolicy></releases>
-      <id>opennms-repo</id>
-      <name>OpenNMS Repository</name>
-      <url>http://maven.opennms.org/content/groups/opennms.org-release</url>
-    </repository>
-    <repository>
-      <snapshots><enabled>true</enabled><updatePolicy>${updatePolicy}</updatePolicy></snapshots>
-      <releases><enabled>false</enabled><updatePolicy>${updatePolicy}</updatePolicy></releases>
-      <id>opennms-snapshots</id>
-      <name>OpenNMS Snapshot Maven Repository</name>
-      <url>http://maven.opennms.org/content/groups/opennms.org-snapshot</url>
-    </repository>
-  </repositories>
-=======
+  <!--
   <profiles>
     <profile>
       <id>enable-skipITs-false</id>
@@ -190,5 +158,75 @@
       </build>
     </profile>
   </profiles>
->>>>>>> 829d47d5
+  -->
+  <dependencies>
+    <dependency>
+      <groupId>junit</groupId>
+      <artifactId>junit</artifactId>
+      <version>4.12</version>
+    </dependency>
+    <dependency>
+      <groupId>org.opennms</groupId>
+      <artifactId>opennms-model</artifactId>
+      <version>${project.version}</version>
+      <scope>test</scope>
+    </dependency>
+    <dependency>
+      <groupId>org.opennms.core.test-api</groupId>
+      <artifactId>org.opennms.core.test-api.lib</artifactId>
+      <version>${project.version}</version>
+      <exclusions>
+        <exclusion>
+          <groupId>log4j</groupId>
+          <artifactId>log4j</artifactId>
+        </exclusion>
+        <exclusion>
+          <groupId>org.slf4j</groupId>
+          <artifactId>slf4j-log4j12</artifactId>
+        </exclusion>
+      </exclusions>
+    </dependency>
+    <dependency>
+      <groupId>org.opennms.core</groupId>
+      <artifactId>org.opennms.core.web</artifactId>
+      <version>${project.version}</version>
+    </dependency>
+    <dependency>
+      <groupId>org.opennms</groupId>
+      <artifactId>opennms-model</artifactId>
+      <version>${project.version}</version>
+    </dependency>
+    <dependency>
+      <groupId>org.opennms.smoke</groupId>
+      <artifactId>org.opennms.smoke.test-api</artifactId>
+      <version>1-SNAPSHOT</version>
+    </dependency>
+    <dependency>
+      <groupId>com.google.guava</groupId>
+      <artifactId>guava</artifactId>
+      <version>18.0</version>
+    </dependency>
+    <dependency>
+      <groupId>net.lightbody.bmp</groupId>
+      <artifactId>browsermob-core-littleproxy</artifactId>
+      <version>2.1.0-beta-2</version>
+      <scope>test</scope>
+    </dependency>
+  </dependencies>
+  <repositories>
+    <repository>
+      <snapshots><enabled>false</enabled><updatePolicy>${updatePolicy}</updatePolicy></snapshots>
+      <releases><enabled>true</enabled><updatePolicy>${updatePolicy}</updatePolicy></releases>
+      <id>opennms-repo</id>
+      <name>OpenNMS Repository</name>
+      <url>http://maven.opennms.org/content/groups/opennms.org-release</url>
+    </repository>
+    <repository>
+      <snapshots><enabled>true</enabled><updatePolicy>${updatePolicy}</updatePolicy></snapshots>
+      <releases><enabled>false</enabled><updatePolicy>${updatePolicy}</updatePolicy></releases>
+      <id>opennms-snapshots</id>
+      <name>OpenNMS Snapshot Maven Repository</name>
+      <url>http://maven.opennms.org/content/groups/opennms.org-snapshot</url>
+    </repository>
+  </repositories>
 </project>