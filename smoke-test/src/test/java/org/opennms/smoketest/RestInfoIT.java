/*******************************************************************************
 * This file is part of OpenNMS(R).
 *
 * Copyright (C) 2017-2017 The OpenNMS Group, Inc.
 * OpenNMS(R) is Copyright (C) 1999-2017 The OpenNMS Group, Inc.
 *
 * OpenNMS(R) is a registered trademark of The OpenNMS Group, Inc.
 *
 * OpenNMS(R) is free software: you can redistribute it and/or modify
 * it under the terms of the GNU Affero General Public License as published
 * by the Free Software Foundation, either version 3 of the License,
 * or (at your option) any later version.
 *
 * OpenNMS(R) is distributed in the hope that it will be useful,
 * but WITHOUT ANY WARRANTY; without even the implied warranty of
 * MERCHANTABILITY or FITNESS FOR A PARTICULAR PURPOSE.  See the
 * GNU Affero General Public License for more details.
 *
 * You should have received a copy of the GNU Affero General Public License
 * along with OpenNMS(R).  If not, see:
 *      http://www.gnu.org/licenses/
 *
 * For more information contact:
 *     OpenNMS(R) Licensing <license@opennms.org>
 *     http://www.opennms.org/
 *     http://www.opennms.com/
 *******************************************************************************/

package org.opennms.smoketest;

import static org.junit.Assert.assertTrue;
import static org.junit.Assert.assertNotNull;

import java.io.IOException;
import java.util.Arrays;

import org.apache.http.client.ClientProtocolException;
import org.apache.http.client.methods.HttpGet;
import org.junit.Test;

import com.fasterxml.jackson.databind.JsonNode;
import com.fasterxml.jackson.databind.ObjectMapper;
import com.google.common.base.Strings;

/**
 * Used to validate the /rest/info endpoint
 * 
 * @author jwhite
 */
public class RestInfoIT extends OpenNMSSeleniumTestCase {

    /**
     * Verifies that each of the known keys in the output contains some value.
     *
     * See NMS-9103.
     */
    @Test
    public void canRetrieveProductInfo() throws ClientProtocolException, IOException, InterruptedException {
        // Retrieve the info summary
        final ResponseData response = getRequest(new HttpGet(getBaseUrl() + "/opennms/rest/info"));
        final String json = response.getResponseText();

        // The expected payload looks like:
<<<<<<< HEAD
        //  {"packageDescription":"OpenNMS","displayVersion":"22.0.0-SNAPSHOT","packageName":"opennms","version":"21.0.0", "ticketerConfig":{"enabled":false, "plugin": null}}
=======
        //  {"packageDescription":"OpenNMS","displayVersion":"21.0.1-SNAPSHOT","packageName":"opennms","version":"21.0.0", "ticketerConfig":{"enabled":false, "plugin": null}}
>>>>>>> 8103b1b0
        final ObjectMapper mapper = new ObjectMapper();
        final JsonNode infoObject = mapper.readTree(json);

        // Verify that some value is present for each of the known keys
        for (String key : Arrays.asList("packageDescription", "displayVersion", "packageName", "version")) {
            assertTrue(String.format("Expected value for key '%s', but none was found. Info returned: %s", key, json),
                    !Strings.isNullOrEmpty(infoObject.get(key).asText()));
        }
        assertNotNull(infoObject.get("ticketerConfig"));
    }
}<|MERGE_RESOLUTION|>--- conflicted
+++ resolved
@@ -61,11 +61,7 @@
         final String json = response.getResponseText();
 
         // The expected payload looks like:
-<<<<<<< HEAD
-        //  {"packageDescription":"OpenNMS","displayVersion":"22.0.0-SNAPSHOT","packageName":"opennms","version":"21.0.0", "ticketerConfig":{"enabled":false, "plugin": null}}
-=======
-        //  {"packageDescription":"OpenNMS","displayVersion":"21.0.1-SNAPSHOT","packageName":"opennms","version":"21.0.0", "ticketerConfig":{"enabled":false, "plugin": null}}
->>>>>>> 8103b1b0
+        //  {"packageDescription":"OpenNMS","displayVersion":"22.0.0-SNAPSHOT","packageName":"opennms","version":"22.0.0", "ticketerConfig":{"enabled":false, "plugin": null}}
         final ObjectMapper mapper = new ObjectMapper();
         final JsonNode infoObject = mapper.readTree(json);
 
