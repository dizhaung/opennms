--- conflicted
+++ resolved
@@ -28,13 +28,10 @@
 
 package org.opennms.smoketest;
 
-<<<<<<< HEAD
 import static org.hamcrest.CoreMatchers.containsString;
-import static org.hamcrest.Matchers.not;
-=======
 import static org.hamcrest.CoreMatchers.is;
 import static org.hamcrest.Matchers.hasSize;
->>>>>>> 1cfa6ab4
+import static org.hamcrest.Matchers.not;
 import static org.junit.Assert.assertEquals;
 
 import java.io.IOException;
@@ -139,26 +136,6 @@
             }
         }
 
-        public void expand() throws org.openqa.selenium.NoSuchElementException {
-            try {
-                ui.testCase.setImplicitWait(1, TimeUnit.SECONDS);
-                getElement().findElement(By.xpath("//a[@class='gwt-Anchor icon-plus']")).click();
-                waitForTransition();
-            } finally {
-                ui.testCase.setImplicitWait();
-            }
-        }
-
-        public void collapse() throws org.openqa.selenium.NoSuchElementException {
-            try {
-                ui.testCase.setImplicitWait(1, TimeUnit.SECONDS);
-                getElement().findElement(By.xpath("//a[@class='gwt-Anchor icon-minus']")).click();
-                waitForTransition();
-            } finally {
-                ui.testCase.setImplicitWait();
-            }
-        }
-
         private WebElement getElement() {
             return ui.testCase.findElementByXpath("//*/table[@class='search-token-field']"
                     + "//div[@class='search-token-label' and contains(text(),'" + label + "')]");
@@ -353,28 +330,6 @@
         private final OpenNMSSeleniumTestCase testCase;
 
         public TopologyInfo(OpenNMSSeleniumTestCase testCase) {
-<<<<<<< HEAD
-           this.testCase = Objects.requireNonNull(testCase);
-       }
-
-       public String getTitle() {
-           try {
-               testCase.setImplicitWait(1, TimeUnit.SECONDS);
-               return testCase.findElementByXpath("//*[@id='topologyInfo']/*[1]").getText();
-           } finally {
-               testCase.setImplicitWait();
-           }
-       }
-
-       public String getDescription() {
-           try {
-               testCase.setImplicitWait(1, TimeUnit.SECONDS);
-               return testCase.findElementByXpath("//*[@id='topologyInfo']/*[2]").getText();
-           } finally {
-               testCase.setImplicitWait();
-           }
-       }
-=======
             this.testCase = Objects.requireNonNull(testCase);
         }
 
@@ -395,7 +350,6 @@
                 testCase.setImplicitWait();
             }
         }
->>>>>>> 1cfa6ab4
     }
 
     /**
@@ -729,8 +683,6 @@
         public TopologyInfo getTopologyInfo() {
             return new TopologyInfo(testCase);
         }
-<<<<<<< HEAD
-=======
 
         public TopologyUIPage searchAndSelect(String query) {
             search(query).selectItemThatContains(query);
@@ -763,7 +715,6 @@
                 testCase.setImplicitWait();
             }
         }
->>>>>>> 1cfa6ab4
     }
 
     public static class SaveLayoutButton {
