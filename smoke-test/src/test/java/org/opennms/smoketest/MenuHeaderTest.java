--- conflicted
+++ resolved
@@ -164,19 +164,11 @@
         waitForHtmlSource("vaadin", 20000, true);
         waitForHtmlSource("opennmsnodemaps", 20000, true);
         handleVaadinErrorButtons();
-<<<<<<< HEAD
-
-        // It looks like it takes a second or two to load the header so wait
-        // for the link to appear
-        waitForElement("//a[@href='maps.htm']", 20000);
-        clickAndVerifyText("//a[@href='maps.htm']", "OpenNMS Maps");
-=======
     }
     
     @Test
     public void testSvgMapLink() throws Exception {
         goToMapsPage();
->>>>>>> 2e1914c2
         clickAndWait("//div[@id='content']//a[contains(text(), 'SVG')]");
         waitForText("/ Network Topology Maps", LOAD_TIMEOUT);
     }
