--- conflicted
+++ resolved
@@ -63,11 +63,7 @@
 
     @Test
     public void d_testPathOutagesLink() throws Exception {
-<<<<<<< HEAD
-        clickAndVerifyText("link=Path Outages", "All path outages");
-=======
         clickAndVerifyText("link=Path Outages", "All Path Outages");
->>>>>>> cf65d591
     }
 
     @Test
