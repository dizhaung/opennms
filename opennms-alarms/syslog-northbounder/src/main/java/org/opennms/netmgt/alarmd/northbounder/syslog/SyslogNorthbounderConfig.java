/*******************************************************************************
 * This file is part of OpenNMS(R).
 *
 * Copyright (C) 2013-2014 The OpenNMS Group, Inc.
 * OpenNMS(R) is Copyright (C) 1999-2014 The OpenNMS Group, Inc.
 *
 * OpenNMS(R) is a registered trademark of The OpenNMS Group, Inc.
 *
 * OpenNMS(R) is free software: you can redistribute it and/or modify
 * it under the terms of the GNU Affero General Public License as published
 * by the Free Software Foundation, either version 3 of the License,
 * or (at your option) any later version.
 *
 * OpenNMS(R) is distributed in the hope that it will be useful,
 * but WITHOUT ANY WARRANTY; without even the implied warranty of
 * MERCHANTABILITY or FITNESS FOR A PARTICULAR PURPOSE.  See the
 * GNU Affero General Public License for more details.
 *
 * You should have received a copy of the GNU Affero General Public License
 * along with OpenNMS(R).  If not, see:
 *      http://www.gnu.org/licenses/
 *
 * For more information contact:
 *     OpenNMS(R) Licensing <license@opennms.org>
 *     http://www.opennms.org/
 *     http://www.opennms.com/
 *******************************************************************************/

package org.opennms.netmgt.alarmd.northbounder.syslog;

import java.io.Serializable;
import java.util.ArrayList;
import java.util.List;

import javax.xml.bind.annotation.XmlAccessType;
import javax.xml.bind.annotation.XmlAccessorType;
import javax.xml.bind.annotation.XmlElement;
import javax.xml.bind.annotation.XmlRootElement;

/**
 * Configuration for Syslog NBI implementation.
 * 
 * @author <a href="mailto:david@opennms.org">David Hustace</a>
 */
@XmlRootElement(name = "syslog-northbounder-config")
@XmlAccessorType(XmlAccessType.FIELD)
public class SyslogNorthbounderConfig implements Serializable {

    /** The Constant serialVersionUID. */
    private static final long serialVersionUID = 1L;

    /** The enabled. */
    @XmlElement(name = "enabled", required = false, defaultValue = "false")
    private Boolean m_enabled;

    /** The nagles delay. */
    @XmlElement(name = "nagles-delay", required = false, defaultValue = "1000")
<<<<<<< HEAD
    private Integer m_naglesDelay = 1000;

    /** The batch size. */
    @XmlElement(name = "batch-size", required = false, defaultValue = "100")
    private Integer m_batchSize = 100;

    /** The queue size. */
    @XmlElement(name = "queue-size", required = false, defaultValue = "300000")
    private Integer m_queueSize = 300000;

    /** The message format. */
    @XmlElement(name = "message-format", required = false, defaultValue = "ALARM ID:${alarmId} NODE:${nodeLabel} ${logMsg}")
    private String m_messageFormat = "ALARM ID:${alarmId} NODE:${nodeLabel} ${logMsg}";
=======
    private Integer m_naglesDelay;

    /** The batch size. */
    @XmlElement(name = "batch-size", required = false, defaultValue = "100")
    private Integer m_batchSize;

    /** The queue size. */
    @XmlElement(name = "queue-size", required = false, defaultValue = "300000")
    private Integer m_queueSize;

    /** The message format. */
    @XmlElement(name = "message-format", required = false, defaultValue = "ALARM ID:${alarmId} NODE:${nodeLabel} ${logMsg}")
    private String m_messageFormat;
>>>>>>> 3626404e

    /** The destinations. */
    @XmlElement(name = "destination")
    private List<SyslogDestination> m_destinations = new ArrayList<SyslogDestination>();

    /** The UEIs. */
    @XmlElement(name = "uei", required = false)
    private List<String> m_ueis;

    /**
     * Gets the destinations.
     *
     * @return the destinations
     */
    public List<SyslogDestination> getDestinations() {
        return m_destinations;
    }

    /**
     * Sets the destinations.
     *
     * @param destinations the new destinations
     */
    public void setDestinations(List<SyslogDestination> destinations) {
        m_destinations = destinations;
    }

    /**
     * Gets the UEIs.
     *
     * @return the UEIs
     */
    public List<String> getUeis() {
        return m_ueis;
    }

    /**
     * Sets the UEIs.
     *
     * @param ueis the new UEIs
     */
    public void setUeis(List<String> ueis) {
        m_ueis = ueis;
    }

    /**
     * Gets the message format.
     *
     * @return the message format
     */
    public String getMessageFormat() {
<<<<<<< HEAD
        return m_messageFormat;
=======
        return m_messageFormat == null ? "ALARM ID:${alarmId} NODE:${nodeLabel} ${logMsg}" : m_messageFormat;
>>>>>>> 3626404e
    }

    /**
     * Sets the message format.
     *
     * @param messageFormat the new message format
     */
    public void setMessageFormat(String messageFormat) {
        m_messageFormat = messageFormat;
    }

    /**
     * Gets the nagles delay.
     *
     * @return the nagles delay
     */
    public Integer getNaglesDelay() {
<<<<<<< HEAD
        return m_naglesDelay;
=======
        return m_naglesDelay == null ? 1000 : m_naglesDelay;
>>>>>>> 3626404e
    }

    /**
     * Sets the nagles delay.
     *
     * @param naglesDelay the new nagles delay
     */
    public void setNaglesDelay(Integer naglesDelay) {
        m_naglesDelay = naglesDelay;
    }

    /**
     * Gets the batch size.
     *
     * @return the batch size
     */
    public Integer getBatchSize() {
<<<<<<< HEAD
        return m_batchSize;
=======
        return m_batchSize == null ? 100 : m_batchSize;
>>>>>>> 3626404e
    }

    /**
     * Sets the batch size.
     *
     * @param batchSize the new batch size
     */
    public void setBatchSize(Integer batchSize) {
        m_batchSize = batchSize;
    }

    /**
     * Gets the queue size.
     *
     * @return the queue size
     */
    public Integer getQueueSize() {
<<<<<<< HEAD
        return m_queueSize;
=======
        return m_queueSize == null ? 300000 : m_queueSize;
>>>>>>> 3626404e
    }

    /**
     * Sets the queue size.
     *
     * @param alarmQueueSize the new queue size
     */
    public void setQueueSize(Integer alarmQueueSize) {
        m_queueSize = alarmQueueSize;
    }

    /**
     * Checks if is enabled.
     *
     * @return the boolean
     */
    public Boolean isEnabled() {
<<<<<<< HEAD
        return m_enabled;
=======
        return m_enabled == null ? Boolean.FALSE : m_enabled;
>>>>>>> 3626404e
    }

    /**
     * Sets the enabled.
     *
     * @param enabled the new enabled
     */
    public void setEnabled(Boolean enabled) {
        m_enabled = enabled;
    }

    /**
     * Gets a specific Syslog destination.
     *
     * @param syslogDestinationName the Syslog destination name
     * @return the Syslog destination
     */
    public SyslogDestination getSyslogDestination(String syslogDestinationName) {
        for (SyslogDestination dest : m_destinations) {
            if (dest.getName().equals(syslogDestinationName)) {
                return dest;
            }
        }
        return null;
    }

    /**
     * Adds a specific Syslog destination.
     * <p>If there is a destination with the same name, the existing one will be overridden.</p>
     *
     * @param syslogDestination the Syslog destination object
     */
    public void addSyslogDestination(SyslogDestination syslogDestination) {
        int index = -1;
        for (int i = 0; i < m_destinations.size(); i++) {
            if (m_destinations.get(i).getName().equals(syslogDestination.getName())) {
                index = i;
                break;
            }
        }
        if (index > -1) {
            m_destinations.remove(index);
            m_destinations.add(index, syslogDestination);
        } else {
            m_destinations.add(syslogDestination);
        }
    }

    /**
     * Removes a specific syslog destination.
     *
     * @param syslogDestinationName the Syslog destination name
     * @return true, if successful
     */
    public boolean removeSyslogDestination(String syslogDestinationName) {
        int index = -1;
        for (int i = 0; i < m_destinations.size(); i++) {
            if (m_destinations.get(i).getName().equals(syslogDestinationName)) {
                index = i;
                break;
            }
        }
        if (index > -1) {
            m_destinations.remove(index);
            return true;
        }
        return false;
    }

}<|MERGE_RESOLUTION|>--- conflicted
+++ resolved
@@ -55,21 +55,6 @@
 
     /** The nagles delay. */
     @XmlElement(name = "nagles-delay", required = false, defaultValue = "1000")
-<<<<<<< HEAD
-    private Integer m_naglesDelay = 1000;
-
-    /** The batch size. */
-    @XmlElement(name = "batch-size", required = false, defaultValue = "100")
-    private Integer m_batchSize = 100;
-
-    /** The queue size. */
-    @XmlElement(name = "queue-size", required = false, defaultValue = "300000")
-    private Integer m_queueSize = 300000;
-
-    /** The message format. */
-    @XmlElement(name = "message-format", required = false, defaultValue = "ALARM ID:${alarmId} NODE:${nodeLabel} ${logMsg}")
-    private String m_messageFormat = "ALARM ID:${alarmId} NODE:${nodeLabel} ${logMsg}";
-=======
     private Integer m_naglesDelay;
 
     /** The batch size. */
@@ -83,7 +68,6 @@
     /** The message format. */
     @XmlElement(name = "message-format", required = false, defaultValue = "ALARM ID:${alarmId} NODE:${nodeLabel} ${logMsg}")
     private String m_messageFormat;
->>>>>>> 3626404e
 
     /** The destinations. */
     @XmlElement(name = "destination")
@@ -135,11 +119,7 @@
      * @return the message format
      */
     public String getMessageFormat() {
-<<<<<<< HEAD
-        return m_messageFormat;
-=======
         return m_messageFormat == null ? "ALARM ID:${alarmId} NODE:${nodeLabel} ${logMsg}" : m_messageFormat;
->>>>>>> 3626404e
     }
 
     /**
@@ -157,11 +137,7 @@
      * @return the nagles delay
      */
     public Integer getNaglesDelay() {
-<<<<<<< HEAD
-        return m_naglesDelay;
-=======
         return m_naglesDelay == null ? 1000 : m_naglesDelay;
->>>>>>> 3626404e
     }
 
     /**
@@ -179,11 +155,7 @@
      * @return the batch size
      */
     public Integer getBatchSize() {
-<<<<<<< HEAD
-        return m_batchSize;
-=======
         return m_batchSize == null ? 100 : m_batchSize;
->>>>>>> 3626404e
     }
 
     /**
@@ -201,11 +173,7 @@
      * @return the queue size
      */
     public Integer getQueueSize() {
-<<<<<<< HEAD
-        return m_queueSize;
-=======
         return m_queueSize == null ? 300000 : m_queueSize;
->>>>>>> 3626404e
     }
 
     /**
@@ -223,11 +191,7 @@
      * @return the boolean
      */
     public Boolean isEnabled() {
-<<<<<<< HEAD
-        return m_enabled;
-=======
         return m_enabled == null ? Boolean.FALSE : m_enabled;
->>>>>>> 3626404e
     }
 
     /**
