/*******************************************************************************
 * This file is part of OpenNMS(R).
 *
 * Copyright (C) 2013 The OpenNMS Group, Inc.
 * OpenNMS(R) is Copyright (C) 1999-2013 The OpenNMS Group, Inc.
 *
 * OpenNMS(R) is a registered trademark of The OpenNMS Group, Inc.
 *
 * OpenNMS(R) is free software: you can redistribute it and/or modify
 * it under the terms of the GNU General Public License as published
 * by the Free Software Foundation, either version 3 of the License,
 * or (at your option) any later version.
 *
 * OpenNMS(R) is distributed in the hope that it will be useful,
 * but WITHOUT ANY WARRANTY; without even the implied warranty of
 * MERCHANTABILITY or FITNESS FOR A PARTICULAR PURPOSE.  See the
 * GNU General Public License for more details.
 *
 * You should have received a copy of the GNU General Public License
 * along with OpenNMS(R).  If not, see:
 *      http://www.gnu.org/licenses/
 *
 * For more information contact:
 *     OpenNMS(R) Licensing <license@opennms.org>
 *     http://www.opennms.org/
 *     http://www.opennms.com/
 *******************************************************************************/

package org.opennms.netmgt.alarmd.northbounder.syslog;

import java.util.HashMap;
import java.util.LinkedList;
import java.util.List;
import java.util.Map;

import org.apache.commons.lang.StringUtils;
import org.opennms.core.utils.PropertiesUtils;
import org.opennms.netmgt.alarmd.api.NorthboundAlarm;
import org.opennms.netmgt.alarmd.api.NorthboundAlarm.AlarmType;
import org.opennms.netmgt.alarmd.api.NorthboundAlarm.x733ProbableCause;
import org.opennms.netmgt.alarmd.api.NorthbounderException;
import org.opennms.netmgt.alarmd.api.support.AbstractNorthbounder;
import org.opennms.netmgt.alarmd.northbounder.syslog.SyslogDestination.SyslogFacility;
import org.opennms.netmgt.alarmd.northbounder.syslog.SyslogDestination.SyslogProtocol;
import org.opennms.netmgt.dao.api.NodeDao;
import org.opennms.netmgt.model.OnmsSeverity;
import org.productivity.java.syslog4j.Syslog;
import org.productivity.java.syslog4j.SyslogConfigIF;
import org.productivity.java.syslog4j.SyslogConstants;
import org.productivity.java.syslog4j.SyslogIF;
import org.productivity.java.syslog4j.SyslogRuntimeException;
import org.productivity.java.syslog4j.impl.net.tcp.TCPNetSyslogConfig;
import org.productivity.java.syslog4j.impl.net.udp.UDPNetSyslogConfig;
import org.slf4j.Logger;
import org.slf4j.LoggerFactory;
import org.springframework.beans.factory.InitializingBean;

/**
 * Forwards alarms, N, via Syslog.
 * 
 * @author <a href="mailto:david@opennms.org>David Hustace</a>
 */
public class SyslogNorthbounder extends AbstractNorthbounder implements InitializingBean {
    private static final Logger LOG = LoggerFactory.getLogger(SyslogNorthbounder.class);
	
	private static final String NBI_NAME = "SyslogNBI" ;

    private SyslogNorthbounderConfig m_config;
	
	private NodeDao m_nodeDao;
	
	private SyslogDestination m_destination;

	public SyslogNorthbounder(SyslogNorthbounderConfig config, SyslogDestination destination) {
		super(NBI_NAME+":"+destination);
		m_config = config;
		m_destination = destination;
	}

	@Override
	public void afterPropertiesSet() throws Exception {
		
		if (m_config == null) {
			
			LOG.info("Syslog Northbounder is currently disabled, rejecting alarm.");
			
			String msg = "Syslog forwarding configuration is not initialized.";
			IllegalStateException e = new IllegalStateException(msg);
			LOG.error(msg, e);
			throw e;
		}
		
		createNorthboundInstance();
		setNaglesDelay(m_config.getNaglesDelay());
		setMaxBatchSize(m_config.getBatchSize());
		setMaxPreservedAlarms(m_config.getQueueSize());
	}

	/**
     * The abstraction makes a call here to determine if the alarm should be placed
     * on the queue of alarms to be sent northerly.
     * 
     */
	@Override
    public boolean accepts(NorthboundAlarm alarm) {
		
		if (!m_config.isEnabled()) {
			return false;
		}
		
		LOG.debug("Validating UEI of alarm: {}", alarm.getUei());
		
        if (getConfig().getUeis() == null || getConfig().getUeis().contains(alarm.getUei())) {
    		LOG.debug("UEI: {}, accepted.", alarm.getUei());
            return true;
        }
        
		LOG.debug("UEI: {}, rejected.", alarm.getUei());
        return false;
    }
    
	/**
	 * Each implementation of the AbstractNorthbounder has a nice queue (Nagle's algorithmic) and the worker
	 * thread that processes the queue calls this method to send alarms to the northern NMS.
	 * 
	 */
    @Override
    public void forwardAlarms(List<NorthboundAlarm> alarms) throws NorthbounderException {
        
        if (alarms == null) {
        	String errorMsg = "No alarms in alarms list for syslog forwarding.";
			IllegalStateException e = new IllegalStateException(errorMsg);
        	LOG.error(errorMsg, e);
			throw e;
        }
        
        LOG.info("Forwarding {} alarms to destination:{}", alarms.size(), m_destination.getName());

    	Map<Integer, Map<String, Object>> alarmMappings = new HashMap<Integer, Map<String, Object>>();    	
        
    	SyslogIF instance;
    	try {
    		instance = Syslog.getInstance(m_destination.getName());
    	} catch (SyslogRuntimeException e) {
<<<<<<< HEAD
    		LOG.error("Could not find Syslog instance for destination: {}.", m_destination.getName(), e);
=======
    		LogUtils.errorf(this, e, "Could not find Syslog instance for destination '%s': %s", m_destination.getName(), e);
>>>>>>> c04a6f1c
    		throw e;
    	}

    	/*
    	 * Iterate over the list of alarms to be forwarded N.
    	 */
    	for (NorthboundAlarm alarm : alarms) {

    		Integer count = alarm.getCount();
    		if (count > 1 && m_destination.isFirstOccurrenceOnly()) {
    			LOG.debug("Destination {} is configured for new alarm instances only.  Alarm has count of {}.", m_destination.getName(), count);
    			continue;
    		}

    		LOG.debug("Creating formatted log message for alarm: {}.", alarm.getId());

    		Map<String, Object> mapping = null;

    		String syslogMessage;
    		int level;
    		try {
    			if (alarmMappings != null) {
    				mapping = alarmMappings.get(alarm.getId());
    			}

    			if (mapping == null) {
    				mapping = createMapping(alarmMappings, alarm);
    			}

    			LOG.debug("Making substitutions for tokens in message format for alarm: {}.", alarm.getId());
    			syslogMessage = PropertiesUtils.substitute(m_config.getMessageFormat(), mapping);

    			LOG.debug("Determining LOG_LEVEL for alarm: {}", alarm.getId());
    			level = determineLogLevel(alarm.getSeverity());
    			
    			LOG.debug("Forwarding alarm: {} via syslog to destination: {}", alarm.getId(), m_destination.getName());
    			instance.log(level, syslogMessage);
    			
    		} catch (Exception e1) {
<<<<<<< HEAD
    			LOG.error("Caught exception sending to destination: {}", m_destination.getName(), e1);
=======
    			LogUtils.errorf(this, e1, "Caught exception sending to destination '%s': %s", m_destination.getName(), e1);
>>>>>>> c04a6f1c
    		}
    	}
    }
    
	private Map<String, Object> createMapping(Map<Integer, Map<String, Object>> alarmMappings, NorthboundAlarm alarm) {
		Map<String, Object> mapping;
		mapping = new HashMap<String, Object>();
		mapping.put("ackUser", alarm.getAckUser());
		mapping.put("appDn", alarm.getAppDn());
		mapping.put("logMsg", alarm.getLogMsg());
		mapping.put("objectInstance", alarm.getObjectInstance());
		mapping.put("objectType", alarm.getObjectType());
		mapping.put("ossKey", alarm.getOssKey());
		mapping.put("ossState", alarm.getOssState());
		mapping.put("ticketId", alarm.getTicketId());
		mapping.put("alarmUei", alarm.getUei());
		mapping.put("ackTime", nullSafeToString(alarm.getAckTime(), ""));
		
		AlarmType alarmType = alarm.getAlarmType() == null ? AlarmType.NOTIFICATION : alarm.getAlarmType();
		mapping.put("alarmType", alarmType.name());
		
		String count = alarm.getCount() == null ? "1" : alarm.getCount().toString();
		mapping.put("count", count);
		
		mapping.put("firstOccurrence", nullSafeToString(alarm.getFirstOccurrence(), ""));
		mapping.put("alarmId", alarm.getId().toString());
		mapping.put("ipAddr", nullSafeToString(alarm.getIpAddr(), ""));
		mapping.put("lastOccurrence", nullSafeToString(alarm.getLastOccurrence(), ""));
		
		
		if (alarm.getNodeId() != null) {
			mapping.put("nodeId", alarm.getNodeId().toString());
			String nodeLabel = m_nodeDao.getLabelForId(alarm.getNodeId());
			mapping.put("nodeLabel", nodeLabel == null ? "?" : nodeLabel);
		} else {
			mapping.put("nodeId", "");
			mapping.put("nodeLabel", "");
		}
		
		
		String poller = alarm.getPoller() == null ? "localhost" : alarm.getPoller().getName();
		mapping.put("distPoller", poller);
		
		String service = alarm.getService() == null ? "" : alarm.getService().getName();					
		mapping.put("ifService", service);
		
		mapping.put("severity", nullSafeToString(alarm.getSeverity(), ""));
		mapping.put("ticketState", nullSafeToString(alarm.getTicketState(), ""));
		
		mapping.put("x733AlarmType", alarm.getX733Type());
		
		try {
			mapping.put("x733ProbableCause", nullSafeToString(x733ProbableCause.get(alarm.getX733Cause()), ""));
		} catch (Exception e) {
<<<<<<< HEAD
			LOG.info("Exception caught setting X733 Cause: {}", alarm.getX733Cause(), e);
=======
			LogUtils.infof(this, e, "Exception caught setting X733 Cause %d: ", alarm.getX733Cause(), e);
>>>>>>> c04a6f1c
			mapping.put("x733ProbableCause", "");
		}
		
		buildParmMappings(alarm, mapping);
		
		alarmMappings.put(alarm.getId(), mapping);
		return mapping;
	}

	protected void buildParmMappings(final NorthboundAlarm alarm, final Map<String, Object> mapping) {
		List<EventParm<?>> parmCollection = new LinkedList<EventParm<?>>();
		String parms = alarm.getEventParms();

		char separator = ';';
		String[] parmArray = StringUtils.split(parms, separator);
		for (String string : parmArray) {
			
			char nameValueDelim = '=';
			String[] nameValueArray = StringUtils.split(string, nameValueDelim);
			String parmName = nameValueArray[0];
			String parmValue = StringUtils.split(nameValueArray[1], '(')[0];
			
			EventParm<String> eventParm = new EventParm<String>(parmName, parmValue);
			parmCollection.add(eventParm);
		}

		for (int i = 0; i < parmCollection.size(); i++) {
			EventParm<?> parm = parmCollection.get(i);
			Integer parmOffset = i +1;
			mapping.put("parm[name-#"+parmOffset+"]", parm.getParmName());
			mapping.put("parm[#"+parmOffset+"]", parm.getParmValue().toString());
			mapping.put("parm["+parm.getParmName()+"]", parm.getParmValue().toString());
		}
	}
	
	
	protected class EventParm<T extends Object> {
		private String m_parmName;
		private T m_parmValue;
		
		EventParm(String name, T value) {
			m_parmName = name;
			m_parmValue = value;
		}
		
		public String getParmName() {
			return m_parmName;
		}

		public T getParmValue() {
			return (T) m_parmValue;
		}
	}
	

	private String nullSafeToString(Object obj, String defaultString) {
		if (obj != null) {
			defaultString = obj.toString();
		}
		return defaultString;
	}

    
    /**
     * This is here, for now, until it can be properly wired and proper configuration can be created.
     * This allows generic 127.0.0.1:UDP/514 to work with OpenNMS having no configuration.  This is
     * trickery in its finest hour.
     */
    private void createNorthboundInstance() throws SyslogRuntimeException {
    	
    	LOG.info("Creating Syslog Northbound Instance:{}", m_destination.getName());
    	
    	String instName = m_destination.getName();
    	int facility = convertFacility(m_destination.getFacility());
    	SyslogProtocol protocol = m_destination.getProtocol();
    	SyslogConfigIF instanceConfiguration = createConfig(m_destination, protocol, facility);
    	instanceConfiguration.setIdent("OpenNMS");
    	instanceConfiguration.setCharSet(m_destination.getCharSet());
    	instanceConfiguration.setMaxMessageLength(m_destination.getMaxMessageLength());
    	instanceConfiguration.setSendLocalName(m_destination.isSendLocalName());
    	instanceConfiguration.setSendLocalTimestamp(m_destination.isSendLocalTime());
    	instanceConfiguration.setTruncateMessage(m_destination.isTruncateMessage());
    	instanceConfiguration.setUseStructuredData(SyslogConstants.USE_STRUCTURED_DATA_DEFAULT);

    	try {
    		Syslog.createInstance(instName, instanceConfiguration);
    	} catch (SyslogRuntimeException e) {
<<<<<<< HEAD
    		LOG.error("Could not create northbound instance, {}", instName, e);
=======
    		String msg = "Could not create northbound instance '%s': %s";
    		LogUtils.errorf(this, e, msg, instName, e);
>>>>>>> c04a6f1c
    		throw e;
    	}

	}
    
	private SyslogConfigIF createConfig(final SyslogDestination dest, final SyslogProtocol protocol, int fac) {
		SyslogConfigIF config;
		switch (protocol) {
		case UDP:
			config = new UDPNetSyslogConfig(fac, dest.getHost(), dest.getPort());
			break;
		case TCP:
			config = new TCPNetSyslogConfig(fac, dest.getHost(), dest.getPort());
			break;
		default:
			config = new UDPNetSyslogConfig(fac, "localhost", 514);
		}
		return config;
	}

	private int convertFacility(final SyslogFacility facility) {
		int fac;
		switch (facility) {
		case KERN:
			fac = SyslogConstants.FACILITY_KERN;
			break;
		case USER:
			fac = SyslogConstants.FACILITY_USER;
			break;
		case MAIL:
			fac = SyslogConstants.FACILITY_MAIL;
			break;
		case DAEMON:
			fac = SyslogConstants.FACILITY_DAEMON;
			break;
		case AUTH:
			fac = SyslogConstants.FACILITY_AUTH;
			break;
		case SYSLOG:
			fac = SyslogConstants.FACILITY_SYSLOG;
			break;
		case LPR:
			fac = SyslogConstants.FACILITY_LPR;
			break;
		case NEWS:
			fac = SyslogConstants.FACILITY_NEWS;
			break;
		case UUCP:
			fac = SyslogConstants.FACILITY_UUCP;
			break;
		case CRON:
			fac = SyslogConstants.FACILITY_CRON;
			break;
		case AUTHPRIV:
			fac = SyslogConstants.FACILITY_AUTHPRIV;
			break;
		case FTP:
			fac = SyslogConstants.FACILITY_FTP;
			break;
		case LOCAL0:
			fac = SyslogConstants.FACILITY_LOCAL0;
			break;
		case LOCAL1:
			fac = SyslogConstants.FACILITY_LOCAL1;
			break;
		case LOCAL2:
			fac = SyslogConstants.FACILITY_LOCAL2;
			break;
		case LOCAL3:
			fac = SyslogConstants.FACILITY_LOCAL3;
			break;
		case LOCAL4:
			fac = SyslogConstants.FACILITY_LOCAL4;
			break;
		case LOCAL5:
			fac = SyslogConstants.FACILITY_LOCAL5;
			break;
		case LOCAL6:
			fac = SyslogConstants.FACILITY_LOCAL6;
			break;
		case LOCAL7:
			fac = SyslogConstants.FACILITY_LOCAL7;
			break;
		default:
			fac = SyslogConstants.FACILITY_USER;
		}
		return fac;
	}

	private int determineLogLevel(final OnmsSeverity severity) {
		int level;
		switch (severity) {
		case CRITICAL:
			level = SyslogConstants.LEVEL_CRITICAL;
			break;
		case MAJOR:
			level = SyslogConstants.LEVEL_ERROR;
			break;
		case MINOR:
			level = SyslogConstants.LEVEL_ERROR;
			break;
		case WARNING:
			level = SyslogConstants.LEVEL_WARN;
			break;
		case NORMAL:
			level = SyslogConstants.LEVEL_NOTICE;
			break;
		case CLEARED:
			level = SyslogConstants.LEVEL_INFO;
			break;
		case INDETERMINATE:
			level = SyslogConstants.LEVEL_DEBUG;
			break;
		default:
			level = SyslogConstants.LEVEL_WARN;
		}
		return level;
	}


    public SyslogNorthbounderConfig getConfig() {
    	
    	if (m_config == null) {
    	    String errMsg = "Syslog Northbounder configuration is not set.";
    		LOG.error(errMsg);
    		throw new IllegalStateException(errMsg);
    	}
        return m_config;
    }

    public void setConfig(final SyslogNorthbounderConfig config) {
    	
    	if (config == null) {
    		String string = "Syslog Northbounder configuration cannot be set null";
    		LOG.error(string);
    		throw new IllegalStateException(string);
    	}
    	
    }

	public NodeDao getNodeDao() {
		return m_nodeDao;
	}

	public void setNodeDao(final NodeDao nodeDao) {
		m_nodeDao = nodeDao;
	}

}<|MERGE_RESOLUTION|>--- conflicted
+++ resolved
@@ -142,11 +142,7 @@
     	try {
     		instance = Syslog.getInstance(m_destination.getName());
     	} catch (SyslogRuntimeException e) {
-<<<<<<< HEAD
-    		LOG.error("Could not find Syslog instance for destination: {}.", m_destination.getName(), e);
-=======
-    		LogUtils.errorf(this, e, "Could not find Syslog instance for destination '%s': %s", m_destination.getName(), e);
->>>>>>> c04a6f1c
+    		LOG.error("Could not find Syslog instance for destination: '{}': {}", m_destination.getName(), e);
     		throw e;
     	}
 
@@ -186,11 +182,7 @@
     			instance.log(level, syslogMessage);
     			
     		} catch (Exception e1) {
-<<<<<<< HEAD
-    			LOG.error("Caught exception sending to destination: {}", m_destination.getName(), e1);
-=======
-    			LogUtils.errorf(this, e1, "Caught exception sending to destination '%s': %s", m_destination.getName(), e1);
->>>>>>> c04a6f1c
+    			LOG.error("Caught exception sending to destination: '{}': {}", m_destination.getName(), e1);
     		}
     	}
     }
@@ -245,11 +237,7 @@
 		try {
 			mapping.put("x733ProbableCause", nullSafeToString(x733ProbableCause.get(alarm.getX733Cause()), ""));
 		} catch (Exception e) {
-<<<<<<< HEAD
 			LOG.info("Exception caught setting X733 Cause: {}", alarm.getX733Cause(), e);
-=======
-			LogUtils.infof(this, e, "Exception caught setting X733 Cause %d: ", alarm.getX733Cause(), e);
->>>>>>> c04a6f1c
 			mapping.put("x733ProbableCause", "");
 		}
 		
@@ -337,12 +325,7 @@
     	try {
     		Syslog.createInstance(instName, instanceConfiguration);
     	} catch (SyslogRuntimeException e) {
-<<<<<<< HEAD
-    		LOG.error("Could not create northbound instance, {}", instName, e);
-=======
-    		String msg = "Could not create northbound instance '%s': %s";
-    		LogUtils.errorf(this, e, msg, instName, e);
->>>>>>> c04a6f1c
+    		LOG.error("Could not create northbound instance, '{}': {}", instName, e);
     		throw e;
     	}
 
