/*******************************************************************************
 * This file is part of OpenNMS(R).
 *
 * Copyright (C) 2007-2017 The OpenNMS Group, Inc.
 * OpenNMS(R) is Copyright (C) 1999-2017 The OpenNMS Group, Inc.
 *
 * OpenNMS(R) is a registered trademark of The OpenNMS Group, Inc.
 *
 * OpenNMS(R) is free software: you can redistribute it and/or modify
 * it under the terms of the GNU Affero General Public License as published
 * by the Free Software Foundation, either version 3 of the License,
 * or (at your option) any later version.
 *
 * OpenNMS(R) is distributed in the hope that it will be useful,
 * but WITHOUT ANY WARRANTY; without even the implied warranty of
 * MERCHANTABILITY or FITNESS FOR A PARTICULAR PURPOSE.  See the
 * GNU Affero General Public License for more details.
 *
 * You should have received a copy of the GNU Affero General Public License
 * along with OpenNMS(R).  If not, see:
 *      http://www.gnu.org/licenses/
 *
 * For more information contact:
 *     OpenNMS(R) Licensing <license@opennms.org>
 *     http://www.opennms.org/
 *     http://www.opennms.com/
 *******************************************************************************/

package org.opennms.netmgt.config;

import static org.junit.Assert.assertEquals;
import static org.junit.Assert.assertNotNull;
import static org.opennms.core.test.ConfigurationTestUtils.getDaemonEtcDirectory;

import java.io.File;
import java.io.IOException;
import java.io.InputStream;
import java.io.InputStreamReader;
import java.util.ArrayList;
import java.util.Collection;
import java.util.List;
import java.util.regex.Matcher;
import java.util.regex.Pattern;

import org.apache.commons.io.FileUtils;
import org.apache.commons.io.IOUtils;
import org.custommonkey.xmlunit.Difference;
import org.custommonkey.xmlunit.XMLUnit;
import org.junit.BeforeClass;
import org.junit.Test;
import org.junit.runner.RunWith;
import org.junit.runners.Parameterized;
import org.opennms.core.test.ConfigurationTestUtils;
import org.opennms.core.test.xml.XmlTest;
import org.opennms.core.xml.JaxbUtils;
import org.opennms.features.ifttt.config.IfTttConfig;
import org.opennms.features.reporting.model.basicreport.LegacyLocalReportsDefinition;
import org.opennms.features.reporting.model.jasperreport.LocalJasperReports;
import org.opennms.features.reporting.model.remoterepository.RemoteRepositoryConfig;
import org.opennms.netmgt.alarmd.northbounder.bsf.BSFNorthbounderConfig;
import org.opennms.netmgt.alarmd.northbounder.drools.DroolsNorthbounderConfig;
import org.opennms.netmgt.alarmd.northbounder.email.EmailNorthbounderConfig;
import org.opennms.netmgt.alarmd.northbounder.jms.JmsNorthbounderConfig;
import org.opennms.netmgt.alarmd.northbounder.snmptrap.SnmpTrapNorthbounderConfig;
import org.opennms.netmgt.alarmd.northbounder.syslog.SyslogNorthbounderConfig;
import org.opennms.netmgt.config.ackd.AckdConfiguration;
import org.opennms.netmgt.config.actiond.ActiondConfiguration;
import org.opennms.netmgt.config.ami.AmiConfig;
import org.opennms.netmgt.config.categories.Catinfo;
import org.opennms.netmgt.config.charts.ChartConfiguration;
import org.opennms.netmgt.config.collectd.CollectdConfiguration;
import org.opennms.netmgt.config.collectd.jmx.JmxDatacollectionConfig;
import org.opennms.netmgt.config.collectd.jmx.Mbeans;
import org.opennms.netmgt.config.datacollection.DatacollectionConfig;
import org.opennms.netmgt.config.datacollection.DatacollectionGroup;
import org.opennms.netmgt.config.datacollection.ResourceTypes;
import org.opennms.netmgt.config.destinationPaths.DestinationPaths;
import org.opennms.netmgt.config.discovery.DiscoveryConfiguration;
import org.opennms.netmgt.config.enlinkd.EnlinkdConfiguration;
import org.opennms.netmgt.config.eventd.EventdConfiguration;
import org.opennms.netmgt.config.filter.DatabaseSchema;
import org.opennms.netmgt.config.groups.Groupinfo;
import org.opennms.netmgt.config.hardware.HwInventoryAdapterConfiguration;
import org.opennms.netmgt.config.httpdatacollection.HttpDatacollectionConfig;
import org.opennms.netmgt.config.javamail.JavamailConfiguration;
import org.opennms.netmgt.config.jdbc.JdbcDataCollectionConfig;
import org.opennms.netmgt.config.jmx.JmxConfig;
import org.opennms.netmgt.config.kscReports.ReportsList;
import org.opennms.netmgt.config.mailtransporttest.MailTransportTest;
import org.opennms.netmgt.config.microblog.MicroblogConfiguration;
import org.opennms.netmgt.config.notifd.NotifdConfiguration;
import org.opennms.netmgt.config.notificationCommands.NotificationCommands;
import org.opennms.netmgt.config.notifications.Notifications;
import org.opennms.netmgt.config.opennmsDataSources.DataSourceConfiguration;
import org.opennms.netmgt.config.poller.PollerConfiguration;
import org.opennms.netmgt.config.poller.outages.Outages;
import org.opennms.netmgt.config.provisiond.ProvisiondConfiguration;
import org.opennms.netmgt.config.rancid.adapter.RancidConfiguration;
import org.opennms.netmgt.config.reportd.ReportdConfiguration;
import org.opennms.netmgt.config.reporting.OpennmsReports;
import org.opennms.netmgt.config.rtc.RTCConfiguration;
import org.opennms.netmgt.config.rws.RwsConfiguration;
import org.opennms.netmgt.config.scriptd.ScriptdConfiguration;
import org.opennms.netmgt.config.server.LocalServer;
import org.opennms.netmgt.config.service.ServiceConfiguration;
import org.opennms.netmgt.config.siteStatusViews.SiteStatusViewConfiguration;
import org.opennms.netmgt.config.snmp.SnmpConfig;
import org.opennms.netmgt.config.snmpAsset.adapter.SnmpAssetAdapterConfiguration;
import org.opennms.netmgt.config.snmpinterfacepoller.SnmpInterfacePollerConfiguration;
import org.opennms.netmgt.config.statsd.StatisticsDaemonConfiguration;
import org.opennms.netmgt.config.surveillanceViews.SurveillanceViewConfiguration;
import org.opennms.netmgt.config.syslogd.SyslogdConfiguration;
import org.opennms.netmgt.config.threshd.ThreshdConfiguration;
import org.opennms.netmgt.config.threshd.ThresholdingConfig;
import org.opennms.netmgt.config.tl1d.Tl1dConfiguration;
import org.opennms.netmgt.config.translator.EventTranslatorConfiguration;
import org.opennms.netmgt.config.trapd.TrapdConfiguration;
import org.opennms.netmgt.config.trend.TrendConfiguration;
import org.opennms.netmgt.config.users.Userinfo;
import org.opennms.netmgt.config.vacuumd.VacuumdConfiguration;
import org.opennms.netmgt.config.viewsdisplay.Viewinfo;
import org.opennms.netmgt.config.vmware.VmwareConfig;
import org.opennms.netmgt.config.vmware.cim.VmwareCimDatacollectionConfig;
import org.opennms.netmgt.config.vmware.vijava.VmwareDatacollectionConfig;
import org.opennms.netmgt.config.wmi.WmiDatacollectionConfig;
import org.opennms.netmgt.config.wmi.agent.WmiConfig;
import org.opennms.netmgt.config.wsman.WsmanConfig;
import org.opennms.netmgt.config.wsman.WsmanDatacollectionConfig;
import org.opennms.netmgt.provision.persist.requisition.Requisition;
import org.opennms.netmgt.telemetry.config.model.TelemetrydConfiguration;
import org.opennms.netmgt.xml.eventconf.Events;
import org.springframework.core.io.FileSystemResource;
import org.springframework.core.io.Resource;

import junit.framework.AssertionFailedError;

/**
 * This is an integration test checking if all provided example XML files can be
 * unmarshalled.
 * 
 * For each file to test, an entry in the {@link #files()} list must exist.
 * During test run, all tests methods are executed for each test.
 * 
 * To ensure, that all provided files are covered, a meta test is used
 * ({@link WillItUnmarshalMetaTest}).
 * 
 * The name of this class is a tribute to
 * <a href="http://www.willitblend.com/">www.willitblend.com</a>.
 * 
 * @author Dustin Frisch<fooker@lab.sh>
 * 
 * @see WillItUnmarshalMetaTest
 */
@RunWith(value = Parameterized.class)
public class WillItUnmarshalIT {

    private static final Pattern COMMENT_START_PATTERN = Pattern.compile("\\s*[\\r\\n]*\\s*<!--", Pattern.DOTALL | Pattern.MULTILINE);

    /**
     * Possible implementations for resource loading.
     */
    public static enum Source {
        CONFIG,
        EXAMPLE,
        SPRING,
        ABSOLUTE,
    }

    /**
     * A list of test parameters to execute.
     * 
     * See {@link #files()} for detailed information.
     */
    public static final ArrayList<Object[]> FILES = new ArrayList<>();

    @BeforeClass
    public static void setUp() {
        XMLUnit.setIgnoreWhitespace(false);
        XMLUnit.setIgnoreAttributeOrder(false);
        XMLUnit.setIgnoreComments(true);
        XMLUnit.setIgnoreDiffBetweenTextAndCDATA(false);
        XMLUnit.setNormalize(false);
    }

    /**
     * Add a file to the list of XML files to test.
     * @param source The {@link Source} type
     * @param file the file to unmarshal
     * @param clazz the class it unmarshals to
     * @param checkFormat
     * @param exceptionMessage
     */
    private static void addFile(final Source source, final String file, final Class<?> clazz, boolean checkFormat, final String exceptionMessage) {
        FILES.add(new Object[] {source, file, clazz, checkFormat, exceptionMessage});
    }

    static {
<<<<<<< HEAD
        addFile(Source.SPRING, "eventconf-good-ordering.xml", Events.class, Impl.JAXB);
        addFile(Source.SPRING, "eventconf-bad-ordering.xml", Events.class, Impl.JAXB, true);

        addFile(Source.SPRING, "eventconf-bad-element.xml", Events.class, Impl.JAXB, "Invalid content was found starting with element 'bad-element'.");

        addFile(Source.CONFIG, "actiond-configuration.xml", ActiondConfiguration.class, Impl.JAXB);
        addFile(Source.CONFIG, "ami-config.xml", AmiConfig.class, Impl.JAXB);
        addFile(Source.CONFIG, "availability-reports.xml", OpennmsReports.class, Impl.JAXB);
        addFile(Source.CONFIG, "bsf-northbounder-configuration.xml", BSFNorthbounderConfig.class, Impl.JAXB);
        addFile(Source.CONFIG, "categories.xml", Catinfo.class, Impl.JAXB);
        addFile(Source.CONFIG, "chart-configuration.xml", ChartConfiguration.class, Impl.JAXB);
        addFile(Source.CONFIG, "collectd-configuration.xml", CollectdConfiguration.class, Impl.JAXB);
        addFile(Source.EXAMPLE, "collectd-configuration.xml", CollectdConfiguration.class, Impl.JAXB);
        addFile(Source.CONFIG, "database-reports.xml", LegacyLocalReportsDefinition.class, Impl.JAXB);
        addFile(Source.CONFIG, "database-schema.xml", DatabaseSchema.class, Impl.JAXB);
        addFile(Source.CONFIG, "datacollection-config.xml", DatacollectionConfig.class, Impl.JAXB);
        addFile(Source.EXAMPLE, "old-datacollection-config.xml", DatacollectionConfig.class, Impl.JAXB);
        addFile(Source.CONFIG, "destinationPaths.xml", DestinationPaths.class, Impl.JAXB);
        addFile(Source.EXAMPLE, "destinationPaths.xml", DestinationPaths.class, Impl.JAXB);
        addFile(Source.CONFIG, "discovery-configuration.xml", DiscoveryConfiguration.class, Impl.JAXB);
        addFile(Source.EXAMPLE, "discovery-configuration.xml", DiscoveryConfiguration.class, Impl.JAXB);
        addFile(Source.CONFIG, "drools-northbounder-configuration.xml", DroolsNorthbounderConfig.class, Impl.JAXB);
        addFile(Source.CONFIG, "eventconf.xml", Events.class, Impl.JAXB);
        addFile(Source.CONFIG, "eventconf.xml", Events.class, Impl.JAXB);
        addFile(Source.CONFIG, "email-northbounder-configuration.xml", EmailNorthbounderConfig.class, Impl.JAXB);
        addFile(Source.CONFIG, "groups.xml", Groupinfo.class, Impl.JAXB);
        addFile(Source.EXAMPLE, "groups.xml", Groupinfo.class, Impl.JAXB);
        addFile(Source.CONFIG, "http-datacollection-config.xml", HttpDatacollectionConfig.class, Impl.JAXB);
        addFile(Source.EXAMPLE, "devices/motorola_cpei_150_wimax_gateway/http-datacollection-config.xml", HttpDatacollectionConfig.class, Impl.JAXB);
        addFile(Source.CONFIG, "ifttt-config.xml", IfTttConfig.class, Impl.JAXB);
        addFile(Source.CONFIG, "jasper-reports.xml", LocalJasperReports.class, Impl.JAXB);
        addFile(Source.CONFIG, "jmx-config.xml", JmxConfig.class, Impl.JAXB);
        addFile(Source.CONFIG, "jms-northbounder-configuration.xml", JmsNorthbounderConfig.class, Impl.JAXB);
        addFile(Source.CONFIG, "jmx-datacollection-config.xml", JmxDatacollectionConfig.class, Impl.JAXB);
        addFile(Source.CONFIG, "ksc-performance-reports.xml", ReportsList.class, Impl.JAXB);
        addFile(Source.CONFIG, "enlinkd-configuration.xml", EnlinkdConfiguration.class, Impl.JAXB);
        addFile(Source.EXAMPLE, "mail-transport-test.xml", MailTransportTest.class, Impl.JAXB);
        addFile(Source.EXAMPLE, "hyperic-integration/imports-HQ.xml", Requisition.class, Impl.JAXB);
        addFile(Source.EXAMPLE, "hyperic-integration/imports-opennms-admin.xml", Requisition.class, Impl.JAXB);
        addFile(Source.CONFIG, "notifd-configuration.xml", NotifdConfiguration.class, Impl.JAXB);
        addFile(Source.CONFIG, "notificationCommands.xml", NotificationCommands.class, Impl.JAXB);
        addFile(Source.EXAMPLE, "notificationCommands.xml", NotificationCommands.class, Impl.JAXB);
        addFile(Source.CONFIG, "notifications.xml", Notifications.class, Impl.JAXB);
        addFile(Source.EXAMPLE, "notifications.xml", Notifications.class, Impl.JAXB);
        addFile(Source.CONFIG, "opennms-datasources.xml", DataSourceConfiguration.class, Impl.JAXB);
        addFile(Source.CONFIG, "opennms-server.xml", LocalServer.class, Impl.JAXB);
        addFile(Source.EXAMPLE, "opennms-server.xml", LocalServer.class, Impl.JAXB);
        addFile(Source.CONFIG, "poll-outages.xml", Outages.class, Impl.JAXB);
        addFile(Source.EXAMPLE, "poll-outages.xml", Outages.class, Impl.JAXB);
        addFile(Source.CONFIG, "poller-configuration.xml", PollerConfiguration.class, Impl.JAXB);
        addFile(Source.EXAMPLE, "poller-configuration.xml", PollerConfiguration.class, Impl.JAXB);
        addFile(Source.CONFIG, "rtc-configuration.xml", RTCConfiguration.class, Impl.JAXB);
        addFile(Source.CONFIG, "scriptd-configuration.xml", ScriptdConfiguration.class, Impl.JAXB);
        addFile(Source.CONFIG, "syslog-northbounder-configuration.xml", SyslogNorthbounderConfig.class, Impl.JAXB);
        addFile(Source.CONFIG, "snmptrap-northbounder-configuration.xml", SnmpTrapNorthbounderConfig.class, Impl.JAXB);
        addFile(Source.EXAMPLE, "scriptd-configuration.xml", ScriptdConfiguration.class, Impl.JAXB);
        addFile(Source.EXAMPLE, "event-proxy/Proxy.events.xml", Events.class, Impl.JAXB);
        addFile(Source.EXAMPLE, "event-proxy/scriptd-configuration.xml", ScriptdConfiguration.class, Impl.JAXB);
        addFile(Source.EXAMPLE, "event-proxy/vacuumd-configuration.xml", VacuumdConfiguration.class, Impl.JAXB);
        addFile(Source.CONFIG, "site-status-views.xml", SiteStatusViewConfiguration.class, Impl.JAXB);
        addFile(Source.CONFIG, "snmp-config.xml", SnmpConfig.class, Impl.JAXB);
        addFile(Source.EXAMPLE, "snmp-config.xml", SnmpConfig.class, Impl.JAXB);
        addFile(Source.CONFIG, "snmp-interface-poller-configuration.xml", SnmpInterfacePollerConfiguration.class, Impl.JAXB);
        addFile(Source.CONFIG, "statsd-configuration.xml", StatisticsDaemonConfiguration.class, Impl.JAXB);
        addFile(Source.CONFIG, "surveillance-views.xml", SurveillanceViewConfiguration.class, Impl.JAXB);
        addFile(Source.EXAMPLE, "surveillance-views.xml", SurveillanceViewConfiguration.class, Impl.JAXB);
        addFile(Source.CONFIG, "syslogd-configuration.xml", SyslogdConfiguration.class, Impl.JAXB);
        addFile(Source.CONFIG, "threshd-configuration.xml", ThreshdConfiguration.class, Impl.JAXB);
        addFile(Source.EXAMPLE, "threshd-configuration.xml", ThreshdConfiguration.class, Impl.JAXB);
        addFile(Source.CONFIG, "thresholds.xml", ThresholdingConfig.class, Impl.JAXB);
        addFile(Source.EXAMPLE, "thresholds.xml", ThresholdingConfig.class, Impl.JAXB);
        addFile(Source.CONFIG, "tl1d-configuration.xml", Tl1dConfiguration.class, Impl.JAXB);
        addFile(Source.CONFIG, "translator-configuration.xml", EventTranslatorConfiguration.class, Impl.JAXB);
        addFile(Source.CONFIG, "trapd-configuration.xml", TrapdConfiguration.class, Impl.JAXB);
        addFile(Source.CONFIG, "trend-configuration.xml", TrendConfiguration.class, Impl.JAXB);
        addFile(Source.CONFIG, "users.xml", Userinfo.class, Impl.JAXB);
        addFile(Source.CONFIG, "vacuumd-configuration.xml", VacuumdConfiguration.class, Impl.JAXB);
        addFile(Source.CONFIG, "eventd-configuration.xml", EventdConfiguration.class, Impl.JAXB);
        addFile(Source.CONFIG, "service-configuration.xml", ServiceConfiguration.class, Impl.JAXB);
        addFile(Source.CONFIG, "viewsdisplay.xml", Viewinfo.class, Impl.JAXB);
        addFile(Source.EXAMPLE, "viewsdisplay.xml", Viewinfo.class, Impl.JAXB);
        addFile(Source.EXAMPLE, "tl1d-configuration.xml", Tl1dConfiguration.class, Impl.JAXB);
        addFile(Source.CONFIG, "wmi-config.xml", WmiConfig.class, Impl.JAXB);
        addFile(Source.CONFIG, "wmi-datacollection-config.xml", WmiDatacollectionConfig.class, Impl.JAXB);
        addFile(Source.CONFIG, "javamail-configuration.xml", JavamailConfiguration.class, Impl.JAXB);
        addFile(Source.CONFIG, "ackd-configuration.xml", AckdConfiguration.class, Impl.JAXB);
        addFile(Source.CONFIG, "provisiond-configuration.xml", ProvisiondConfiguration.class, Impl.JAXB);
        addFile(Source.CONFIG, "reportd-configuration.xml", ReportdConfiguration.class, Impl.JAXB);
        addFile(Source.CONFIG, "rws-configuration.xml", RwsConfiguration.class, Impl.JAXB);
        addFile(Source.EXAMPLE, "rws-configuration.xml", RwsConfiguration.class, Impl.JAXB);
        addFile(Source.CONFIG, "rancid-configuration.xml", RancidConfiguration.class, Impl.JAXB);
        addFile(Source.EXAMPLE, "rancid-configuration.xml", RancidConfiguration.class, Impl.JAXB);
        addFile(Source.CONFIG, "microblog-configuration.xml", MicroblogConfiguration.class, Impl.JAXB);
        addFile(Source.CONFIG, "snmp-asset-adapter-configuration.xml", SnmpAssetAdapterConfiguration.class, Impl.JAXB);
        addFile(Source.CONFIG, "telemetryd-configuration.xml", TelemetrydConfiguration.class, Impl.JAXB);
        addFile(Source.CONFIG, "jdbc-datacollection-config.xml", JdbcDataCollectionConfig.class, Impl.JAXB);
        addFile(Source.CONFIG, "remote-repository.xml", RemoteRepositoryConfig.class, Impl.JAXB);
        addFile(Source.CONFIG, "vmware-config.xml", VmwareConfig.class, Impl.JAXB);
        addFile(Source.CONFIG, "vmware-datacollection-config.xml", VmwareDatacollectionConfig.class, Impl.JAXB);
        addFile(Source.CONFIG, "vmware-cim-datacollection-config.xml", VmwareCimDatacollectionConfig.class, Impl.JAXB);
        addFile(Source.EXAMPLE, "jvm-datacollection/collectd-configuration.xml", CollectdConfiguration.class, Impl.JAXB);
        addFile(Source.EXAMPLE, "jvm-datacollection/jmx-datacollection-config.d/opennms.xml", JmxDatacollectionConfig.class, Impl.JAXB);
        addFile(Source.EXAMPLE, "jvm-datacollection/jmx-datacollection-config.d/jboss4.xml", JmxDatacollectionConfig.class, Impl.JAXB);
        addFile(Source.EXAMPLE, "jvm-datacollection/jmx-datacollection-config.d/activemq.xml", JmxDatacollectionConfig.class, Impl.JAXB);
        addFile(Source.EXAMPLE, "jvm-datacollection/jmx-datacollection-config.d/cassandra.xml", JmxDatacollectionConfig.class, Impl.JAXB);
        addFile(Source.EXAMPLE, "jvm-datacollection/jmx-datacollection-mbeans/ActiveMQ/5.6/ActiveMQBasic0.xml", Mbeans.class, Impl.JAXB);
        addFile(Source.EXAMPLE, "jvm-datacollection/jmx-datacollection-mbeans/Cassandra/1.1.2/CassandraBasic0.xml", Mbeans.class, Impl.JAXB);
        addFile(Source.EXAMPLE, "jvm-datacollection/jmx-datacollection-mbeans/JBoss/4/JBossBasic0.xml", Mbeans.class, Impl.JAXB);
        addFile(Source.EXAMPLE, "jvm-datacollection/jmx-datacollection-mbeans/Jvm/1.6/JvmBasic0.xml", Mbeans.class, Impl.JAXB);
        addFile(Source.EXAMPLE, "jvm-datacollection/jmx-datacollection-mbeans/Jvm/1.6/JvmLegacy.xml", Mbeans.class, Impl.JAXB);
        addFile(Source.EXAMPLE, "jvm-datacollection/jmx-datacollection-mbeans/OpenNMS/1.10/OpenNMSBasic0.xml", Mbeans.class, Impl.JAXB);
        addFile(Source.EXAMPLE, "jvm-datacollection/jmx-datacollection-mbeans/OpenNMS/1.10/OpenNMSLegacy.xml", Mbeans.class, Impl.JAXB);
        addFile(Source.CONFIG, "snmp-hardware-inventory-adapter-configuration.xml", HwInventoryAdapterConfiguration.class, Impl.JAXB);
        addFile(Source.CONFIG, "wsman-config.xml", WsmanConfig.class, Impl.JAXB);
=======
        addFile(Source.SPRING, "eventconf-good-ordering.xml", Events.class, false, null);
        addFile(Source.SPRING, "eventconf-bad-ordering.xml", Events.class, false, null);

        addFile(Source.SPRING, "eventconf-bad-element.xml", Events.class, false, "Invalid content was found starting with element 'bad-element'.");

        addFile(Source.CONFIG, "ackd-configuration.xml", AckdConfiguration.class, false, null);
        addFile(Source.CONFIG, "actiond-configuration.xml", ActiondConfiguration.class, true, null);
        addFile(Source.CONFIG, "ami-config.xml", AmiConfig.class, true, null);
        addFile(Source.CONFIG, "availability-reports.xml", OpennmsReports.class, false, null);
        addFile(Source.CONFIG, "bsf-northbounder-configuration.xml", BSFNorthbounderConfig.class, true, null);
        addFile(Source.CONFIG, "categories.xml", Catinfo.class, false, null);
        addFile(Source.CONFIG, "chart-configuration.xml", ChartConfiguration.class, true, null);
        addFile(Source.CONFIG, "collectd-configuration.xml", CollectdConfiguration.class, true, null);
        addFile(Source.CONFIG, "database-reports.xml", LegacyLocalReportsDefinition.class, false, null);
        addFile(Source.CONFIG, "database-schema.xml", DatabaseSchema.class, true, null);
        addFile(Source.CONFIG, "datacollection-config.xml", DatacollectionConfig.class, true, null);
        addFile(Source.CONFIG, "destinationPaths.xml", DestinationPaths.class, true, null);
        addFile(Source.CONFIG, "discovery-configuration.xml", DiscoveryConfiguration.class, false, null);
        addFile(Source.CONFIG, "drools-northbounder-configuration.xml", DroolsNorthbounderConfig.class, true, null);
        addFile(Source.CONFIG, "email-northbounder-configuration.xml", EmailNorthbounderConfig.class, true, null);
        addFile(Source.CONFIG, "enlinkd-configuration.xml", EnlinkdConfiguration.class, false, null);
        addFile(Source.CONFIG, "eventconf.xml", Events.class, true, null);
        addFile(Source.CONFIG, "eventd-configuration.xml", EventdConfiguration.class, true, null);
        addFile(Source.CONFIG, "groups.xml", Groupinfo.class, true, null);
        addFile(Source.CONFIG, "http-datacollection-config.xml", HttpDatacollectionConfig.class, false, null);
        addFile(Source.CONFIG, "ifttt-config.xml", IfTttConfig.class, true, null);
        addFile(Source.CONFIG, "jasper-reports.xml", LocalJasperReports.class, false, null);
        addFile(Source.CONFIG, "javamail-configuration.xml", JavamailConfiguration.class, false, null);
        addFile(Source.CONFIG, "jdbc-datacollection-config.xml", JdbcDataCollectionConfig.class, true, null);
        addFile(Source.CONFIG, "jms-northbounder-configuration.xml", JmsNorthbounderConfig.class, true, null);
        addFile(Source.CONFIG, "jmx-config.xml", JmxConfig.class, true, null);
        addFile(Source.CONFIG, "jmx-datacollection-config.xml", JmxDatacollectionConfig.class, true, null);
        addFile(Source.CONFIG, "ksc-performance-reports.xml", ReportsList.class, true, null);
        addFile(Source.CONFIG, "microblog-configuration.xml", MicroblogConfiguration.class, false, null);
        addFile(Source.CONFIG, "notifd-configuration.xml", NotifdConfiguration.class, true, null);
        addFile(Source.CONFIG, "notificationCommands.xml", NotificationCommands.class, true, null);
        addFile(Source.CONFIG, "notifications.xml", Notifications.class, true, null);
        addFile(Source.CONFIG, "opennms-datasources.xml", DataSourceConfiguration.class, false, null);
        addFile(Source.CONFIG, "opennms-server.xml", LocalServer.class, true, null);
        addFile(Source.CONFIG, "poll-outages.xml", Outages.class, true, null);
        addFile(Source.CONFIG, "poller-configuration.xml", PollerConfiguration.class, true, null);
        addFile(Source.CONFIG, "provisiond-configuration.xml", ProvisiondConfiguration.class, false, null);
        addFile(Source.CONFIG, "rancid-configuration.xml", RancidConfiguration.class, true, null);
        addFile(Source.CONFIG, "remote-repository.xml", RemoteRepositoryConfig.class, true, null);
        addFile(Source.CONFIG, "reportd-configuration.xml", ReportdConfiguration.class, false, null);
        addFile(Source.CONFIG, "rtc-configuration.xml", RTCConfiguration.class, true, null);
        addFile(Source.CONFIG, "rws-configuration.xml", RwsConfiguration.class, false, null);
        addFile(Source.CONFIG, "scriptd-configuration.xml", ScriptdConfiguration.class, true, null);
        addFile(Source.CONFIG, "service-configuration.xml", ServiceConfiguration.class, false, null);
        addFile(Source.CONFIG, "site-status-views.xml", SiteStatusViewConfiguration.class, true, null);
        addFile(Source.CONFIG, "snmptrap-northbounder-configuration.xml", SnmpTrapNorthbounderConfig.class, true, null);
        addFile(Source.CONFIG, "snmp-asset-adapter-configuration.xml", SnmpAssetAdapterConfiguration.class, true, null);
        addFile(Source.CONFIG, "snmp-config.xml", SnmpConfig.class, true, null);
        addFile(Source.CONFIG, "snmp-hardware-inventory-adapter-configuration.xml", HwInventoryAdapterConfiguration.class, false, null);
        addFile(Source.CONFIG, "snmp-interface-poller-configuration.xml", SnmpInterfacePollerConfiguration.class, true, null);
        addFile(Source.CONFIG, "statsd-configuration.xml", StatisticsDaemonConfiguration.class, false, null);
        addFile(Source.CONFIG, "surveillance-views.xml", SurveillanceViewConfiguration.class, true, null);
        addFile(Source.CONFIG, "syslog-northbounder-configuration.xml", SyslogNorthbounderConfig.class, true, null);
        addFile(Source.CONFIG, "syslogd-configuration.xml", SyslogdConfiguration.class, false, null);
        addFile(Source.CONFIG, "threshd-configuration.xml", ThreshdConfiguration.class, true, null);
        addFile(Source.CONFIG, "thresholds.xml", ThresholdingConfig.class, true, null);
        addFile(Source.CONFIG, "tl1d-configuration.xml", Tl1dConfiguration.class, true, null);
        addFile(Source.CONFIG, "translator-configuration.xml", EventTranslatorConfiguration.class, false, null);
        addFile(Source.CONFIG, "trapd-configuration.xml", TrapdConfiguration.class, true, null);
        addFile(Source.CONFIG, "trend-configuration.xml", TrendConfiguration.class, true, null);
        addFile(Source.CONFIG, "users.xml", Userinfo.class, true, null);
        addFile(Source.CONFIG, "vacuumd-configuration.xml", VacuumdConfiguration.class, false, null);
        addFile(Source.CONFIG, "viewsdisplay.xml", Viewinfo.class, false, null);
        addFile(Source.CONFIG, "vmware-cim-datacollection-config.xml", VmwareCimDatacollectionConfig.class, true, null);
        addFile(Source.CONFIG, "vmware-config.xml", VmwareConfig.class, false, null);
        addFile(Source.CONFIG, "vmware-datacollection-config.xml", VmwareDatacollectionConfig.class, false, null);
        addFile(Source.CONFIG, "wmi-config.xml", WmiConfig.class, true, null);
        addFile(Source.CONFIG, "wmi-datacollection-config.xml", WmiDatacollectionConfig.class, false, null);
        addFile(Source.CONFIG, "wsman-config.xml", WsmanConfig.class, true, null);

        addFile(Source.EXAMPLE, "collectd-configuration.xml", CollectdConfiguration.class, false, null);
        addFile(Source.EXAMPLE, "destinationPaths.xml", DestinationPaths.class, false, null);
        addFile(Source.EXAMPLE, "devices/motorola_cpei_150_wimax_gateway/http-datacollection-config.xml", HttpDatacollectionConfig.class, false, null);
        addFile(Source.EXAMPLE, "discovery-configuration.xml", DiscoveryConfiguration.class, false, null);
        addFile(Source.EXAMPLE, "event-proxy/Proxy.events.xml", Events.class, false, null);
        addFile(Source.EXAMPLE, "event-proxy/scriptd-configuration.xml", ScriptdConfiguration.class, false, null);
        addFile(Source.EXAMPLE, "event-proxy/vacuumd-configuration.xml", VacuumdConfiguration.class, false, null);
        addFile(Source.EXAMPLE, "groups.xml", Groupinfo.class, false, null);
        addFile(Source.EXAMPLE, "hyperic-integration/imports-HQ.xml", Requisition.class, false, null);
        addFile(Source.EXAMPLE, "hyperic-integration/imports-opennms-admin.xml", Requisition.class, false, null);
        addFile(Source.EXAMPLE, "jvm-datacollection/collectd-configuration.xml", CollectdConfiguration.class, false, null);
        addFile(Source.EXAMPLE, "jvm-datacollection/jmx-datacollection-config.d/activemq.xml", JmxDatacollectionConfig.class, false, null);
        addFile(Source.EXAMPLE, "jvm-datacollection/jmx-datacollection-config.d/cassandra.xml", JmxDatacollectionConfig.class, false, null);
        addFile(Source.EXAMPLE, "jvm-datacollection/jmx-datacollection-config.d/jboss4.xml", JmxDatacollectionConfig.class, false, null);
        addFile(Source.EXAMPLE, "jvm-datacollection/jmx-datacollection-config.d/opennms.xml", JmxDatacollectionConfig.class, false, null);
        addFile(Source.EXAMPLE, "jvm-datacollection/jmx-datacollection-mbeans/ActiveMQ/5.6/ActiveMQBasic0.xml", Mbeans.class, false, null);
        addFile(Source.EXAMPLE, "jvm-datacollection/jmx-datacollection-mbeans/Cassandra/1.1.2/CassandraBasic0.xml", Mbeans.class, false, null);
        addFile(Source.EXAMPLE, "jvm-datacollection/jmx-datacollection-mbeans/JBoss/4/JBossBasic0.xml", Mbeans.class, false, null);
        addFile(Source.EXAMPLE, "jvm-datacollection/jmx-datacollection-mbeans/Jvm/1.6/JvmBasic0.xml", Mbeans.class, false, null);
        addFile(Source.EXAMPLE, "jvm-datacollection/jmx-datacollection-mbeans/Jvm/1.6/JvmLegacy.xml", Mbeans.class, false, null);
        addFile(Source.EXAMPLE, "jvm-datacollection/jmx-datacollection-mbeans/OpenNMS/1.10/OpenNMSBasic0.xml", Mbeans.class, false, null);
        addFile(Source.EXAMPLE, "jvm-datacollection/jmx-datacollection-mbeans/OpenNMS/1.10/OpenNMSLegacy.xml", Mbeans.class, false, null);
        addFile(Source.EXAMPLE, "mail-transport-test.xml", MailTransportTest.class, false, null);
        addFile(Source.EXAMPLE, "notificationCommands.xml", NotificationCommands.class, false, null);
        addFile(Source.EXAMPLE, "notifications.xml", Notifications.class, false, null);
        addFile(Source.EXAMPLE, "old-datacollection-config.xml", DatacollectionConfig.class, false, null);
        addFile(Source.EXAMPLE, "opennms-server.xml", LocalServer.class, false, null);
        addFile(Source.EXAMPLE, "poll-outages.xml", Outages.class, false, null);
        addFile(Source.EXAMPLE, "poller-configuration.xml", PollerConfiguration.class, false, null);
        addFile(Source.EXAMPLE, "rancid-configuration.xml", RancidConfiguration.class, false, null);
        addFile(Source.EXAMPLE, "rws-configuration.xml", RwsConfiguration.class, false, null);
        addFile(Source.EXAMPLE, "scriptd-configuration.xml", ScriptdConfiguration.class, false, null);
        addFile(Source.EXAMPLE, "snmp-config.xml", SnmpConfig.class, false, null);
        addFile(Source.EXAMPLE, "surveillance-views.xml", SurveillanceViewConfiguration.class, false, null);
        addFile(Source.EXAMPLE, "threshd-configuration.xml", ThreshdConfiguration.class, false, null);
        addFile(Source.EXAMPLE, "thresholds.xml", ThresholdingConfig.class, false, null);
        addFile(Source.EXAMPLE, "tl1d-configuration.xml", Tl1dConfiguration.class, false, null);
        addFile(Source.EXAMPLE, "viewsdisplay.xml", Viewinfo.class, false, null);
>>>>>>> 2a809c0b

        // Add all event files
        for (final File file : FileUtils.listFiles(new File(getDaemonEtcDirectory(), "events"),
                                                   new String[] { "xml" },
                                                   true)) {
            addFile(Source.ABSOLUTE, file.getPath(), Events.class, false, null);
        }

        // Add all datacollection group files
        for (final File file : FileUtils.listFiles(new File(getDaemonEtcDirectory(), "datacollection"),
                                                   new String[] { "xml" },
                                                   true)) {
            addFile(Source.ABSOLUTE, file.getPath(), DatacollectionGroup.class, false, null);
        }

        // Add all wsman-datacollection configuration files
        addFile(Source.CONFIG, "wsman-datacollection-config.xml", WsmanDatacollectionConfig.class, false, null);
        for (final File file : FileUtils.listFiles(new File(getDaemonEtcDirectory(), "wsman-datacollection.d"),
                                                   new String[] { "xml" },
                                                   true)) {
            addFile(Source.ABSOLUTE, file.getPath(), WsmanDatacollectionConfig.class, false, null);
        }

        // Add all resource-types configuration files
        for (final File file : FileUtils.listFiles(new File(getDaemonEtcDirectory(), "resource-types.d"),
                                                   new String[] { "xml" },
                                                   true)) {
            addFile(Source.ABSOLUTE, file.getPath(), ResourceTypes.class, false, null);
        }

        // Add all jmx-datacollection configuration files
        for (final File file : FileUtils.listFiles(new File(getDaemonEtcDirectory(), "jmx-datacollection-config.d"),
                                                   new String[] { "xml" },
                                                   true)) {
            addFile(Source.ABSOLUTE, file.getPath(), JmxDatacollectionConfig.class, false, null);
        }
    }

    /**
     * The list of files to test.
     * 
     * For each XML file to test, this method must return an entry in the list.
     * Each entry consists of the following parts:
     * <ul>
     *   <li>The source to load the resource from</li>
     *   <li>The file to test</li>
     *   <li>The class used for unmarshaling</li>
     *   <li>Whether to check if the file is in JAXB's default marshal format</li>
     *   <li>An expected exception message</li>
     * </ul>
     * 
     * The returned file list is stored in {@link #FILES} which is filled in the
     * static constructor.
     * 
     * @return list of parameters for the test
     */
    @Parameterized.Parameters
    public static Collection<Object[]> files() {
        return FILES;
    }

    private final Source source;
    private final String file;
    private final Class<?> clazz;
    private final boolean checkFormat;
    private final String exception;

    public WillItUnmarshalIT(final Source source,
            final String file,
            final Class<?> clazz,
            final boolean checkFormat,
            final String exception) {
        this.source = source;
        this.file = file;
        this.clazz = clazz;
        this.checkFormat = checkFormat;
        this.exception = exception;
    }

    @Test
    public void testUnmarshalling() {
        final Resource resource = this.createResource();
        assertNotNull("Resource must not be null", resource);

        // Unmarshall the config file
        Object result = null;
        try {
            result = JaxbUtils.unmarshal(this.clazz, resource);

            // Assert that unmarshalling returned a valid result
            assertNotNull("Unmarshalled instance must not be null", result);

        } catch (final AssertionFailedError ex) {
            throw ex;

        } catch (final Exception ex) {
            // If we have an expected exception, the returned exception muss
            // match - if not the test failed
            if (this.exception != null) {
                assertEquals(this.exception, exception.toString());

            } else {
                throw new RuntimeException(ex);
            }
        }
    }

    @Test
    public void testJaxbFormat() {
        if (!checkFormat) {
            return;
        }
        final Resource resource = this.createResource();
        assertNotNull("Resource must not be null", resource);
        try {
            String onDisk = readResource(resource);
            Object result = JaxbUtils.unmarshal(this.clazz, resource);
            final Pattern p = COMMENT_START_PATTERN;
            final Matcher m = p.matcher(onDisk);
            onDisk = m.replaceAll("<!--");
            final String marshalled = JaxbUtils.marshal(result);
            final List<Difference> diffs = XmlTest.getDifferencesSimple(onDisk, marshalled);
            if (diffs.size() != 0) {
                System.err.println("----------------------------------------------------------------------");
                System.err.println(resource.getFilename() + " on disk:");
                System.err.println(onDisk);
                System.err.println(resource.getFilename() + " marshalled:");
                System.err.println(marshalled);
                throw new AssertionFailedError(resource.getFilename() + ": " + diffs);
            }
        } catch (final Exception e) {
            throw new RuntimeException(e);
        }
    }

    private static final String readResource(final Resource resource) {
        try (final InputStream is = resource.getInputStream(); final InputStreamReader isr = new InputStreamReader(is)) {
            return IOUtils.toString(isr);
        } catch (final IOException e) {
            throw new RuntimeException(e);
        }
    }

    /**
     * Create a resource for the config file to unmarshall using the configured
     * source.
     * 
     * @return the Resource 
     */
    public final Resource createResource() {
        // Create a resource for the config file to unmarshall using the
        // configured source
        switch (this.source) {
        case CONFIG:
            return new FileSystemResource(ConfigurationTestUtils.getFileForConfigFile(file));

        case EXAMPLE:
            return new FileSystemResource(ConfigurationTestUtils.getFileForConfigFile("examples/" + file));

        case SPRING:
            return ConfigurationTestUtils.getSpringResourceForResource(this, this.file);

        case ABSOLUTE:
            return new FileSystemResource(this.file);

        default:
            throw new RuntimeException("Source unknown: " + this.source);
        }
    }
}<|MERGE_RESOLUTION|>--- conflicted
+++ resolved
@@ -195,122 +195,6 @@
     }
 
     static {
-<<<<<<< HEAD
-        addFile(Source.SPRING, "eventconf-good-ordering.xml", Events.class, Impl.JAXB);
-        addFile(Source.SPRING, "eventconf-bad-ordering.xml", Events.class, Impl.JAXB, true);
-
-        addFile(Source.SPRING, "eventconf-bad-element.xml", Events.class, Impl.JAXB, "Invalid content was found starting with element 'bad-element'.");
-
-        addFile(Source.CONFIG, "actiond-configuration.xml", ActiondConfiguration.class, Impl.JAXB);
-        addFile(Source.CONFIG, "ami-config.xml", AmiConfig.class, Impl.JAXB);
-        addFile(Source.CONFIG, "availability-reports.xml", OpennmsReports.class, Impl.JAXB);
-        addFile(Source.CONFIG, "bsf-northbounder-configuration.xml", BSFNorthbounderConfig.class, Impl.JAXB);
-        addFile(Source.CONFIG, "categories.xml", Catinfo.class, Impl.JAXB);
-        addFile(Source.CONFIG, "chart-configuration.xml", ChartConfiguration.class, Impl.JAXB);
-        addFile(Source.CONFIG, "collectd-configuration.xml", CollectdConfiguration.class, Impl.JAXB);
-        addFile(Source.EXAMPLE, "collectd-configuration.xml", CollectdConfiguration.class, Impl.JAXB);
-        addFile(Source.CONFIG, "database-reports.xml", LegacyLocalReportsDefinition.class, Impl.JAXB);
-        addFile(Source.CONFIG, "database-schema.xml", DatabaseSchema.class, Impl.JAXB);
-        addFile(Source.CONFIG, "datacollection-config.xml", DatacollectionConfig.class, Impl.JAXB);
-        addFile(Source.EXAMPLE, "old-datacollection-config.xml", DatacollectionConfig.class, Impl.JAXB);
-        addFile(Source.CONFIG, "destinationPaths.xml", DestinationPaths.class, Impl.JAXB);
-        addFile(Source.EXAMPLE, "destinationPaths.xml", DestinationPaths.class, Impl.JAXB);
-        addFile(Source.CONFIG, "discovery-configuration.xml", DiscoveryConfiguration.class, Impl.JAXB);
-        addFile(Source.EXAMPLE, "discovery-configuration.xml", DiscoveryConfiguration.class, Impl.JAXB);
-        addFile(Source.CONFIG, "drools-northbounder-configuration.xml", DroolsNorthbounderConfig.class, Impl.JAXB);
-        addFile(Source.CONFIG, "eventconf.xml", Events.class, Impl.JAXB);
-        addFile(Source.CONFIG, "eventconf.xml", Events.class, Impl.JAXB);
-        addFile(Source.CONFIG, "email-northbounder-configuration.xml", EmailNorthbounderConfig.class, Impl.JAXB);
-        addFile(Source.CONFIG, "groups.xml", Groupinfo.class, Impl.JAXB);
-        addFile(Source.EXAMPLE, "groups.xml", Groupinfo.class, Impl.JAXB);
-        addFile(Source.CONFIG, "http-datacollection-config.xml", HttpDatacollectionConfig.class, Impl.JAXB);
-        addFile(Source.EXAMPLE, "devices/motorola_cpei_150_wimax_gateway/http-datacollection-config.xml", HttpDatacollectionConfig.class, Impl.JAXB);
-        addFile(Source.CONFIG, "ifttt-config.xml", IfTttConfig.class, Impl.JAXB);
-        addFile(Source.CONFIG, "jasper-reports.xml", LocalJasperReports.class, Impl.JAXB);
-        addFile(Source.CONFIG, "jmx-config.xml", JmxConfig.class, Impl.JAXB);
-        addFile(Source.CONFIG, "jms-northbounder-configuration.xml", JmsNorthbounderConfig.class, Impl.JAXB);
-        addFile(Source.CONFIG, "jmx-datacollection-config.xml", JmxDatacollectionConfig.class, Impl.JAXB);
-        addFile(Source.CONFIG, "ksc-performance-reports.xml", ReportsList.class, Impl.JAXB);
-        addFile(Source.CONFIG, "enlinkd-configuration.xml", EnlinkdConfiguration.class, Impl.JAXB);
-        addFile(Source.EXAMPLE, "mail-transport-test.xml", MailTransportTest.class, Impl.JAXB);
-        addFile(Source.EXAMPLE, "hyperic-integration/imports-HQ.xml", Requisition.class, Impl.JAXB);
-        addFile(Source.EXAMPLE, "hyperic-integration/imports-opennms-admin.xml", Requisition.class, Impl.JAXB);
-        addFile(Source.CONFIG, "notifd-configuration.xml", NotifdConfiguration.class, Impl.JAXB);
-        addFile(Source.CONFIG, "notificationCommands.xml", NotificationCommands.class, Impl.JAXB);
-        addFile(Source.EXAMPLE, "notificationCommands.xml", NotificationCommands.class, Impl.JAXB);
-        addFile(Source.CONFIG, "notifications.xml", Notifications.class, Impl.JAXB);
-        addFile(Source.EXAMPLE, "notifications.xml", Notifications.class, Impl.JAXB);
-        addFile(Source.CONFIG, "opennms-datasources.xml", DataSourceConfiguration.class, Impl.JAXB);
-        addFile(Source.CONFIG, "opennms-server.xml", LocalServer.class, Impl.JAXB);
-        addFile(Source.EXAMPLE, "opennms-server.xml", LocalServer.class, Impl.JAXB);
-        addFile(Source.CONFIG, "poll-outages.xml", Outages.class, Impl.JAXB);
-        addFile(Source.EXAMPLE, "poll-outages.xml", Outages.class, Impl.JAXB);
-        addFile(Source.CONFIG, "poller-configuration.xml", PollerConfiguration.class, Impl.JAXB);
-        addFile(Source.EXAMPLE, "poller-configuration.xml", PollerConfiguration.class, Impl.JAXB);
-        addFile(Source.CONFIG, "rtc-configuration.xml", RTCConfiguration.class, Impl.JAXB);
-        addFile(Source.CONFIG, "scriptd-configuration.xml", ScriptdConfiguration.class, Impl.JAXB);
-        addFile(Source.CONFIG, "syslog-northbounder-configuration.xml", SyslogNorthbounderConfig.class, Impl.JAXB);
-        addFile(Source.CONFIG, "snmptrap-northbounder-configuration.xml", SnmpTrapNorthbounderConfig.class, Impl.JAXB);
-        addFile(Source.EXAMPLE, "scriptd-configuration.xml", ScriptdConfiguration.class, Impl.JAXB);
-        addFile(Source.EXAMPLE, "event-proxy/Proxy.events.xml", Events.class, Impl.JAXB);
-        addFile(Source.EXAMPLE, "event-proxy/scriptd-configuration.xml", ScriptdConfiguration.class, Impl.JAXB);
-        addFile(Source.EXAMPLE, "event-proxy/vacuumd-configuration.xml", VacuumdConfiguration.class, Impl.JAXB);
-        addFile(Source.CONFIG, "site-status-views.xml", SiteStatusViewConfiguration.class, Impl.JAXB);
-        addFile(Source.CONFIG, "snmp-config.xml", SnmpConfig.class, Impl.JAXB);
-        addFile(Source.EXAMPLE, "snmp-config.xml", SnmpConfig.class, Impl.JAXB);
-        addFile(Source.CONFIG, "snmp-interface-poller-configuration.xml", SnmpInterfacePollerConfiguration.class, Impl.JAXB);
-        addFile(Source.CONFIG, "statsd-configuration.xml", StatisticsDaemonConfiguration.class, Impl.JAXB);
-        addFile(Source.CONFIG, "surveillance-views.xml", SurveillanceViewConfiguration.class, Impl.JAXB);
-        addFile(Source.EXAMPLE, "surveillance-views.xml", SurveillanceViewConfiguration.class, Impl.JAXB);
-        addFile(Source.CONFIG, "syslogd-configuration.xml", SyslogdConfiguration.class, Impl.JAXB);
-        addFile(Source.CONFIG, "threshd-configuration.xml", ThreshdConfiguration.class, Impl.JAXB);
-        addFile(Source.EXAMPLE, "threshd-configuration.xml", ThreshdConfiguration.class, Impl.JAXB);
-        addFile(Source.CONFIG, "thresholds.xml", ThresholdingConfig.class, Impl.JAXB);
-        addFile(Source.EXAMPLE, "thresholds.xml", ThresholdingConfig.class, Impl.JAXB);
-        addFile(Source.CONFIG, "tl1d-configuration.xml", Tl1dConfiguration.class, Impl.JAXB);
-        addFile(Source.CONFIG, "translator-configuration.xml", EventTranslatorConfiguration.class, Impl.JAXB);
-        addFile(Source.CONFIG, "trapd-configuration.xml", TrapdConfiguration.class, Impl.JAXB);
-        addFile(Source.CONFIG, "trend-configuration.xml", TrendConfiguration.class, Impl.JAXB);
-        addFile(Source.CONFIG, "users.xml", Userinfo.class, Impl.JAXB);
-        addFile(Source.CONFIG, "vacuumd-configuration.xml", VacuumdConfiguration.class, Impl.JAXB);
-        addFile(Source.CONFIG, "eventd-configuration.xml", EventdConfiguration.class, Impl.JAXB);
-        addFile(Source.CONFIG, "service-configuration.xml", ServiceConfiguration.class, Impl.JAXB);
-        addFile(Source.CONFIG, "viewsdisplay.xml", Viewinfo.class, Impl.JAXB);
-        addFile(Source.EXAMPLE, "viewsdisplay.xml", Viewinfo.class, Impl.JAXB);
-        addFile(Source.EXAMPLE, "tl1d-configuration.xml", Tl1dConfiguration.class, Impl.JAXB);
-        addFile(Source.CONFIG, "wmi-config.xml", WmiConfig.class, Impl.JAXB);
-        addFile(Source.CONFIG, "wmi-datacollection-config.xml", WmiDatacollectionConfig.class, Impl.JAXB);
-        addFile(Source.CONFIG, "javamail-configuration.xml", JavamailConfiguration.class, Impl.JAXB);
-        addFile(Source.CONFIG, "ackd-configuration.xml", AckdConfiguration.class, Impl.JAXB);
-        addFile(Source.CONFIG, "provisiond-configuration.xml", ProvisiondConfiguration.class, Impl.JAXB);
-        addFile(Source.CONFIG, "reportd-configuration.xml", ReportdConfiguration.class, Impl.JAXB);
-        addFile(Source.CONFIG, "rws-configuration.xml", RwsConfiguration.class, Impl.JAXB);
-        addFile(Source.EXAMPLE, "rws-configuration.xml", RwsConfiguration.class, Impl.JAXB);
-        addFile(Source.CONFIG, "rancid-configuration.xml", RancidConfiguration.class, Impl.JAXB);
-        addFile(Source.EXAMPLE, "rancid-configuration.xml", RancidConfiguration.class, Impl.JAXB);
-        addFile(Source.CONFIG, "microblog-configuration.xml", MicroblogConfiguration.class, Impl.JAXB);
-        addFile(Source.CONFIG, "snmp-asset-adapter-configuration.xml", SnmpAssetAdapterConfiguration.class, Impl.JAXB);
-        addFile(Source.CONFIG, "telemetryd-configuration.xml", TelemetrydConfiguration.class, Impl.JAXB);
-        addFile(Source.CONFIG, "jdbc-datacollection-config.xml", JdbcDataCollectionConfig.class, Impl.JAXB);
-        addFile(Source.CONFIG, "remote-repository.xml", RemoteRepositoryConfig.class, Impl.JAXB);
-        addFile(Source.CONFIG, "vmware-config.xml", VmwareConfig.class, Impl.JAXB);
-        addFile(Source.CONFIG, "vmware-datacollection-config.xml", VmwareDatacollectionConfig.class, Impl.JAXB);
-        addFile(Source.CONFIG, "vmware-cim-datacollection-config.xml", VmwareCimDatacollectionConfig.class, Impl.JAXB);
-        addFile(Source.EXAMPLE, "jvm-datacollection/collectd-configuration.xml", CollectdConfiguration.class, Impl.JAXB);
-        addFile(Source.EXAMPLE, "jvm-datacollection/jmx-datacollection-config.d/opennms.xml", JmxDatacollectionConfig.class, Impl.JAXB);
-        addFile(Source.EXAMPLE, "jvm-datacollection/jmx-datacollection-config.d/jboss4.xml", JmxDatacollectionConfig.class, Impl.JAXB);
-        addFile(Source.EXAMPLE, "jvm-datacollection/jmx-datacollection-config.d/activemq.xml", JmxDatacollectionConfig.class, Impl.JAXB);
-        addFile(Source.EXAMPLE, "jvm-datacollection/jmx-datacollection-config.d/cassandra.xml", JmxDatacollectionConfig.class, Impl.JAXB);
-        addFile(Source.EXAMPLE, "jvm-datacollection/jmx-datacollection-mbeans/ActiveMQ/5.6/ActiveMQBasic0.xml", Mbeans.class, Impl.JAXB);
-        addFile(Source.EXAMPLE, "jvm-datacollection/jmx-datacollection-mbeans/Cassandra/1.1.2/CassandraBasic0.xml", Mbeans.class, Impl.JAXB);
-        addFile(Source.EXAMPLE, "jvm-datacollection/jmx-datacollection-mbeans/JBoss/4/JBossBasic0.xml", Mbeans.class, Impl.JAXB);
-        addFile(Source.EXAMPLE, "jvm-datacollection/jmx-datacollection-mbeans/Jvm/1.6/JvmBasic0.xml", Mbeans.class, Impl.JAXB);
-        addFile(Source.EXAMPLE, "jvm-datacollection/jmx-datacollection-mbeans/Jvm/1.6/JvmLegacy.xml", Mbeans.class, Impl.JAXB);
-        addFile(Source.EXAMPLE, "jvm-datacollection/jmx-datacollection-mbeans/OpenNMS/1.10/OpenNMSBasic0.xml", Mbeans.class, Impl.JAXB);
-        addFile(Source.EXAMPLE, "jvm-datacollection/jmx-datacollection-mbeans/OpenNMS/1.10/OpenNMSLegacy.xml", Mbeans.class, Impl.JAXB);
-        addFile(Source.CONFIG, "snmp-hardware-inventory-adapter-configuration.xml", HwInventoryAdapterConfiguration.class, Impl.JAXB);
-        addFile(Source.CONFIG, "wsman-config.xml", WsmanConfig.class, Impl.JAXB);
-=======
         addFile(Source.SPRING, "eventconf-good-ordering.xml", Events.class, false, null);
         addFile(Source.SPRING, "eventconf-bad-ordering.xml", Events.class, false, null);
 
@@ -370,6 +254,7 @@
         addFile(Source.CONFIG, "surveillance-views.xml", SurveillanceViewConfiguration.class, true, null);
         addFile(Source.CONFIG, "syslog-northbounder-configuration.xml", SyslogNorthbounderConfig.class, true, null);
         addFile(Source.CONFIG, "syslogd-configuration.xml", SyslogdConfiguration.class, false, null);
+        addFile(Source.CONFIG, "telemetryd-configuration.xml", TelemetrydConfiguration.class, true, null);
         addFile(Source.CONFIG, "threshd-configuration.xml", ThreshdConfiguration.class, true, null);
         addFile(Source.CONFIG, "thresholds.xml", ThresholdingConfig.class, true, null);
         addFile(Source.CONFIG, "tl1d-configuration.xml", Tl1dConfiguration.class, true, null);
@@ -424,7 +309,6 @@
         addFile(Source.EXAMPLE, "thresholds.xml", ThresholdingConfig.class, false, null);
         addFile(Source.EXAMPLE, "tl1d-configuration.xml", Tl1dConfiguration.class, false, null);
         addFile(Source.EXAMPLE, "viewsdisplay.xml", Viewinfo.class, false, null);
->>>>>>> 2a809c0b
 
         // Add all event files
         for (final File file : FileUtils.listFiles(new File(getDaemonEtcDirectory(), "events"),
