<?xml version="1.0" encoding="UTF-8"?>
<!--

      Licensed to the Apache Software Foundation (ASF) under one or more
      contributor license agreements.  See the NOTICE file distributed with
      this work for additional information regarding copyright ownership.
      The ASF licenses this file to You under the Apache License, Version 2.0
      (the "License"); you may not use this file except in compliance with
      the License.  You may obtain a copy of the License at

         http://www.apache.org/licenses/LICENSE-2.0

      Unless required by applicable law or agreed to in writing, software
      distributed under the License is distributed on an "AS IS" BASIS,
      WITHOUT WARRANTIES OR CONDITIONS OF ANY KIND, either express or implied.
      See the License for the specific language governing permissions and
      limitations under the License.
-->
<features name="karaf-2.4.3" xmlns="http://karaf.apache.org/xmlns/features/v1.2.0">

    <repository>mvn:org.ops4j.pax.web/pax-web-features/3.2.4/xml/features</repository>

    <!--
    <feature name="framework-security" version="2.4.3" description="OSGi Security for Karaf">
        <bundle start="false" start-level="1">mvn:org.apache.felix/org.apache.felix.framework.security/2.4.0</bundle>
    </feature>
    -->

    <feature name="service-security" version="2.4.3" description="Services Security for Karaf">
        <feature>aries-proxy</feature>
        <bundle start="true" start-level="10">mvn:org.apache.karaf.service/org.apache.karaf.service.guard/2.4.3</bundle>
    </feature>

    <feature name="karaf-framework" description="Karaf core feature" version="2.4.3" resolver="(obr)">
        <bundle start-level="5">mvn:org.ops4j.pax.url/pax-url-aether/2.4.1</bundle>
        <bundle start-level="5">mvn:org.ops4j.pax.url/pax-url-wrap/2.4.1/jar/uber</bundle>
        <bundle start-level="8">mvn:org.ops4j.pax.logging/pax-logging-api/1.8.3</bundle>
        <bundle start-level="8">mvn:org.ops4j.pax.logging/pax-logging-service/1.8.3</bundle>
        <bundle start-level="10">mvn:org.apache.felix/org.apache.felix.configadmin/1.8.4</bundle>
        <bundle start-level="11">mvn:org.apache.felix/org.apache.felix.fileinstall/3.5.0</bundle>
        <bundle start-level="25">mvn:org.apache.karaf.features/org.apache.karaf.features.core/2.4.3</bundle>
    </feature>

    <feature name="aries-proxy" description="Aries Proxy" version="2.4.3">
        <bundle dependency="true" start-level="20">mvn:org.ow2.asm/asm-all/5.0.3</bundle>
        <bundle dependency="true" start-level="20">mvn:org.apache.aries/org.apache.aries.util/1.1.0</bundle>
        <bundle start-level="20">mvn:org.apache.aries.proxy/org.apache.aries.proxy.api/1.0.1</bundle>
        <bundle start-level="20">mvn:org.apache.aries.proxy/org.apache.aries.proxy.impl/1.0.4</bundle>
    </feature>

    <feature name="aries-blueprint" description="Aries Blueprint" version="2.4.3">
        <feature>aries-proxy</feature>
        <bundle start-level="20">mvn:org.apache.aries.blueprint/org.apache.aries.blueprint.api/1.0.1</bundle>
        <bundle start-level="20">mvn:org.apache.aries.blueprint/org.apache.aries.blueprint.cm/1.0.6</bundle>
        <!--
        <bundle start-level="20">mvn:org.apache.aries.blueprint/org.apache.aries.blueprint.core.compatibility/${aries.blueprint.core.compatibility.version}</bundle>
        -->
        <bundle start-level="20">mvn:org.apache.aries.blueprint/org.apache.aries.blueprint.core/1.4.3</bundle>
    </feature>

    <feature name="features" description="Karaf Features support" version="2.4.3">
        <feature>aries-blueprint</feature>
        <bundle start-level="25">mvn:org.apache.karaf.features/org.apache.karaf.features.core/2.4.3</bundle>
        <conditional>
            <condition>shell</condition>
            <bundle start-level="30">mvn:org.apache.karaf.features/org.apache.karaf.features.command/2.4.3</bundle>
        </conditional>
        <conditional>
            <condition>management</condition>
            <bundle start-level="30">mvn:org.apache.karaf.features/org.apache.karaf.features.management/2.4.3</bundle>
        </conditional>
    </feature>

    <feature name="admin" description="Child instance administration" version="2.4.3">
        <feature>aries-blueprint</feature>
        <feature>shell</feature>
        <feature>features</feature>
        <bundle start-level="30">mvn:org.apache.karaf.admin/org.apache.karaf.admin.core/2.4.3</bundle>
        <bundle start-level="30">mvn:org.apache.karaf.admin/org.apache.karaf.admin.command/2.4.3</bundle>
        <conditional>
            <condition>management</condition>
            <bundle start-level="30">mvn:org.apache.karaf.admin/org.apache.karaf.admin.management/2.4.3</bundle>
        </conditional>
    </feature>

    <feature name="diagnostic" description="Diagnostic support" version="2.4.3">
        <feature>aries-blueprint</feature>
        <bundle start-level="30">mvn:org.apache.karaf.diagnostic/org.apache.karaf.diagnostic.common/2.4.3</bundle>
        <conditional>
            <condition>shell</condition>
            <bundle start-level="30">mvn:org.apache.karaf.diagnostic/org.apache.karaf.diagnostic.command/2.4.3</bundle>
        </conditional>
        <conditional>
            <condition>management</condition>
            <bundle start-level="30">mvn:org.apache.karaf.diagnostic/org.apache.karaf.diagnostic.management/2.4.3</bundle>
        </conditional>
    </feature>

    <feature name="shell" description="Karaf Shell" version="2.4.3">
        <feature>aries-blueprint</feature>
        <feature>jaas</feature>
        <bundle start-level="30">mvn:org.apache.karaf.shell/org.apache.karaf.shell.console/2.4.3</bundle>
        <bundle start-level="30">mvn:org.apache.karaf.shell/org.apache.karaf.shell.commands/2.4.3</bundle>
        <bundle start-level="30">mvn:org.apache.karaf.shell/org.apache.karaf.shell.osgi/2.4.3</bundle>
        <bundle start-level="30">mvn:org.apache.karaf.shell/org.apache.karaf.shell.log/2.4.3</bundle>
        <bundle start-level="30">mvn:org.apache.karaf.shell/org.apache.karaf.shell.packages/2.4.3</bundle>
        <bundle start-level="30">mvn:org.apache.karaf.shell/org.apache.karaf.shell.dev/2.4.3</bundle>
    </feature>

    <feature name="deployer" description="Karaf Deployer" version="2.4.3">
        <feature>aries-blueprint</feature>
        <bundle start="true" start-level="26">mvn:org.apache.karaf.deployer/org.apache.karaf.deployer.features/2.4.3</bundle>
        <conditional>
            <condition>wrap</condition>
            <bundle start="true" start-level="24">mvn:org.apache.karaf.deployer/org.apache.karaf.deployer.wrap/2.4.3</bundle>
        </conditional>
        <conditional>
            <condition>aries-blueprint</condition>
            <bundle start="true" start-level="24">mvn:org.apache.karaf.deployer/org.apache.karaf.deployer.blueprint/2.4.3</bundle>
        </conditional>
        <conditional>
            <condition>spring</condition>
            <bundle start="true" start-level="24">mvn:org.apache.karaf.deployer/org.apache.karaf.deployer.spring/2.4.3</bundle>
        </conditional>
        <conditional>
            <condition>kar</condition>
            <bundle start="true" start-level="24">mvn:org.apache.karaf.deployer/org.apache.karaf.deployer.kar/2.4.3</bundle>
        </conditional>
    </feature>

    <feature name="wrapper" description="Provide OS integration" version="2.4.3">
        <feature>shell</feature>
        <bundle>mvn:org.apache.karaf.shell/org.apache.karaf.shell.wrapper/2.4.3</bundle>
    </feature>
    <feature name="service-wrapper" description="Provide OS integration (alias to wrapper feature)" version="2.4.3">
        <feature version="2.4.3">wrapper</feature>
    </feature>

    <feature name="obr" description="Provide OSGi Bundle Repository (OBR) support" version="2.4.3">
        <feature>shell</feature>
        <bundle start-level="30">mvn:org.apache.felix/org.osgi.service.obr/1.0.2</bundle>
        <bundle start-level="30">mvn:org.apache.felix/org.apache.felix.bundlerepository/2.0.4</bundle>
        <bundle start-level="30">mvn:org.apache.karaf.shell/org.apache.karaf.shell.obr/2.4.3</bundle>
        <bundle start-level="30">mvn:org.apache.karaf.features/org.apache.karaf.features.obr/2.4.3</bundle>
        <bundle start-level="30">mvn:org.ops4j.pax.url/pax-url-obr/2.4.1/jar/uber</bundle>
        <conditional>
            <condition>management</condition>
            <bundle start-level="30">mvn:org.apache.karaf.management.mbeans/org.apache.karaf.management.mbeans.obr/2.4.3</bundle>
        </conditional>
    </feature>

    <feature name="config" description="Provide OSGi ConfigAdmin support" version="2.4.3">
        <feature>shell</feature>
        <bundle start-level="30">mvn:org.apache.karaf.shell/org.apache.karaf.shell.config/2.4.3</bundle>
    </feature>

    <feature name="jetty" description="Provide Jetty engine support" version="8.1.15.v20140411" resolver="(obr)">
        <feature>pax-jetty</feature>
    </feature>

    <!-- ################ START OPENNMS CUSTOMIZATION ############ -->

    <feature name="http" description="Implementation of the OSGi HTTP service" version="2.4.3" resolver="(obr)">
        <!-- <feature version="[3.2.4,5)">pax-http</feature> -->
        <feature version="${opennms.osgi.version}">opennms-bridge-http</feature>
    </feature>

    <feature name="http-whiteboard" description="Provide HTTP Whiteboard pattern support" version="2.4.3" resolver="(obr)">
        <!-- <feature version="[3.2.4,5)">pax-http-whiteboard</feature> -->
        <feature version="${opennms.osgi.version}">opennms-http-whiteboard</feature>
    </feature>

    <feature name="war" description="Turn Karaf as a full WebContainer" version="2.4.3" resolver="(obr)">
        <!-- <feature version="[3.2.4,5)">pax-war</feature> -->
        <!-- <bundle start-level="30">mvn:org.apache.karaf.shell/org.apache.karaf.shell.web/2.4.3</bundle> -->
        <feature version="${opennms.osgi.version}">opennms-war</feature>
    </feature>

    <!-- Replace the Pax Web HTTP service with our servlet bridge -->
    <feature name="opennms-bridge-http" description="HTTP feature using custom servlet bridge" version="${opennms.osgi.version}" resolver="(obr)">
        <bundle>mvn:org.opennms.container/org.opennms.container.bridge/${project.version}</bundle>
    </feature>

    <feature name="opennms-http-whiteboard" description="Provide HTTP Whiteboard pattern support" version="${opennms.osgi.version}" resolver="(obr)">
        <feature>opennms-bridge-http</feature>

        <!-- Install pax-web-extender-whiteboard and all of its dependencies except Jetty -->
        <bundle dependency="true" start-level="30">mvn:org.ops4j.base/ops4j-base-lang/1.5.0</bundle>
        <bundle dependency="true" start-level="30">mvn:org.ops4j.pax.swissbox/pax-swissbox-core/1.8.0</bundle>
        <bundle dependency="true" start-level="20">mvn:org.ow2.asm/asm-all/5.0.4</bundle>
        <bundle dependency="true" start-level="20">mvn:org.apache.xbean/xbean-bundleutils/3.18</bundle>
        <bundle dependency="true" start-level="20">mvn:org.apache.xbean/xbean-reflect/3.18</bundle>
        <bundle dependency="true" start-level="20">mvn:org.apache.xbean/xbean-finder/3.18</bundle>
        <bundle start-level="30">mvn:org.ops4j.pax.web/pax-web-api/3.2.4</bundle>
        <bundle start-level="30">mvn:org.ops4j.pax.web/pax-web-spi/3.2.4</bundle>
        <bundle start-level="30">mvn:org.ops4j.pax.web/pax-web-runtime/3.2.4</bundle>
        <!-- <bundle start-level="30">mvn:org.ops4j.pax.web/pax-web-jetty/3.2.4</bundle> -->

        <bundle start-level="30">mvn:org.ops4j.pax.web/pax-web-jsp/3.2.4</bundle>
        <bundle start-level="30">mvn:org.ops4j.pax.web/pax-web-extender-whiteboard/3.2.4</bundle>
    </feature>

    <!-- Copied out of PAX Web features.xml at mvn:org.ops4j.pax.web/pax-web-features/3.2.4/xml/features -->
    <feature name="opennms-war" description="Provide support of a full WebContainer" version="${opennms.osgi.version}" resolver="(obr)">
        <feature>opennms-http-whiteboard</feature>

        <bundle start-level="30">mvn:org.ops4j.pax.web/pax-web-jsp/3.2.4</bundle>
        <bundle start-level="30">mvn:org.ops4j.pax.web/pax-web-extender-war/3.2.4</bundle>
        <bundle start-level="30">mvn:org.ops4j.pax.web/pax-web-extender-whiteboard/3.2.4</bundle>
        <bundle start-level="30">mvn:org.ops4j.pax.web/pax-web-deployer/3.2.4</bundle>
        <bundle dependency="true" start-level="30">mvn:org.ops4j.pax.url/pax-url-war/2.4.0</bundle>
        <bundle dependency="true" start-level="30">mvn:org.ops4j.pax.url/pax-url-commons/2.4.0</bundle>
        <bundle dependency="true" start-level="30">mvn:org.ops4j.pax.swissbox/pax-swissbox-bnd/1.8.0</bundle>
        <bundle dependency="true" start-level="30">mvn:org.ops4j.pax.swissbox/pax-swissbox-property/1.8.0</bundle>
        <bundle dependency="true" start-level="30">mvn:org.ops4j.base/ops4j-base-net/1.5.0</bundle>
        <bundle dependency="true" start-level="30">mvn:org.ops4j.base/ops4j-base-lang/1.5.0</bundle>
        <bundle dependency="true" start-level="30">mvn:org.ops4j.base/ops4j-base-monitors/1.5.0</bundle>
        <bundle dependency="true" start-level="30">mvn:org.ops4j.base/ops4j-base-util-property/1.5.0</bundle>
        <bundle dependency="true" start-level="30">mvn:biz.aQute.bnd/bndlib/2.4.0</bundle>
    </feature>

    <!-- ################ END OPENNMS CUSTOMIZATION ############## -->

    <feature name="kar" description="Provide KAR (KARaf archive) support" version="2.4.3">
        <feature>aries-blueprint</feature>
        <bundle start-level="30">mvn:org.apache.karaf.deployer/org.apache.karaf.deployer.kar/2.4.3</bundle>
    </feature>

    <feature name="webconsole" description="Karaf WebConsole for administration and monitoring" version="2.4.3">
        <config name="org.apache.karaf.webconsole">
            realm=karaf
            role=admin
        </config>
        <feature>http</feature>
        <feature>aries-blueprint</feature>
        <feature>jaas</feature>
        <bundle start-level="30">mvn:org.apache.felix/org.apache.felix.metatype/1.0.12</bundle>
        <bundle start-level="30">mvn:org.apache.karaf.webconsole/org.apache.karaf.webconsole.branding/2.4.3</bundle>
        <bundle start-level="30">mvn:org.apache.karaf.webconsole/org.apache.karaf.webconsole.console/2.4.3</bundle>
        <conditional>
            <condition>features</condition>
            <bundle start-level="30">mvn:org.apache.karaf.webconsole/org.apache.karaf.webconsole.features/2.4.3</bundle>
        </conditional>
        <conditional>
            <condition>shell</condition>
            <bundle start-level="30">mvn:org.apache.karaf.webconsole/org.apache.karaf.webconsole.gogo/2.4.3</bundle>
        </conditional>
        <conditional>
            <condition>eventadmin</condition>
            <bundle start-level="30">mvn:org.apache.felix/org.apache.felix.webconsole.plugins.event/1.1.0</bundle>
        </conditional>
        <conditional>
            <condition>scr</condition>
            <bundle start-level="30">mvn:org.apache.felix/org.apache.felix.webconsole.plugins.ds/1.0.0</bundle>
        </conditional>
        <conditional>
            <condition>instance</condition>
            <bundle start-level="30">mvn:org.apache.karaf.webconsole/org.apache.karaf.webconsole.admin/2.4.3</bundle>
        </conditional>
    </feature>

    <feature name="jaas" description="Provide JAAS support" version="2.4.3">
        <feature>aries-blueprint</feature>
        <bundle start-level="30" start="true">mvn:org.apache.karaf.jaas/org.apache.karaf.jaas.config/2.4.3</bundle>
        <bundle start-level="30" start="true">mvn:org.apache.karaf.jaas/org.apache.karaf.jaas.modules/2.4.3</bundle>
        <conditional>
            <condition>shell</condition>
            <bundle start-level="30" start="true">mvn:org.apache.karaf.jaas/org.apache.karaf.jaas.command/2.4.3</bundle>
        </conditional>
    </feature>

    <feature name="ssh" description="Provide a SSHd server on Karaf" version="2.4.3">
        <config name="org.apache.karaf.shell">
            sshPort=8101
            sshHost=127.0.0.1
            sshRealm=karaf
            hostKey=${karaf.etc}/host.key
        </config>
        <feature>shell</feature>
        <feature>jaas</feature>
<<<<<<< HEAD
        <bundle start-level="30" dependency='true'>mvn:org.apache.mina/mina-core/2.0.7</bundle>
=======
        <bundle start-level="30" dependency='true'>mvn:org.apache.mina/mina-core/${minaVersion}</bundle>
>>>>>>> 1a7c991b
        <bundle start-level="30" dependency='true'>mvn:org.apache.sshd/sshd-core/0.14.0</bundle>
        <bundle start-level="30">mvn:org.apache.karaf.shell/org.apache.karaf.shell.ssh/2.4.3</bundle>
    </feature>

    <feature name="management" description="Provide a JMX MBeanServer and a set of MBeans in Karaf" version="2.4.3">
        <feature>jaas</feature>
        <feature>aries-blueprint</feature>
        <bundle start-level="30">mvn:org.apache.karaf.management/org.apache.karaf.management.server/2.4.3</bundle>
        <bundle start-level="30">mvn:org.apache.aries.jmx/org.apache.aries.jmx.api/1.1.1</bundle>
        <bundle start-level="30">mvn:org.apache.aries.jmx/org.apache.aries.jmx.core/1.1.3</bundle>
        <bundle start-level="30">mvn:org.apache.aries.jmx/org.apache.aries.jmx.blueprint.api/1.1.0</bundle>
        <bundle start-level="30">mvn:org.apache.aries.jmx/org.apache.aries.jmx.blueprint.core/1.1.0</bundle>
        <bundle start-level="30">mvn:org.apache.karaf.management.mbeans/org.apache.karaf.management.mbeans.system/2.4.3</bundle>
        <bundle start-level="30">mvn:org.apache.karaf.management.mbeans/org.apache.karaf.management.mbeans.bundles/2.4.3</bundle>
        <bundle start-level="30">mvn:org.apache.karaf.management.mbeans/org.apache.karaf.management.mbeans.services/2.4.3</bundle>
        <bundle start-level="30">mvn:org.apache.karaf.management.mbeans/org.apache.karaf.management.mbeans.config/2.4.3</bundle>
        <bundle start-level="30">mvn:org.apache.karaf.management.mbeans/org.apache.karaf.management.mbeans.log/2.4.3</bundle>
        <bundle start-level="30">mvn:org.apache.karaf.management.mbeans/org.apache.karaf.management.mbeans.packages/2.4.3</bundle>
        <bundle start-level="30">mvn:org.apache.karaf.management.mbeans/org.apache.karaf.management.mbeans.dev/2.4.3</bundle>
    </feature>

    <feature name="eventadmin" description="OSGi Event Admin service specification for event-based communication" version="2.4.3">
        <config name="org.apache.felix.eventadmin.impl.EventAdmin">
            org.apache.felix.eventadmin.AddTimestamp=true
            org.apache.felix.eventadmin.AddSubject=true
        </config>
		<bundle start-level='30'>mvn:org.apache.karaf.services/org.apache.karaf.services.eventadmin/2.4.3</bundle>
    </feature>

    <feature name="jasypt-encryption" description="Advanced encryption support for Karaf security" version="2.4.3" resolver="(obr)">
        <feature>aries-blueprint</feature>
        <feature>jaas</feature>
        <bundle dependency="true" start-level="30">mvn:commons-codec/commons-codec/1.10</bundle>
        <bundle dependency='true' start-level="30">mvn:commons-lang/commons-lang/2.6</bundle>
        <bundle dependency='true' start-level="30">mvn:org.apache.servicemix.bundles/org.apache.servicemix.bundles.jasypt/1.9.2_1</bundle>
        <bundle start-level="30">mvn:org.apache.karaf.jaas/org.apache.karaf.jaas.jasypt/2.4.3</bundle>
    </feature>

    <feature name="blueprint-web" description="Provides an OSGi-aware Servlet ContextListener for bootstrapping blueprint inside web-bundle containers" version="2.4.3" resolver="(obr)">
        <feature>war</feature>
        <feature>aries-blueprint</feature>
        <bundle>mvn:org.apache.aries.blueprint/org.apache.aries.blueprint.webosgi/1.0.1</bundle>
    </feature>

    <feature name="scr" description="Declarative Service support" version="2.4.3" resolver="(obr)">
        <bundle dependency="true" start-level="30">mvn:org.apache.felix/org.apache.felix.metatype/1.0.12</bundle>
        <bundle start-level="30">mvn:org.apache.felix/org.apache.felix.scr/1.8.2</bundle>
        <conditional>
            <condition>shell</condition>
            <bundle start-level="30">mvn:org.apache.karaf.shell/org.apache.karaf.shell.scr/2.4.3</bundle>
        </conditional>
        <conditional>
            <condition>management</condition>
            <bundle start-level="30">mvn:org.apache.karaf.management.mbeans/org.apache.karaf.management.mbeans.scr/2.4.3</bundle>
        </conditional>
    </feature>

    <feature name="wrap" description="Wrap URL handler">
        <bundle start="true" start-level="5">mvn:org.ops4j.pax.url/pax-url-wrap/2.4.1/jar/uber</bundle>
    </feature>

    <!-- Spring DM support -->
    <feature name="spring-dm" description="Spring DM support" version="1.2.1">
        <feature version="[2.5.6,4)">spring</feature>
        <bundle dependency="true" start-level="30">mvn:org.apache.servicemix.bundles/org.apache.servicemix.bundles.cglib/3.0_1</bundle>
        <bundle start-level="30">mvn:org.springframework.osgi/spring-osgi-io/1.2.1</bundle>
        <bundle start-level="30">mvn:org.springframework.osgi/spring-osgi-core/1.2.1</bundle>
        <bundle start-level="30">mvn:org.springframework.osgi/spring-osgi-extender/1.2.1</bundle>
        <bundle start-level="30">mvn:org.springframework.osgi/spring-osgi-annotation/1.2.1</bundle>
    </feature>

    <feature name="spring-dm-web" description="Spring DM Web support" version="1.2.1">
        <feature>spring-dm</feature>
        <feature version="[2.5.6,4)">spring-web</feature>
        <feature>http</feature>
        <bundle start-level="30">mvn:org.springframework.osgi/spring-osgi-web/1.2.1</bundle>
    </feature>

    <!-- Spring 3.1.x support -->

    <feature name="spring" description="Spring 3.1.x support" version="3.1.4.RELEASE">
        <bundle dependency="true" start-level="30">mvn:org.apache.servicemix.bundles/org.apache.servicemix.bundles.aopalliance/1.0_6</bundle>
        <bundle start-level="30">mvn:org.springframework/spring-core/3.1.4.RELEASE</bundle>
        <bundle start-level="30">mvn:org.springframework/spring-asm/3.1.4.RELEASE</bundle>
        <bundle start-level="30">mvn:org.springframework/spring-expression/3.1.4.RELEASE</bundle>
        <bundle start-level="30">mvn:org.springframework/spring-beans/3.1.4.RELEASE</bundle>
        <bundle start-level="30">mvn:org.springframework/spring-aop/3.1.4.RELEASE</bundle>
        <bundle start-level="30">mvn:org.springframework/spring-context/3.1.4.RELEASE</bundle>
        <bundle start-level="30">mvn:org.springframework/spring-context-support/3.1.4.RELEASE</bundle>
    </feature>

    <feature name="spring-aspects" description="Spring 3.1.x AOP support" version="3.1.4.RELEASE">
        <feature version="[3.1.4.RELEASE,3.2)">spring</feature>
        <bundle start-level="30">mvn:org.springframework/spring-aspects/3.1.4.RELEASE</bundle>
    </feature>

    <feature name="spring-instrument" description="Spring 3.1.x Instrument support" version="3.1.4.RELEASE">
        <feature version="[3.1.4.RELEASE,3.2)">spring</feature>
        <bundle start-level="30">mvn:org.springframework/spring-instrument/3.1.4.RELEASE</bundle>
    </feature>

    <feature name="spring-jdbc" description="Spring 3.1.x JDBC support" version="3.1.4.RELEASE">
        <feature version="[3.1.4.RELEASE,3.2)">spring-tx</feature>
        <bundle start-level="30">mvn:org.springframework/spring-jdbc/3.1.4.RELEASE</bundle>
    </feature>

    <feature name="spring-jms" description="Spring 3.1.x JMS support" version="3.1.4.RELEASE">
        <feature version="[3.1.4.RELEASE,3.2)">spring-tx</feature>
        <bundle start-level="10">mvn:org.apache.geronimo.specs/geronimo-jta_1.1_spec/1.1.1</bundle>
        <bundle start-level="10">mvn:org.apache.geronimo.specs/geronimo-jms_1.1_spec/1.1.1</bundle>
        <bundle start-level="30">mvn:org.springframework/spring-jms/3.1.4.RELEASE</bundle>
    </feature>

    <feature name="spring-struts" description="Spring 3.1.x Struts support" version="3.1.4.RELEASE">
        <feature version="[3.1.4.RELEASE,3.2)">spring-web</feature>
        <feature>war</feature>
        <bundle dependency="true" start-level="30">mvn:commons-collections/commons-collections/3.2.1</bundle>
        <bundle dependency="true" start-level="30">mvn:commons-beanutils/commons-beanutils/1.9.2</bundle>
        <bundle dependency="true" start-level="30">mvn:org.apache.servicemix.bundles/org.apache.servicemix.bundles.struts/1.3.10_1</bundle>
        <bundle start-level="30">mvn:org.springframework/spring-struts/3.1.4.RELEASE</bundle>
    </feature>

    <feature name="spring-test" description="Spring 3.1.x Test support" version="3.1.4.RELEASE">
        <feature version="[3.1.4.RELEASE,3.2)">spring</feature>
        <bundle start-level="30">mvn:org.springframework/spring-test/3.1.4.RELEASE</bundle>
    </feature>

    <feature name="spring-orm" description="Spring 3.1.x ORM support" version="3.1.4.RELEASE">
        <feature version="[3.1.4.RELEASE,3.2)">spring-jdbc</feature>
        <bundle start-level="30">mvn:org.springframework/spring-orm/3.1.4.RELEASE</bundle>
    </feature>

    <feature name="spring-oxm" description="Spring 3.1.x OXM support" version="3.1.4.RELEASE">
        <feature version="[3.1.4.RELEASE,3.2)">spring</feature>
        <bundle start-level="30">mvn:org.springframework/spring-oxm/3.1.4.RELEASE</bundle>
    </feature>

    <feature name="spring-tx" description="Spring 3.1.x Transaction (TX) support" version="3.1.4.RELEASE">
        <feature version="[3.1.4.RELEASE,3.2)">spring</feature>
        <bundle start-level="30">mvn:org.springframework/spring-tx/3.1.4.RELEASE</bundle>
    </feature>

    <feature name="spring-web" description="Spring 3.1.x Web support" version="3.1.4.RELEASE">
      <feature version="[3.1.4.RELEASE,3.2)">spring</feature>
      <feature>http</feature>
      <bundle start-level="30">mvn:org.springframework/spring-web/3.1.4.RELEASE</bundle>
    <bundle start-level="30">mvn:org.springframework/spring-webmvc/3.1.4.RELEASE</bundle>
    </feature>

    <feature name="spring-web-portlet" description="Spring 3.1.x Web Portlet support" version="3.1.4.RELEASE">
        <feature version="[3.1.4.RELEASE,3.2)">spring-web</feature>
        <bundle dependency="true" start-level="30">wrap:mvn:javax.portlet/portlet-api/2.0$Export-Package=javax.portlet.*;version=2.0</bundle>
        <bundle start-level="30">mvn:org.springframework/spring-webmvc-portlet/3.1.4.RELEASE</bundle>
    </feature>

    <!-- Spring 3.2.x support -->

    <feature name="spring" description="Spring 3.2.x support" version="3.2.11.RELEASE_1">
        <bundle dependency="true" start-level="30">mvn:org.apache.servicemix.bundles/org.apache.servicemix.bundles.aopalliance/1.0_6</bundle>
        <bundle start-level="30">mvn:org.apache.servicemix.bundles/org.apache.servicemix.bundles.spring-core/3.2.11.RELEASE_1</bundle>
        <bundle start-level="30">mvn:org.apache.servicemix.bundles/org.apache.servicemix.bundles.spring-expression/3.2.11.RELEASE_1</bundle>
        <bundle start-level="30">mvn:org.apache.servicemix.bundles/org.apache.servicemix.bundles.spring-beans/3.2.11.RELEASE_1</bundle>
        <bundle start-level="30">mvn:org.apache.servicemix.bundles/org.apache.servicemix.bundles.spring-aop/3.2.11.RELEASE_1</bundle>
        <bundle start-level="30">mvn:org.apache.servicemix.bundles/org.apache.servicemix.bundles.spring-context/3.2.11.RELEASE_1</bundle>
        <bundle start-level="30">mvn:org.apache.servicemix.bundles/org.apache.servicemix.bundles.spring-context-support/3.2.11.RELEASE_1</bundle>
    </feature>

    <feature name="spring-aspects" description="Spring 3.2.x AOP support" version="3.2.11.RELEASE_1">
        <feature version="[3.2.11.RELEASE_1,3.3)">spring</feature>
        <bundle start-level="30">mvn:org.apache.servicemix.bundles/org.apache.servicemix.bundles.spring-aspects/3.2.11.RELEASE_1</bundle>
    </feature>

    <feature name="spring-instrument" description="Spring 3.2.x Instrument support" version="3.2.11.RELEASE_1">
        <feature version="[3.2.11.RELEASE_1,3.3)">spring</feature>
        <bundle start-level="30">mvn:org.apache.servicemix.bundles/org.apache.servicemix.bundles.spring-instrument/3.2.11.RELEASE_1</bundle>
    </feature>

    <feature name="spring-jdbc" description="Spring 3.2.x JDBC support" version="3.2.11.RELEASE_1">
        <feature version="[3.2.11.RELEASE_1,3.3)">spring-tx</feature>
        <bundle start-level="30">mvn:org.apache.servicemix.bundles/org.apache.servicemix.bundles.spring-jdbc/3.2.11.RELEASE_1</bundle>
    </feature>

    <feature name="spring-jms" description="Spring 3.2.x JMS support" version="3.2.11.RELEASE_1">
        <feature version="[3.2.11.RELEASE_1,3.3)">spring-tx</feature>
        <bundle start-level="10">mvn:org.apache.geronimo.specs/geronimo-jta_1.1_spec/1.1.1</bundle>
        <bundle start-level="10">mvn:org.apache.geronimo.specs/geronimo-jms_1.1_spec/1.1.1</bundle>
        <bundle start-level="30">mvn:org.apache.servicemix.bundles/org.apache.servicemix.bundles.spring-jms/3.2.11.RELEASE_1</bundle>
    </feature>

    <feature name="spring-struts" description="Spring 3.2.x Struts support" version="3.2.11.RELEASE_1">
        <feature version="[3.2.11.RELEASE_1,3.3)">spring-web</feature>
        <feature>war</feature>
        <bundle dependency="true" start-level="30">mvn:commons-collections/commons-collections/3.2.1</bundle>
        <bundle dependency="true" start-level="30">mvn:commons-beanutils/commons-beanutils/1.9.2</bundle>
        <bundle dependency="true" start-level="30">mvn:org.apache.servicemix.bundles/org.apache.servicemix.bundles.struts/1.3.10_1</bundle>
        <bundle start-level="30">mvn:org.apache.servicemix.bundles/org.apache.servicemix.bundles.spring-struts/3.2.11.RELEASE_1</bundle>
    </feature>

    <feature name="spring-test" description="Spring 3.2.x Test support" version="3.2.11.RELEASE_1">
        <feature version="[3.2.11.RELEASE_1,3.3)">spring</feature>
        <bundle start-level="30">mvn:org.apache.servicemix.bundles/org.apache.servicemix.bundles.spring-test/3.2.11.RELEASE_1</bundle>
    </feature>

    <feature name="spring-orm" description="Spring 3.2.x ORM support" version="3.2.11.RELEASE_1">
        <feature version="[3.2.11.RELEASE_1,3.3)">spring-jdbc</feature>
        <bundle start-level="30">mvn:org.apache.servicemix.bundles/org.apache.servicemix.bundles.spring-orm/3.2.11.RELEASE_1</bundle>
    </feature>

    <feature name="spring-oxm" description="Spring 3.2.x OXM support" version="3.2.11.RELEASE_1">
        <feature version="[3.2.11.RELEASE_1,3.3)">spring</feature>
        <bundle start-level="30">mvn:org.apache.servicemix.bundles/org.apache.servicemix.bundles.spring-oxm/3.2.11.RELEASE_1</bundle>
    </feature>

    <feature name="spring-tx" description="Spring 3.2.x Transaction (TX) support" version="3.2.11.RELEASE_1">
        <feature version="[3.2.11.RELEASE_1,3.3)">spring</feature>
        <bundle start-level="30">mvn:org.apache.servicemix.bundles/org.apache.servicemix.bundles.spring-tx/3.2.11.RELEASE_1</bundle>
    </feature>

    <feature name="spring-web" description="Spring 3.2.x Web support" version="3.2.11.RELEASE_1">
        <feature version="[3.2.11.RELEASE_1,3.3)">spring</feature>
        <feature>http</feature>
        <bundle start-level="30">mvn:org.apache.servicemix.bundles/org.apache.servicemix.bundles.spring-web/3.2.11.RELEASE_1</bundle>
        <bundle start-level="30">mvn:org.apache.servicemix.bundles/org.apache.servicemix.bundles.spring-webmvc/3.2.11.RELEASE_1</bundle>
    </feature>

    <feature name="spring-web-portlet" description="Spring 3.2.x Web Portlet support" version="3.2.11.RELEASE_1">
        <feature version="[3.2.11.RELEASE_1,3.3)">spring-web</feature>
        <bundle dependency="true" start-level="30">wrap:mvn:javax.portlet/portlet-api/2.0$Export-Package=javax.portlet.*;version=2.0</bundle>
        <bundle start-level="30">mvn:org.apache.servicemix.bundles/org.apache.servicemix.bundles.spring-webmvc-portlet/3.2.11.RELEASE_1</bundle>
    </feature>

    <!-- Spring 4.0.x support -->

    <feature name="spring" description="Spring 4.0.x support" version="4.0.7.RELEASE_1">
        <bundle dependency="true" start-level="30">mvn:org.apache.servicemix.bundles/org.apache.servicemix.bundles.aopalliance/1.0_6</bundle>
        <bundle start-level="30">mvn:org.apache.servicemix.bundles/org.apache.servicemix.bundles.spring-core/4.0.7.RELEASE_1</bundle>
        <bundle start-level="30">mvn:org.apache.servicemix.bundles/org.apache.servicemix.bundles.spring-expression/4.0.7.RELEASE_1</bundle>
        <bundle start-level="30">mvn:org.apache.servicemix.bundles/org.apache.servicemix.bundles.spring-beans/4.0.7.RELEASE_1</bundle>
        <bundle start-level="30">mvn:org.apache.servicemix.bundles/org.apache.servicemix.bundles.spring-aop/4.0.7.RELEASE_1</bundle>
        <bundle start-level="30">mvn:org.apache.servicemix.bundles/org.apache.servicemix.bundles.spring-context/4.0.7.RELEASE_1</bundle>
        <bundle start-level="30">mvn:org.apache.servicemix.bundles/org.apache.servicemix.bundles.spring-context-support/4.0.7.RELEASE_1</bundle>
    </feature>

    <feature name="spring-aspects" description="Spring 4.0.x AOP support" version="4.0.7.RELEASE_1">
        <feature version="[4.0.7.RELEASE_1,4.1)">spring</feature>
        <bundle start-level="30">mvn:org.apache.servicemix.bundles/org.apache.servicemix.bundles.spring-aspects/4.0.7.RELEASE_1</bundle>
    </feature>

    <feature name="spring-instrument" description="Spring 4.0.x Instrument support" version="4.0.7.RELEASE_1">
        <feature version="[4.0.7.RELEASE_1,4.1)">spring</feature>
        <bundle start-level="30">mvn:org.apache.servicemix.bundles/org.apache.servicemix.bundles.spring-instrument/4.0.7.RELEASE_1</bundle>
    </feature>

    <feature name="spring-jdbc" description="Spring 4.0.x JDBC support" version="4.0.7.RELEASE_1">
        <feature version="[4.0.7.RELEASE_1,4.1)">spring-tx</feature>
        <bundle start-level="30">mvn:org.apache.servicemix.bundles/org.apache.servicemix.bundles.spring-jdbc/4.0.7.RELEASE_1</bundle>
    </feature>

    <feature name="spring-jms" description="Spring 4.0.x JMS support" version="4.0.7.RELEASE_1">
        <feature version="[4.0.7.RELEASE_1,4.1)">spring-tx</feature>
        <bundle start-level="10">mvn:org.apache.geronimo.specs/geronimo-jta_1.1_spec/1.1.1</bundle>
        <bundle start-level="10">mvn:org.apache.geronimo.specs/geronimo-jms_1.1_spec/1.1.1</bundle>
        <bundle start-level="30">mvn:org.apache.servicemix.bundles/org.apache.servicemix.bundles.spring-jms/4.0.7.RELEASE_1</bundle>
    </feature>

    <feature name="spring-test" description="Spring 4.0.x Test support" version="4.0.7.RELEASE_1">
        <feature version="[4.0.7.RELEASE_1,4.1)">spring</feature>
        <bundle start-level="30">mvn:org.apache.servicemix.bundles/org.apache.servicemix.bundles.spring-test/4.0.7.RELEASE_1</bundle>
    </feature>

    <feature name="spring-orm" description="Spring 4.0.x ORM support" version="4.0.7.RELEASE_1">
        <feature version="[4.0.7.RELEASE_1,4.1)">spring-jdbc</feature>
        <bundle start-level="30">mvn:org.apache.servicemix.bundles/org.apache.servicemix.bundles.spring-orm/4.0.7.RELEASE_1</bundle>
    </feature>

    <feature name="spring-oxm" description="Spring 4.0.x OXM support" version="4.0.7.RELEASE_1">
        <feature version="[4.0.7.RELEASE_1,4.1)">spring</feature>
        <bundle start-level="30">mvn:org.apache.servicemix.bundles/org.apache.servicemix.bundles.spring-oxm/4.0.7.RELEASE_1</bundle>
    </feature>

    <feature name="spring-tx" description="Spring 4.0.x Transaction (TX) support" version="4.0.7.RELEASE_1">
        <feature version="[4.0.7.RELEASE_1,4.1)">spring</feature>
        <bundle start-level="30">mvn:org.apache.servicemix.bundles/org.apache.servicemix.bundles.spring-tx/4.0.7.RELEASE_1</bundle>
    </feature>

    <feature name="spring-web" description="Spring 4.0.x Web support" version="4.0.7.RELEASE_1">
        <feature version="[4.0.7.RELEASE_1,4.1)">spring</feature>
        <feature>http</feature>
        <bundle start-level="30">mvn:org.apache.servicemix.bundles/org.apache.servicemix.bundles.spring-web/4.0.7.RELEASE_1</bundle>
        <bundle start-level="30">mvn:org.apache.servicemix.bundles/org.apache.servicemix.bundles.spring-webmvc/4.0.7.RELEASE_1</bundle>
    </feature>

    <feature name="spring-web-portlet" description="Spring 4.0.x Web Portlet support" version="4.0.7.RELEASE_1">
        <feature version="[4.0.7.RELEASE_1,4.1)">spring-web</feature>
        <bundle dependency="true" start-level="30">wrap:mvn:javax.portlet/portlet-api/2.0$Export-Package=javax.portlet.*;version=2.0</bundle>
        <bundle start-level="30">mvn:org.apache.servicemix.bundles/org.apache.servicemix.bundles.spring-webmvc-portlet/4.0.7.RELEASE_1</bundle>
    </feature>

    <feature name="spring-websocket" description="Spring 4.0.x WebSocket support" version="4.0.7.RELEASE_1">
        <feature version="[4.0.7.RELEASE_1,4.1)">spring-web</feature>
        <bundle start-level="30">mvn:org.apache.servicemix.bundles/org.apache.servicemix.bundles.spring-websocket/4.0.7.RELEASE_1</bundle>
    </feature>

    <!-- Spring 4.1.x support -->

    <feature name="spring" description="Spring 4.1.x support" version="4.1.6.RELEASE_1">
        <bundle dependency="true" start-level="30">mvn:org.apache.servicemix.bundles/org.apache.servicemix.bundles.aopalliance/1.0_6</bundle>
        <bundle start-level="30">mvn:org.apache.servicemix.bundles/org.apache.servicemix.bundles.spring-core/4.1.6.RELEASE_1</bundle>
        <bundle start-level="30">mvn:org.apache.servicemix.bundles/org.apache.servicemix.bundles.spring-expression/4.1.6.RELEASE_1</bundle>
        <bundle start-level="30">mvn:org.apache.servicemix.bundles/org.apache.servicemix.bundles.spring-beans/4.1.6.RELEASE_1</bundle>
        <bundle start-level="30">mvn:org.apache.servicemix.bundles/org.apache.servicemix.bundles.spring-aop/4.1.6.RELEASE_1</bundle>
        <bundle start-level="30">mvn:org.apache.servicemix.bundles/org.apache.servicemix.bundles.spring-context/4.1.6.RELEASE_1</bundle>
        <bundle start-level="30">mvn:org.apache.servicemix.bundles/org.apache.servicemix.bundles.spring-context-support/4.1.6.RELEASE_1</bundle>
    </feature>

    <feature name="spring-aspects" description="Spring 4.1.x AOP support" version="4.1.6.RELEASE_1">
        <feature version="[4.1.6.RELEASE_1,4.2)">spring</feature>
        <bundle start-level="30">mvn:org.apache.servicemix.bundles/org.apache.servicemix.bundles.spring-aspects/4.1.6.RELEASE_1</bundle>
    </feature>

    <feature name="spring-instrument" description="Spring 4.1.x Instrument support" version="4.1.6.RELEASE_1">
        <feature version="[4.1.6.RELEASE_1,4.2)">spring</feature>
        <bundle start-level="30">mvn:org.apache.servicemix.bundles/org.apache.servicemix.bundles.spring-instrument/4.1.6.RELEASE_1</bundle>
    </feature>

    <feature name="spring-jdbc" description="Spring 4.1.x JDBC support" version="4.1.6.RELEASE_1">
        <feature version="[4.1.6.RELEASE_1,4.2)">spring-tx</feature>
        <bundle start-level="30">mvn:org.apache.servicemix.bundles/org.apache.servicemix.bundles.spring-jdbc/4.1.6.RELEASE_1</bundle>
    </feature>

    <feature name="spring-jms" description="Spring 4.1.x JMS support" version="4.1.6.RELEASE_1">
        <feature version="[4.1.6.RELEASE_1,4.2)">spring-tx</feature>
        <bundle start-level="10">mvn:org.apache.geronimo.specs/geronimo-jta_1.1_spec/1.1.1</bundle>
        <bundle start-level="10">mvn:org.apache.geronimo.specs/geronimo-jms_1.1_spec/1.1.1</bundle>
        <bundle start-level="30">mvn:org.apache.servicemix.bundles/org.apache.servicemix.bundles.spring-jms/4.1.6.RELEASE_1</bundle>
    </feature>

    <feature name="spring-test" description="Spring 4.1.x Test support" version="4.1.6.RELEASE_1">
        <feature version="[4.1.6.RELEASE_1,4.2)">spring</feature>
        <bundle start-level="30">mvn:org.apache.servicemix.bundles/org.apache.servicemix.bundles.spring-test/4.1.6.RELEASE_1</bundle>
    </feature>

    <feature name="spring-orm" description="Spring 4.1.x ORM support" version="4.1.6.RELEASE_1">
        <feature version="[4.1.6.RELEASE_1,4.2)">spring-jdbc</feature>
        <bundle start-level="30">mvn:org.apache.servicemix.bundles/org.apache.servicemix.bundles.spring-orm/4.1.6.RELEASE_1</bundle>
    </feature>

    <feature name="spring-oxm" description="Spring 4.1.x OXM support" version="4.1.6.RELEASE_1">
        <feature version="[4.1.6.RELEASE_1,4.2)">spring</feature>
        <bundle start-level="30">mvn:org.apache.servicemix.bundles/org.apache.servicemix.bundles.spring-oxm/4.1.6.RELEASE_1</bundle>
    </feature>

    <feature name="spring-tx" description="Spring 4.1.x Transaction (TX) support" version="4.1.6.RELEASE_1">
        <feature version="[4.1.6.RELEASE_1,4.2)">spring</feature>
        <bundle start-level="30">mvn:org.apache.servicemix.bundles/org.apache.servicemix.bundles.spring-tx/4.1.6.RELEASE_1</bundle>
    </feature>

    <feature name="spring-web" description="Spring 4.1.x Web support" version="4.1.6.RELEASE_1">
        <feature version="[4.1.6.RELEASE_1,4.2)">spring</feature>
        <feature>http</feature>
        <bundle start-level="30">mvn:org.apache.servicemix.bundles/org.apache.servicemix.bundles.spring-web/4.1.6.RELEASE_1</bundle>
        <bundle start-level="30">mvn:org.apache.servicemix.bundles/org.apache.servicemix.bundles.spring-webmvc/4.1.6.RELEASE_1</bundle>
    </feature>

    <feature name="spring-web-portlet" description="Spring 4.1.x Web Portlet support" version="4.1.6.RELEASE_1">
        <feature version="[4.1.6.RELEASE_1,4.2)">spring-web</feature>
        <bundle dependency="true" start-level="30">wrap:mvn:javax.portlet/portlet-api/2.0$Export-Package=javax.portlet.*;version=2.0</bundle>
        <bundle start-level="30">mvn:org.apache.servicemix.bundles/org.apache.servicemix.bundles.spring-webmvc-portlet/4.1.6.RELEASE_1</bundle>
    </feature>

    <feature name="spring-websocket" description="Spring 4.1.x WebSocket support" version="4.1.6.RELEASE_1">
        <feature version="[4.1.6.RELEASE_1,4.2)">spring-web</feature>
        <bundle start-level="30">mvn:org.apache.servicemix.bundles/org.apache.servicemix.bundles.spring-websocket/4.1.6.RELEASE_1</bundle>
    </feature>

    <!-- Spring Security support -->

    <feature name="spring-security" description="Spring Security 3.1.x support" version="3.1.4.RELEASE">
        <feature>war</feature>
      <feature version="[3,4)">spring-web</feature>
        <bundle dependency="true">mvn:org.apache.servicemix.bundles/org.apache.servicemix.bundles.aspectj/1.7.4_1</bundle>
        <bundle start-level="30">mvn:org.springframework.security/spring-security-core/3.1.4.RELEASE</bundle>
        <bundle start-level="30">mvn:org.springframework.security/spring-security-config/3.1.4.RELEASE</bundle>
        <bundle start-level="30">mvn:org.springframework.security/spring-security-web/3.1.4.RELEASE</bundle>
        <bundle start-level="30">mvn:org.springframework.security/spring-security-acl/3.1.4.RELEASE</bundle>
        <bundle start-level="30">mvn:org.springframework.security/spring-security-taglibs/3.1.4.RELEASE</bundle>
    </feature>

</features><|MERGE_RESOLUTION|>--- conflicted
+++ resolved
@@ -278,11 +278,7 @@
         </config>
         <feature>shell</feature>
         <feature>jaas</feature>
-<<<<<<< HEAD
-        <bundle start-level="30" dependency='true'>mvn:org.apache.mina/mina-core/2.0.7</bundle>
-=======
         <bundle start-level="30" dependency='true'>mvn:org.apache.mina/mina-core/${minaVersion}</bundle>
->>>>>>> 1a7c991b
         <bundle start-level="30" dependency='true'>mvn:org.apache.sshd/sshd-core/0.14.0</bundle>
         <bundle start-level="30">mvn:org.apache.karaf.shell/org.apache.karaf.shell.ssh/2.4.3</bundle>
     </feature>
