<?xml version="1.0" encoding="UTF-8"?>
<features 
  name="minion-${project.version}"
  xmlns="http://karaf.apache.org/xmlns/features/v1.0.0"
  xmlns:xsi="http://www.w3.org/2001/XMLSchema-instance"
  xsi:schemaLocation="http://karaf.apache.org/xmlns/features/v1.0.0 http://karaf.apache.org/xmlns/features/v1.0.0"
>
    <!-- OpenNMS Features -->
    <repository>mvn:org.opennms.karaf/opennms/${project.version}/xml/features</repository>

    <!-- TODO: Maybe this is already defined somewhere else -->
    <feature name="minion-core-api" description="OpenNMS :: Minion :: Core :: API" version="${project.version}">
      <bundle>mvn:org.opennms.features.minion/core-api/${project.version}</bundle>
    </feature>

    <feature name="opennms-dao-minion" description="OpenNMS :: DAO :: Minion" version="${project.version}">
      <feature>minion-core-api</feature>
      <feature>opennms-dao-api</feature>
      <bundle>mvn:org.opennms/opennms-dao-minion/${project.version}</bundle>
    </feature>

    <feature name="opennms-discoverer" description="OpenNMS :: Discovery :: Discoverer" version="${project.version}">
      <feature>minion-core-api</feature>
      <feature>opennms-dao-minion</feature>
      <feature>opennms-discovery</feature>
      <feature>opennms-icmp-jna</feature>
      <bundle>blueprint:mvn:org.opennms.features/org.opennms.features.discovery/${project.version}/xml/blueprint-discoverer</bundle>
    </feature>

    <feature name="opennms-syslogd-handler-minion" description="OpenNMS :: Syslogd :: Handler :: Minion" version="${project.version}">
      <feature>camel-blueprint</feature>
      <feature>minion-core-api</feature>
      <feature>opennms-dao-minion</feature>
      <feature>opennms-syslogd</feature>
      <bundle>blueprint:mvn:org.opennms.features.events/org.opennms.features.events.syslog/${project.version}/xml/blueprint-syslog-handler-minion</bundle>
    </feature>

    <feature name="opennms-syslogd-handler-kafka" description="OpenNMS :: Syslogd :: Handler :: Kafka" version="${project.version}">
      <feature>camel-blueprint</feature>
      <feature>minion-core-api</feature>
      <feature>opennms-dao-minion</feature>
      <feature>opennms-syslogd</feature>
      <bundle>blueprint:mvn:org.opennms.features.events/org.opennms.features.events.syslog/${project.version}/xml/blueprint-syslog-handler-kafka</bundle>
    </feature>

    <feature name="opennms-trapd-handler-minion" description="OpenNMS :: Trapd :: Handler :: Minion" version="${project.version}">
      <feature>camel-blueprint</feature>
      <feature>minion-core-api</feature>
      <feature>opennms-dao-minion</feature>
      <feature>opennms-trapd</feature>
      <bundle>blueprint:mvn:org.opennms.features.events/org.opennms.features.events.traps/${project.version}/xml/blueprint-trapd-handler-minion</bundle>
    </feature>

    <feature name="opennms-trapd-handler-kafka" description="OpenNMS :: Trapd :: Handler :: Kafka" version="${project.version}">
      <feature>camel-blueprint</feature>
      <feature>minion-core-api</feature>
      <feature>opennms-dao-minion</feature>
      <feature>opennms-trapd</feature>
      <bundle>blueprint:mvn:org.opennms.features.events/org.opennms.features.events.traps/${project.version}/xml/blueprint-trapd-handler-kafka</bundle>
    </feature>

    <feature name="minion-heartbeat" description="OpenNMS :: Minion :: HeartBeat" version="${project.version}">
      <feature>camel-blueprint</feature>
      <feature>minion-core-api</feature>
      <feature>opennms-core-camel</feature>
      <bundle>blueprint:mvn:org.opennms.features.minion/core-impl/${project.version}/xml/blueprint-heartbeat</bundle>
    </feature>

<<<<<<< HEAD
    <feature name="minion-snmp-proxy" description="OpenNMS :: Minion :: SNMP Proxy" version="${project.version}">
      <feature>javax.mail</feature>
=======
    <feature name="minion-rpc-server" description="OpenNMS :: Minion :: RPC Server" version="${project.version}">
>>>>>>> 7f654556
      <feature>org.json</feature>
      <feature>javax.mail</feature>
      <feature>opennms-core-camel</feature>
      <feature>minion-core-api</feature>
      <bundle>mvn:org.opennms.core.rpc/org.opennms.core.rpc.api/${project.version}</bundle>
      <bundle>mvn:org.opennms.core.rpc/org.opennms.core.rpc.xml/${project.version}</bundle>
      <bundle>mvn:org.opennms.core.rpc/org.opennms.core.rpc.camel-impl/${project.version}</bundle>
    </feature>

    <feature name="minion-snmp-proxy" description="OpenNMS :: Minion :: SNMP Proxy" version="${project.version}">
      <feature>minion-rpc-server</feature>
      <feature>opennms-config-api</feature>
      <feature>opennms-model</feature>
      <bundle>mvn:org.opennms.core.snmp/org.opennms.core.snmp.api/${project.version}</bundle>
      <bundle>mvn:org.opennms.core.snmp/org.opennms.core.snmp.proxy.rpc-impl/${project.version}</bundle>
    </feature>
</features><|MERGE_RESOLUTION|>--- conflicted
+++ resolved
@@ -66,12 +66,7 @@
       <bundle>blueprint:mvn:org.opennms.features.minion/core-impl/${project.version}/xml/blueprint-heartbeat</bundle>
     </feature>
 
-<<<<<<< HEAD
-    <feature name="minion-snmp-proxy" description="OpenNMS :: Minion :: SNMP Proxy" version="${project.version}">
-      <feature>javax.mail</feature>
-=======
     <feature name="minion-rpc-server" description="OpenNMS :: Minion :: RPC Server" version="${project.version}">
->>>>>>> 7f654556
       <feature>org.json</feature>
       <feature>javax.mail</feature>
       <feature>opennms-core-camel</feature>
