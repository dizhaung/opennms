<?xml version="1.0"?>
<project xmlns="http://maven.apache.org/POM/4.0.0" xmlns:xsi="http://www.w3.org/2001/XMLSchema-instance" xsi:schemaLocation="http://maven.apache.org/POM/4.0.0 http://maven.apache.org/maven-v4_0_0.xsd">
  <parent>
    <groupId>org.opennms</groupId>
    <artifactId>container</artifactId>
    <version>16.0.3-SNAPSHOT</version>
  </parent>
  <modelVersion>4.0.0</modelVersion>
  <groupId>org.opennms.karaf</groupId>
  <artifactId>opennms</artifactId>
  <packaging>pom</packaging>
  <name>OpenNMS OSGi Container - OpenNMS Features</name>
  <build>
    <plugins>
      <plugin>
        <groupId>org.opennms.maven.plugins</groupId>
        <artifactId>features-maven-plugin</artifactId>
        <configuration>
          <name>opennms-${project.version}</name>
          <!-- 
            This option will recursively pull the all of the <repository> references inside all of the 
            referenced repositories and put all of their features into a single <features> repository.
          -->
          <importRepositories>true</importRepositories>
          <!-- 
            Don't import other repositories that are already inside well-organized feature hierarchies
            outside of OpenNMS (Karaf, ActiveMQ, Camel).
          -->
          <importRepositoryExclusions>
            <value>karaf-${karafVersion}</value>
            <value>activemq-${activemqVersion}</value>
            <value>camel-${camelVersion}</value>
          </importRepositoryExclusions>
          <repositories>

            <!-- 
              We rely on features from Karaf's standard repository, but don't declare that dependency in 
              this features.xml. This will allow us to run on any version Karaf that provides features with the
              same names, including vanilla Karaf and the org.opennms.container/karaf servlet bridge Karaf container.
            -->
            <!-- Karaf standard features -->
            <!-- <descriptor>mvn:org.apache.karaf.assemblies.features/standard/${karafVersion}/xml/features</descriptor> -->
            <!-- <descriptor>mvn:org.apache.karaf.assemblies.features/spring/${karafVersion}/xml/features</descriptor> -->
            <!-- <descriptor>mvn:org.apache.karaf.assemblies.features/enterprise/${karafVersion}/xml/features</descriptor> -->

            <!-- OpenNMS-modified Karaf base features -->
            <!-- <repository>mvn:org.opennms.container/karaf/${project.version}/xml/features</repository> -->


            <!-- OpenNMS features bundle -->
            <repository>file:${project.build.outputDirectory}/features.xml</repository>

            <!-- OpenNMS OSGi core -->
            <repository>mvn:org.opennms.osgi/opennms-osgi-core/${project.version}/xml/features</repository>

            <!-- JMX Config Generator features -->
            <repository>mvn:org.opennms.features/jmxconfiggenerator/${project.version}/xml/features</repository>
            <repository>mvn:org.opennms.features/vaadin-jmxconfiggenerator/${project.version}/xml/features</repository>

            <!-- MIB Parser and Event/Collection features -->
            <repository>mvn:org.opennms.features/vaadin-snmp-events-and-metrics/${project.version}/xml/features</repository>

            <!-- Node maps -->
            <repository>mvn:org.opennms.features/vaadin-node-maps/${project.version}/xml/features</repository>

            <!-- NRTG features -->
            <repository>mvn:org.opennms.osgi.features.nrtg/nrtg/${project.version}/xml/features</repository>

            <!-- Topology features -->
            <repository>mvn:org.opennms.osgi.features.topology/opennms-topology-dev/${project.version}/xml/features</repository>
            <repository>mvn:org.opennms.osgi.features.topology/opennms-topology-runtime-base/${project.version}/xml/features</repository>
            <repository>mvn:org.opennms.osgi.features.topology/opennms-topology-runtime-browsers/${project.version}/xml/features</repository>
            <repository>mvn:org.opennms.osgi.features.topology/opennms-topology-runtime-linkd/${project.version}/xml/features</repository>
            <repository>mvn:org.opennms.osgi.features.topology/opennms-topology-runtime-ncs/${project.version}/xml/features</repository>
            <repository>mvn:org.opennms.osgi.features.topology/opennms-topology-runtime-sfree/${project.version}/xml/features</repository>
            <repository>mvn:org.opennms.osgi.features.topology/opennms-topology-runtime-simple/${project.version}/xml/features</repository>
            <repository>mvn:org.opennms.osgi.features.topology/opennms-topology-runtime-vmware/${project.version}/xml/features</repository>

            <!-- Vaadin Dashboard Feature-->
            <repository>mvn:org.opennms.features/vaadin-dashboard/${project.version}/xml/features</repository>
            <repository>mvn:org.opennms.features.vaadin-dashlets/dashlet-features/${project.version}/xml</repository>

            <!-- Vaadin Surveillance Views Feature-->
            <repository>mvn:org.opennms.features/vaadin-surveillance-views/${project.version}/xml/features</repository>

          </repositories>

          <!-- 
            Import all of the features into the "opennms-${project.version}" feature. This list
            determines the JARs that are installed into the ${opennms.home}/system directory during
            opennms-full-assembly.
          -->
          <features>
            <feature>activemq-broker</feature>

            <feature>opennms-osgi-core</feature>
<<<<<<< HEAD
            <feature>opennms-core</feature>
            <feature>opennms-core-web</feature>
            <feature>jmxconfiggenerator.webui</feature>
=======
>>>>>>> 99b7917e
            <feature>dashlet-alarms</feature>
            <feature>dashlet-charts</feature>
            <feature>dashlet-image</feature>
            <feature>dashlet-ksc</feature>
            <feature>dashlet-map</feature>
            <feature>dashlet-rrd</feature>
            <feature>dashlet-rtc</feature>
            <feature>dashlet-summary</feature>
            <feature>dashlet-surveillance</feature>
            <feature>dashlet-topology</feature>
            <feature>dashlet-url</feature>
            <feature>nrtg</feature>
            <feature>opennms-activemq-event-forwarder</feature>
            <feature>opennms-activemq-event-receiver</feature>
            <feature>opennms-topology-dev</feature>
            <feature>opennms-topology-runtime-base</feature>
            <feature>opennms-topology-runtime-browsers</feature>
            <feature>opennms-topology-runtime-linkd</feature>
            <feature>opennms-topology-runtime-ncs</feature>
            <feature>opennms-topology-runtime-sfree</feature>
            <feature>opennms-topology-runtime-simple</feature>
            <feature>opennms-topology-runtime-vmware</feature>
            <feature>vaadin-dashboard</feature>
            <feature>vaadin-jmxconfiggenerator</feature>
            <feature>vaadin-node-maps</feature>
            <feature>vaadin-snmp-events-and-metrics</feature>
            <feature>vaadin-surveillance-views</feature>
          </features>
        </configuration>
      </plugin>
      <!-- Filter the features.xml file -->
      <plugin>
        <groupId>org.apache.maven.plugins</groupId>
        <artifactId>maven-resources-plugin</artifactId>
        <executions>
          <execution>
            <id>copy-resources</id>
            <!-- 
              Move this task from process-resources to generate-resources in the build cycle 
              so that it is available for the features-maven-plugin.
            -->
            <phase>generate-resources</phase>
            <goals><goal>copy-resources</goal></goals>
            <configuration>
              <outputDirectory>${project.build.outputDirectory}</outputDirectory>
              <resources>
                <resource>
                  <directory>src/main/resources</directory>
                  <filtering>true</filtering>
                </resource>
              </resources>
            </configuration>
          </execution>
        </executions>
      </plugin>
    </plugins>
  </build>
  <dependencies>
    <dependency>
      <groupId>org.opennms.container</groupId>
      <artifactId>karaf</artifactId>
      <version>${project.version}</version>
      <type>pom</type>
      <scope>provided</scope>
    </dependency>
    <dependency>
      <groupId>org.opennms.osgi</groupId>
      <artifactId>opennms-osgi-core</artifactId>
      <version>${project.version}</version>
      <type>pom</type>
      <scope>provided</scope>
    </dependency>
    <dependency>
      <groupId>org.opennms.features</groupId>
      <artifactId>jmxconfiggenerator</artifactId>
      <version>${project.version}</version>
      <type>pom</type>
      <scope>provided</scope>
    </dependency>
    <dependency>
      <groupId>org.opennms.features</groupId>
      <artifactId>vaadin-jmxconfiggenerator</artifactId>
      <version>${project.version}</version>
      <type>pom</type>
      <scope>provided</scope>
    </dependency>
    <dependency>
      <groupId>org.opennms.features</groupId>
      <artifactId>vaadin-snmp-events-and-metrics</artifactId>
      <version>${project.version}</version>
      <type>pom</type>
      <scope>provided</scope>
    </dependency>
    <dependency>
      <groupId>org.opennms.features</groupId>
      <artifactId>vaadin-node-maps</artifactId>
      <version>${project.version}</version>
      <scope>provided</scope>
    </dependency>
    <dependency>
      <groupId>org.opennms.osgi.features.nrtg</groupId>
      <artifactId>nrtg</artifactId>
      <version>${project.version}</version>
      <type>pom</type>
      <scope>provided</scope>
    </dependency>
    <dependency>
      <groupId>org.opennms.osgi.features.topology</groupId>
      <artifactId>opennms-topology-dev</artifactId>
      <version>${project.version}</version>
      <type>pom</type>
      <scope>provided</scope>
    </dependency>
    <dependency>
      <groupId>org.opennms.osgi.features.topology</groupId>
      <artifactId>opennms-topology-runtime-base</artifactId>
      <version>${project.version}</version>
      <type>pom</type>
      <scope>provided</scope>
    </dependency>
    <dependency>
      <groupId>org.opennms.osgi.features.topology</groupId>
      <artifactId>opennms-topology-runtime-browsers</artifactId>
      <version>${project.version}</version>
      <type>pom</type>
      <scope>provided</scope>
    </dependency>
    <dependency>
      <groupId>org.opennms.osgi.features.topology</groupId>
      <artifactId>opennms-topology-runtime-linkd</artifactId>
      <version>${project.version}</version>
      <type>pom</type>
      <scope>provided</scope>
    </dependency>
    <dependency>
      <groupId>org.opennms.osgi.features.topology</groupId>
      <artifactId>opennms-topology-runtime-ncs</artifactId>
      <version>${project.version}</version>
      <type>pom</type>
      <scope>provided</scope>
    </dependency>
    <dependency>
      <groupId>org.opennms.osgi.features.topology</groupId>
      <artifactId>opennms-topology-runtime-sfree</artifactId>
      <version>${project.version}</version>
      <type>pom</type>
      <scope>provided</scope>
    </dependency>
    <dependency>
      <groupId>org.opennms.osgi.features.topology</groupId>
      <artifactId>opennms-topology-runtime-simple</artifactId>
      <version>${project.version}</version>
      <type>pom</type>
      <scope>provided</scope>
    </dependency>
    <dependency>
      <groupId>org.opennms.osgi.features.topology</groupId>
      <artifactId>opennms-topology-runtime-vmware</artifactId>
      <version>${project.version}</version>
      <type>pom</type>
      <scope>provided</scope>
    </dependency>
    <dependency>
      <groupId>org.opennms.features</groupId>
      <artifactId>vaadin-dashboard</artifactId>
      <version>${project.version}</version>
      <type>pom</type>
      <scope>provided</scope>
    </dependency>
    <dependency>
      <groupId>org.opennms.features.vaadin-dashlets</groupId>
      <artifactId>dashlet-features</artifactId>
      <version>${project.version}</version>
      <type>pom</type>
      <scope>provided</scope>
    </dependency>
      <dependency>
          <groupId>org.opennms.features</groupId>
          <artifactId>vaadin-surveillance-views</artifactId>
          <version>${project.version}</version>
          <type>pom</type>
          <scope>provided</scope>
      </dependency>
  </dependencies>
</project><|MERGE_RESOLUTION|>--- conflicted
+++ resolved
@@ -94,12 +94,8 @@
             <feature>activemq-broker</feature>
 
             <feature>opennms-osgi-core</feature>
-<<<<<<< HEAD
             <feature>opennms-core</feature>
             <feature>opennms-core-web</feature>
-            <feature>jmxconfiggenerator.webui</feature>
-=======
->>>>>>> 99b7917e
             <feature>dashlet-alarms</feature>
             <feature>dashlet-charts</feature>
             <feature>dashlet-image</feature>
