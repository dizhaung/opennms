
// Allow GitHub image rendering
:imagesdir: ../images

Events are central to the operation of the OpenNMS platform, so it's critical to have a firm grasp of this topic.

IMPORTANT: Whenever something in OpenNMS appears to work by magic, it's probably events working behind the curtain.

[[section-events-anatomy-of-an-event]]
=== Anatomy of an Event

Events are structured historical records of things that happen in OpenNMS and the nodes, interfaces, and services it manages.
Every event has a number of fixed *fields* and zero or more *parameters*.

.Mandatory Fields
UEI (Universal Event Identifier)::
    A string uniquely identifying the event's type.
    UEIs are typically formatted in the style of a URI, but the only requirement is that they start with the string `uei.`.
Event Label::
    A short, static label summarizing the gist of all instances of this event.
Description::
    A long-form description describing all instances of this event.
Log Message::
    A long-form log message describing this event, optionally including expansions of fields and parameters so that the value is tailored to the event at hand.
Severity::
    A severity for this event type.
    Possible values range from `Cleared` to `Critical`.
Event ID::
    A numeric identifier used to look up a specific event in the OpenNMS system.

.Notable Optional Fields
Operator Instruction::
    A set of instructions for an operator to respond appropriately to an event of this type.
Alarm Data::
    If this field is provided for an event, OpenNMS will create, update, or clear *alarms* for events of that type according to the alarm-data specifics.
    For more about alarms and how they relate to events, see <<alarms-introduction>>.

[[section-events-sources-of-events]]
=== Sources of Events

Events may originate within OpenNMS itself or from outside.

Internally-generated events can be the result of the platform's monitoring and management functions (_e.g._ a monitored node becoming totally unavailable results in an event with the UEI `uei.opennms.org/nodes/nodeDown`) or they may act as inputs or outputs of housekeeping processes.

Externally-created events can arrive by a variety of mechanisms, including:

.External Event Mechanisms
SNMP Traps::
    If SNMP-capable devices in the network are configured to send *traps* to OpenNMS, these traps are transformed into events according to pre-configured rules.
    Event definitions are included with OpenNMS for traps from many vendors' equipment.
Syslog Messages::
    Syslog messages sent over the network to OpenNMS can be transformed into events according to pre-configured rules.
TL1 Autonomous Messages::
    Autonomous messages can be retrieved from certain TL1-enabled equipment and transformed into events.
XML-TCP::
    Any application or script can create custom events in OpenNMS by sending properly-formatted XML data over a TCP socket.

[[section-events-event-bus]]
=== The Event Bus

At the heart of OpenNMS lies an *event bus*.
Any OpenNMS component can _publish_ events to the bus, and any component can _subscribe_ to receive events of interest that have been published on the bus.
This publish-subscribe model enables components to use events as a mechanism to send messages to each other.
For example, the provisioning subsystem of OpenNMS publishes a _node-added_ event whenever a new node is added to the system.
Other subsystems with an interest in new nodes subscribe to the _node-added_ event and automatically receive these events, so they know to start monitoring and managing the new node if their configuration dictates.
The publisher and subscriber components do not need to have any knowledge of each other, allowing for a clean division of labor and lessening the programming burden to add entirely new OpenNMS subsystems or modify the behavior of existing ones.

[[section-events-events-in-action]]
<<<<<<< HEAD
=== Events in Action
=======
==== Events in Action

[[section-events-events-in-action-notifications]]


[[section-events-forwarding-to-elastisearch]]
==== Forwarding Events to Elasticsearch

OpenNMS can be configured to forward all events and alarms to https://www.elastic.co/products/elasticsearch[Elasticsearch] for indexing, long time archiving, plotting with Grafana
and browsing with Kibana.

NOTE: Elasticsearch is not intended as a replacement for Postgres which is still a required component to run OpenNMS.

First check that your OpenNMS installation supports this feature. If it does
there should be a '${OPENNMS_HOME}/etc/org.opennms.features.elasticsearch.eventforwarder.cfg' file.

If there is open it and review its content. Make sure to apply the correct settings depending
on your environment.

The following table describes all settings and possible values.

[options="header, autowidth"]
|===
| Parameter              | Default          |  Description 
|`elasticsearchCluster`  | opennms          | The name of the elasticsearch cluster as specified in the elasticsearch configuration file (required).
|`elasticsearchIp`       | localhost        | the TransportClient remote host ip to use. Has the same meaning as the ip options of the http://camel.apache.org/elasticsearch.html[camel-elasticsearch] component
|`logEventDescription`   | false            | Whether to forward the event description to Elasticsearch. Th reason it is off by default is that it is usually some standard and possibily long text which will grow the index without adding useful information
|`cache_max_ttl`         | 0                | The number of minutes the node information is kept in the cache. Set to 0 to disable (which is the default and is generally safe because the cache knows when to refresh itself, by intercepting nodeUpdated and similar events)
|`cache_max_size`        | 10000            | The number of node information entries to be kept in the cache before eviction start. Set to 0 to disable.
|===

Once you are sure everything is correctly configured you can activate the Elasticsearch forwarder.

Log into the OSGi console (ssh admin@localhost -p 8101) and install the feature with the following command:

`features:install opennms-elasticsearch-event-forwarder`

You can check the routes status with the camel:* commands and/or inspect the log with log:tail for any obvious errors. The feature has a trace level logging that can be used to trace operations.

If all goes well events and alarms will be pushed in realtime into Elasticsearch.
You should now be able to view the events and graph them with https://www.elastic.co/products/kibana[Kibana].

If you have never used Kibana before you should probably start with Kibana 3 which is simpler.
Kibana 4 is more powerful, but harder to get started with.

*Troubleshooting*

If events are not reaching Elasticsearch check that OpenNMS is correctly
configured, in particulare review the `elasticsearchCluster` and `elasticsearchIp`.

If those appear to be correct verify that OpenNMS can communicate with
Elasticsearch over port 9300.
>>>>>>> 82679484
<|MERGE_RESOLUTION|>--- conflicted
+++ resolved
@@ -66,27 +66,18 @@
 The publisher and subscriber components do not need to have any knowledge of each other, allowing for a clean division of labor and lessening the programming burden to add entirely new OpenNMS subsystems or modify the behavior of existing ones.
 
 [[section-events-events-in-action]]
-<<<<<<< HEAD
 === Events in Action
-=======
-==== Events in Action
-
-[[section-events-events-in-action-notifications]]
-
 
 [[section-events-forwarding-to-elastisearch]]
-==== Forwarding Events to Elasticsearch
+=== Forwarding Events to Elasticsearch
 
-OpenNMS can be configured to forward all events and alarms to https://www.elastic.co/products/elasticsearch[Elasticsearch] for indexing, long time archiving, plotting with Grafana
-and browsing with Kibana.
+OpenNMS can be configured to forward all events and alarms to https://www.elastic.co/products/elasticsearch[Elasticsearch] for indexing, long time archiving, plotting with Grafana and browsing with Kibana.
 
 NOTE: Elasticsearch is not intended as a replacement for Postgres which is still a required component to run OpenNMS.
 
-First check that your OpenNMS installation supports this feature. If it does
-there should be a '${OPENNMS_HOME}/etc/org.opennms.features.elasticsearch.eventforwarder.cfg' file.
+First check that your OpenNMS installation supports this feature. If it does there should be a '${OPENNMS_HOME}/etc/org.opennms.features.elasticsearch.eventforwarder.cfg' file.
 
-If there is open it and review its content. Make sure to apply the correct settings depending
-on your environment.
+If there is open it and review its content. Make sure to apply the correct settings depending on your environment.
 
 The following table describes all settings and possible values.
 
@@ -116,9 +107,6 @@
 
 *Troubleshooting*
 
-If events are not reaching Elasticsearch check that OpenNMS is correctly
-configured, in particulare review the `elasticsearchCluster` and `elasticsearchIp`.
+If events are not reaching Elasticsearch check that OpenNMS is correctly configured, in particulare review the `elasticsearchCluster` and `elasticsearchIp`.
 
-If those appear to be correct verify that OpenNMS can communicate with
-Elasticsearch over port 9300.
->>>>>>> 82679484
+If those appear to be correct verify that OpenNMS can communicate with Elasticsearch over port 9300.