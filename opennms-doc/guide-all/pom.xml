--- conflicted
+++ resolved
@@ -1,82 +1,11 @@
 <?xml version="1.0"?>
-<<<<<<< HEAD
-<project xmlns="http://maven.apache.org/POM/4.0.0" xmlns:xsi="http://www.w3.org/2001/XMLSchema-instance" xsi:schemaLocation="http://maven.apache.org/POM/4.0.0 http://maven.apache.org/maven-v4_0_0.xsd">
-  <modelVersion>4.0.0</modelVersion>
-  <parent>
-    <groupId>org.opennms.doc</groupId>
-    <artifactId>parent</artifactId>
-    <version>15.0.0-PJSM-SNAPSHOT</version>
-  </parent>
-  <artifactId>guide-all</artifactId>
-  <packaging>pom</packaging>
-  <name>OpenNMS :: Documentation :: All Guides</name>
-  <description>All OpenNMS Guides for Version ${project.version}</description>
-  <build>
-    <plugins>
-      <plugin>
-        <groupId>org.apache.maven.plugins</groupId>
-        <artifactId>maven-assembly-plugin</artifactId>
-        <configuration>
-            <skipAssembly>false</skipAssembly>
-          <descriptors>
-            <descriptor>src/assembly/all.xml</descriptor>
-          </descriptors>
-        </configuration>
-      </plugin>
-    </plugins>
-  </build>
-  <dependencies>
-    <dependency>
-      <groupId>org.opennms.doc</groupId>
-      <artifactId>guide-doc</artifactId>
-      <version>${project.version}</version>
-      <type>zip</type>
-      <classifier>docs</classifier>
-    </dependency>
-    <dependency>
-      <groupId>org.opennms.doc</groupId>
-      <artifactId>guide-install</artifactId>
-      <version>${project.version}</version>
-      <type>zip</type>
-      <classifier>docs</classifier>
-    </dependency>
-    <dependency>
-      <groupId>org.opennms.doc</groupId>
-      <artifactId>guide-user</artifactId>
-      <version>${project.version}</version>
-      <type>zip</type>
-      <classifier>docs</classifier>
-    </dependency>
-    <dependency>
-      <groupId>org.opennms.doc</groupId>
-      <artifactId>guide-development</artifactId>
-      <version>${project.version}</version>
-      <type>zip</type>
-      <classifier>docs</classifier>
-    </dependency>
-    <dependency>
-      <groupId>org.opennms.doc</groupId>
-      <artifactId>guide-admin</artifactId>
-      <version>${project.version}</version>
-      <type>zip</type>
-      <classifier>docs</classifier>
-    </dependency>
-    <dependency>
-      <groupId>org.opennms.doc</groupId>
-      <artifactId>releasenotes</artifactId>
-      <version>${project.version}</version>
-      <type>zip</type>
-      <classifier>docs</classifier>
-    </dependency>
-  </dependencies>
-=======
 <project xmlns="http://maven.apache.org/POM/4.0.0" xmlns:xsi="http://www.w3.org/2001/XMLSchema-instance"
          xsi:schemaLocation="http://maven.apache.org/POM/4.0.0 http://maven.apache.org/maven-v4_0_0.xsd">
     <modelVersion>4.0.0</modelVersion>
     <parent>
         <groupId>org.opennms.doc</groupId>
         <artifactId>parent</artifactId>
-        <version>16.0.0-SNAPSHOT</version>
+        <version>16.0.0-PJSM-SNAPSHOT</version>
     </parent>
     <artifactId>guide-all</artifactId>
     <packaging>pom</packaging>
@@ -140,5 +69,4 @@
             <classifier>docs</classifier>
         </dependency>
     </dependencies>
->>>>>>> dbd73538
 </project>