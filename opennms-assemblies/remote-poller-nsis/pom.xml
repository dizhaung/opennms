<?xml version="1.0" encoding="UTF-8"?>
<project xmlns="http://maven.apache.org/POM/4.0.0" xmlns:xsi="http://www.w3.org/2001/XMLSchema-instance" xsi:schemaLocation="http://maven.apache.org/POM/4.0.0 http://maven.apache.org/maven-v4_0_0.xsd">
  <modelVersion>4.0.0</modelVersion>
  <groupId>org.opennms.assemblies</groupId>
  <artifactId>opennms-remote-poller-windows</artifactId>
<<<<<<< HEAD
  <version>1.13.2-PJSM-SNAPSHOT</version>
=======
  <version>1.13.4-SNAPSHOT</version>
>>>>>>> 3792ad55
  <packaging>pom</packaging>
  <!-- 
    This "name" value is displayed in the installer and used to 
    construct the names of registry keys that contain configuration 
    data so do not change it unless you test the changes thoroughly.
  -->
  <name>OpenNMS Remote Poller</name>
  <profiles>
    <profile>
      <id>linux</id>
      <activation>
        <os>
          <name>Linux</name>
        </os>
      </activation>
      <build>
        <plugins>
          <plugin>
            <groupId>org.codehaus.mojo</groupId>
            <artifactId>nsis-maven-plugin</artifactId>
            <version>1.0-alpha-1</version>
            <configuration>
              <!-- Linux doesn't need a makensisBin param because it should be in the $PATH -->
              <scriptFile>remote-poller.nsi</scriptFile>
            </configuration>
            <executions>
              <execution>
                <goals>
                  <goal>generate-headerfile</goal>
                  <goal>make</goal>
                </goals>
              </execution>
            </executions>
          </plugin>
        </plugins>
      </build>
    </profile>
    <profile>
      <id>windows</id>
      <activation>
        <os>
          <family>windows</family>
        </os>
      </activation>
      <build>
        <plugins>
          <plugin>
            <groupId>org.codehaus.mojo</groupId>
            <artifactId>nsis-maven-plugin</artifactId>
            <version>1.0-alpha-1</version>
            <configuration>
              <!-- You may have to change this path if you install NSIS in a different directory -->
              <makensisBin>C:\Progra~1\NSIS\makensis.exe</makensisBin>
              <scriptFile>remote-poller.nsi</scriptFile>
            </configuration>
            <executions>
              <execution>
                <goals>
                  <goal>generate-headerfile</goal>
                  <goal>make</goal>
                </goals>
              </execution>
            </executions>
          </plugin>
        </plugins>
      </build>
    </profile>
  </profiles>
</project>
<|MERGE_RESOLUTION|>--- conflicted
+++ resolved
@@ -3,11 +3,7 @@
   <modelVersion>4.0.0</modelVersion>
   <groupId>org.opennms.assemblies</groupId>
   <artifactId>opennms-remote-poller-windows</artifactId>
-<<<<<<< HEAD
-  <version>1.13.2-PJSM-SNAPSHOT</version>
-=======
-  <version>1.13.4-SNAPSHOT</version>
->>>>>>> 3792ad55
+  <version>1.13.4-PJSM-SNAPSHOT</version>
   <packaging>pom</packaging>
   <!-- 
     This "name" value is displayed in the installer and used to 
@@ -76,4 +72,4 @@
       </build>
     </profile>
   </profiles>
-</project>
+</project>