/*******************************************************************************
 * This file is part of OpenNMS(R).
 *
 * Copyright (C) 2010-2016 The OpenNMS Group, Inc.
 * OpenNMS(R) is Copyright (C) 1999-2016 The OpenNMS Group, Inc.
 *
 * OpenNMS(R) is a registered trademark of The OpenNMS Group, Inc.
 *
 * OpenNMS(R) is free software: you can redistribute it and/or modify
 * it under the terms of the GNU Affero General Public License as published
 * by the Free Software Foundation, either version 3 of the License,
 * or (at your option) any later version.
 *
 * OpenNMS(R) is distributed in the hope that it will be useful,
 * but WITHOUT ANY WARRANTY; without even the implied warranty of
 * MERCHANTABILITY or FITNESS FOR A PARTICULAR PURPOSE.  See the
 * GNU Affero General Public License for more details.
 *
 * You should have received a copy of the GNU Affero General Public License
 * along with OpenNMS(R).  If not, see:
 *      http://www.gnu.org/licenses/
 *
 * For more information contact:
 *     OpenNMS(R) Licensing <license@opennms.org>
 *     http://www.opennms.org/
 *     http://www.opennms.com/
 *******************************************************************************/

package org.opennms.netmgt.collection.support.builder;

import java.util.Objects;

import javax.xml.bind.annotation.adapters.XmlJavaTypeAdapter;

import org.opennms.netmgt.collection.adapters.GenericTypeResourceAdapter;
import org.opennms.netmgt.collection.api.CollectionResource;
import org.opennms.netmgt.collection.api.PersistenceSelectorStrategy;
import org.opennms.netmgt.collection.api.ResourceType;
import org.opennms.netmgt.collection.api.StorageStrategy;
import org.opennms.netmgt.model.ResourcePath;
import org.springframework.orm.ObjectRetrievalFailureException;

@XmlJavaTypeAdapter(GenericTypeResourceAdapter.class)
public class GenericTypeResource extends DeferredGenericTypeResource {

    private final ResourceType m_resourceType;
    private final StorageStrategy m_storageStrategy;
    private final PersistenceSelectorStrategy m_persistenceSelectorStrategy;

    public GenericTypeResource(NodeLevelResource node, ResourceType resourceType, String instance) {
        super(node, Objects.requireNonNull(resourceType, "resourceType argument").getName(), instance);
        m_resourceType = Objects.requireNonNull(resourceType, "resourceType argument");
        m_storageStrategy = instantiateStorageStrategy(resourceType.getStorageStrategy().getClazz(), resourceType.getName());
        m_storageStrategy.setParameters(resourceType.getStorageStrategy().getParameters());
        m_persistenceSelectorStrategy =  instantiatePersistenceSelector(resourceType.getPersistenceSelectorStrategy().getClazz());
        m_persistenceSelectorStrategy.setParameters(resourceType.getPersistenceSelectorStrategy().getParameters());
    }

    protected static String sanitizeInstance(String instance) {
        return instance.replaceAll("\\s+", "_").replaceAll(":", "_").replaceAll("\\\\", "_").replaceAll("[\\[\\]]", "_");
    }

    public ResourceType getResourceType() {
        return m_resourceType;
    }

    @Override
<<<<<<< HEAD
    public ResourcePath getPath(CollectionResource resource) {
        return getStorageStrategy().getRelativePathForAttribute(ResourcePath.get(), getStorageStrategy().getResourceNameFromIndex(resource));
=======
    public String getLabel(CollectionResource resource) {
        return m_storageStrategy.getResourceNameFromIndex(resource);
>>>>>>> ee61e3f7
    }

    @Override
    public Resource resolve() {
        return this;
    }

    public StorageStrategy getStorageStrategy() {
        return m_storageStrategy;
    }

    public PersistenceSelectorStrategy getPersistenceSelectorStrategy() {
        return m_persistenceSelectorStrategy;
    }

    private StorageStrategy instantiateStorageStrategy(String className, String resourceTypeName) {
        Class<?> cinst;
        try {
            cinst = Class.forName(className);
        } catch (ClassNotFoundException e) {
            throw new ObjectRetrievalFailureException(StorageStrategy.class, className, "Could not load class", e);
        }
        try {
            StorageStrategy storageStrategy = (StorageStrategy) cinst.newInstance();
            storageStrategy.setResourceTypeName(resourceTypeName);
            return storageStrategy;
        } catch (InstantiationException e) {
            throw new ObjectRetrievalFailureException(StorageStrategy.class, className, "Could not instantiate", e);
        } catch (IllegalAccessException e) {
            throw new ObjectRetrievalFailureException(StorageStrategy.class, className, "Could not instantiate", e);
        }
    }

    private PersistenceSelectorStrategy instantiatePersistenceSelector(String className) {
        Class<?> cinst;
        try {
            cinst = Class.forName(className);
        } catch (ClassNotFoundException e) {
            throw new ObjectRetrievalFailureException(PersistenceSelectorStrategy.class, className, "Could not load class", e);
        }
        try {
            return (PersistenceSelectorStrategy) cinst.newInstance();
        } catch (InstantiationException e) {
            throw new ObjectRetrievalFailureException(PersistenceSelectorStrategy.class, className, "Could not instantiate", e);
        } catch (IllegalAccessException e) {
            throw new ObjectRetrievalFailureException(PersistenceSelectorStrategy.class, className, "Could not instantiate", e);
        }
    }

    @Override
    public String getTypeName() {
        return m_resourceType.getName();
    }

    @Override
    public String toString() {
        return String.format("GenericTypeResource[node=%s, instance=%s, resourceType=%s,"
                + "storageStrategy=%s, persistenceSelectorStrategy=%s]",
                getParent(), getInstance(), m_resourceType, m_storageStrategy, m_persistenceSelectorStrategy);
    }

    @Override
    public int hashCode() {
        return Objects.hash(getParent(), getInstance(), m_resourceType, getTimestamp());
    }

    @Override
    public boolean equals(Object obj) {
        if (this == obj) {
            return true;
        } else if (obj == null) {
            return false;
        } else if (!(obj instanceof GenericTypeResource)) {
            return false;
        }
        GenericTypeResource other = (GenericTypeResource) obj;
        return super.equals(other)
                && Objects.equals(this.m_resourceType, other.m_resourceType);
    }


}<|MERGE_RESOLUTION|>--- conflicted
+++ resolved
@@ -65,13 +65,13 @@
     }
 
     @Override
-<<<<<<< HEAD
+    public String getLabel(CollectionResource resource) {
+        return getStorageStrategy().getResourceNameFromIndex(resource);
+    }
+
+    @Override
     public ResourcePath getPath(CollectionResource resource) {
         return getStorageStrategy().getRelativePathForAttribute(ResourcePath.get(), getStorageStrategy().getResourceNameFromIndex(resource));
-=======
-    public String getLabel(CollectionResource resource) {
-        return m_storageStrategy.getResourceNameFromIndex(resource);
->>>>>>> ee61e3f7
     }
 
     @Override
