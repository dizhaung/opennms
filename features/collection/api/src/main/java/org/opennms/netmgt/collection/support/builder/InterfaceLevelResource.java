--- conflicted
+++ resolved
@@ -52,17 +52,17 @@
     }
 
     @Override
-    public String getLabel() {
-        return m_ifName;
-    }
-
-    @Override
     public NodeLevelResource getParent() {
         return m_node;
     }
 
     @Override
     public String getInstance() {
+        return m_ifName;
+    }
+
+    @Override
+    public String getLabel() {
         return m_ifName;
     }
 
@@ -81,7 +81,6 @@
         return String.format("InterfaceLevelResource[node=%s, ifName=%s]", m_node, m_ifName);
     }
 
-<<<<<<< HEAD
     @Override
     public int hashCode() {
         return Objects.hash(m_node, m_ifName, getTimestamp());
@@ -101,6 +100,4 @@
                 && Objects.equals(this.m_ifName, other.m_ifName)
                 && Objects.equals(this.getTimestamp(), other.getTimestamp());
     }
-=======
->>>>>>> 32794caf
 }