--- conflicted
+++ resolved
@@ -9,11 +9,7 @@
   <groupId>org.opennms.features.telemetry</groupId>
   <artifactId>org.opennms.features.telemetry.config</artifactId>
   <packaging>pom</packaging>
-<<<<<<< HEAD
-  <name>OpenNMS :: Features :: Telemetry :: API</name>
-=======
   <name>OpenNMS :: Features :: Telemetry :: Config</name>
->>>>>>> 9ceb0213
   <modules>
     <module>api</module>
     <module>jaxb</module>
