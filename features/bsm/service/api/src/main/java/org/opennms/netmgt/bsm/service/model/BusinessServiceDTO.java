/*******************************************************************************
 * This file is part of OpenNMS(R).
 * <p>
 * Copyright (C) 2015 The OpenNMS Group, Inc.
 * OpenNMS(R) is Copyright (C) 1999-2015 The OpenNMS Group, Inc.
 * <p>
 * OpenNMS(R) is a registered trademark of The OpenNMS Group, Inc.
 * <p>
 * OpenNMS(R) is free software: you can redistribute it and/or modify
 * it under the terms of the GNU Affero General Public License as published
 * by the Free Software Foundation, either version 3 of the License,
 * or (at your option) any later version.
 * <p>
 * OpenNMS(R) is distributed in the hope that it will be useful,
 * but WITHOUT ANY WARRANTY; without even the implied warranty of
 * MERCHANTABILITY or FITNESS FOR A PARTICULAR PURPOSE.  See the
 * GNU Affero General Public License for more details.
 * <p>
 * You should have received a copy of the GNU Affero General Public License
 * along with OpenNMS(R).  If not, see:
 * http://www.gnu.org/licenses/
 * <p>
 * For more information contact:
 * OpenNMS(R) Licensing <license@opennms.org>
 * http://www.opennms.org/
 * http://www.opennms.com/
 *******************************************************************************/

package org.opennms.netmgt.bsm.service.model;

import java.util.Collection;
import java.util.Map;
import java.util.Objects;
import java.util.Set;

import javax.xml.bind.annotation.XmlAccessType;
import javax.xml.bind.annotation.XmlAccessorType;
import javax.xml.bind.annotation.XmlElement;
import javax.xml.bind.annotation.XmlElementWrapper;
import javax.xml.bind.annotation.XmlRootElement;
import javax.xml.bind.annotation.adapters.XmlJavaTypeAdapter;

import com.google.common.collect.Maps;
import com.google.common.collect.Sets;

import org.opennms.web.rest.api.JAXBResourceLocationAdapter;
import org.opennms.web.rest.api.ResourceLocation;


@XmlRootElement(name = "business-service")
@XmlAccessorType(XmlAccessType.NONE)
public class BusinessServiceDTO {
    
    @XmlElement(name = "id")
    private Long m_id;

    @XmlElement(name = "name")
    private String m_name;

    @XmlElement(name="location")
    @XmlJavaTypeAdapter(JAXBResourceLocationAdapter.class)
    private ResourceLocation location;

    @XmlElement(name = "attributes", required = false)
    @XmlJavaTypeAdapter(JAXBMapAdapter.class)
    private Map<String, String> m_attributes = Maps.newLinkedHashMap();

    @XmlElement(name="ip-service")
    @XmlElementWrapper(name="ip-services")
    private Set<IpServiceDTO> m_ipServices = Sets.newLinkedHashSet();

<<<<<<< HEAD
    @XmlElement(name="reductionKey")
    @XmlElementWrapper(name="reductionKeys")
    private Set<String> m_reductionKeys = Sets.newHashSet();
=======
    @XmlElement(name="child-service")
    @XmlElementWrapper(name="child-services")
    private Set<BusinessServiceDTO> m_childServices = Sets.newLinkedHashSet();

    @XmlElement(name="parent-service")
    @XmlElementWrapper(name="parent-services")
    private Set<BusinessServiceDTO> m_parentServices = Sets.newLinkedHashSet();
>>>>>>> 70886339

    public Long getId() {
        return m_id;
    }

    public void setId(Long id) {
        m_id = id;
    }

    public String getName() {
        return m_name;
    }

    public void setName(String name) {
        m_name = name;
    }

    public Map<String, String> getAttributes() {
        return m_attributes;
    }

    public void setAttributes(Map<String, String> attributes) {
        m_attributes = attributes;
    }

    public void addAttribute(String key, String value) {
        m_attributes.put(key, value);
    }

    public void addAttributes(Map<String, String> attributes) {
        m_attributes.putAll(attributes);
    }

    public String removeAttribute(String key) {
        return m_attributes.remove(key);
    }

    public void removeAttributes(Collection<String> attributeKeys) {
        for (String attributeKey : attributeKeys) {
            m_attributes.remove(attributeKey);
        }
    }

    public Set<String> getReductionKeys() {
        return m_reductionKeys;
    }

    public void setReductionKeys(Set<String> reductionKeys) {
        m_reductionKeys = reductionKeys;
    }

    public void addReductionKey(String reductionKey) {
        m_reductionKeys.add(reductionKey);
    }

    public void addReductionKeys(Collection<String> reductionKeys) {
        m_reductionKeys.addAll(reductionKeys);
    }

    public void removeReductionKey(String reductionKey) {
        m_reductionKeys.remove(reductionKey);
    }

    public void removeReductionKeys(Collection<String> reductionKeys) {
        m_reductionKeys.removeAll(reductionKeys);
    }

    public Set<IpServiceDTO> getIpServices() {
        return m_ipServices;
    }

    public void setIpServices(Set<IpServiceDTO> ipServices) {
        m_ipServices = ipServices;
    }

    public void addIpService(IpServiceDTO ipService) {
        m_ipServices.add(ipService);
    }

    public void removeIpService(IpServiceDTO ipService) {
        m_ipServices.remove(ipService);
    }

    public Set<BusinessServiceDTO> getChildServices() {
        return m_childServices;
    }

    public void setChildServices(Set<BusinessServiceDTO> childServices) {
        m_childServices = childServices;
    }

    public void addChildService(BusinessServiceDTO childService) {
        m_childServices.add(childService);
    }

    public void removeChildService(BusinessServiceDTO childService) {
        m_childServices.remove(childService);
    }

    public Set<BusinessServiceDTO> getParentServices() {
        return m_parentServices;
    }

    public void setParentServices(Set<BusinessServiceDTO> parentServices) {
        m_parentServices = parentServices;
    }

    public void addParentService(BusinessServiceDTO parentService) {
        m_parentServices.add(parentService);
    }

    public void removeParentService(BusinessServiceDTO parentService) {
        m_parentServices.remove(parentService);
    }

    public void setLocation(ResourceLocation location) {
        this.location = location;
    }

    public ResourceLocation getLocation() {
        return location;
    }

    @Override
    public boolean equals(Object obj) {
        if (obj == null) {
            return false;
        }
        if (getClass() != obj.getClass()) {
            return false;
        }
        final BusinessServiceDTO other = (BusinessServiceDTO) obj;

        return Objects.equals(m_id, other.m_id)
                && Objects.equals(m_name, other.m_name)
                && Objects.equals(m_attributes, other.m_attributes)
                && Objects.equals(m_ipServices, other.m_ipServices)
                && Objects.equals(m_childServices, other.m_childServices)
                && Objects.equals(location, other.location);
    }

    @Override
    public int hashCode() {
        return Objects.hash(m_id, m_name, m_attributes, m_ipServices);
    }

    @Override
    public String toString() {
        return com.google.common.base.Objects.toStringHelper(this).add("id", m_id).add("name", m_name)
                .add("attributes", m_attributes)
                .add("ipServices", m_ipServices)
                .add("childServices", m_childServices)
                .add("location", location)
                .toString();
    }
}<|MERGE_RESOLUTION|>--- conflicted
+++ resolved
@@ -69,11 +69,10 @@
     @XmlElementWrapper(name="ip-services")
     private Set<IpServiceDTO> m_ipServices = Sets.newLinkedHashSet();
 
-<<<<<<< HEAD
     @XmlElement(name="reductionKey")
     @XmlElementWrapper(name="reductionKeys")
     private Set<String> m_reductionKeys = Sets.newHashSet();
-=======
+
     @XmlElement(name="child-service")
     @XmlElementWrapper(name="child-services")
     private Set<BusinessServiceDTO> m_childServices = Sets.newLinkedHashSet();
@@ -81,7 +80,6 @@
     @XmlElement(name="parent-service")
     @XmlElementWrapper(name="parent-services")
     private Set<BusinessServiceDTO> m_parentServices = Sets.newLinkedHashSet();
->>>>>>> 70886339
 
     public Long getId() {
         return m_id;
