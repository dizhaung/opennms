--- conflicted
+++ resolved
@@ -31,12 +31,7 @@
 import java.util.Objects;
 
 import org.opennms.netmgt.bsm.service.BusinessServiceManager;
-<<<<<<< HEAD
 import org.opennms.netmgt.bsm.service.model.BusinessService;
-=======
-import org.opennms.netmgt.bsm.service.model.BusinessServiceDTO;
-import org.opennms.netmgt.vaadin.core.UIHelper;
->>>>>>> 6ea511cd
 
 import com.google.common.base.Strings;
 import com.vaadin.data.util.BeanItemContainer;
@@ -46,12 +41,8 @@
 import com.vaadin.ui.Table;
 import com.vaadin.ui.TextField;
 import com.vaadin.ui.VerticalLayout;
-<<<<<<< HEAD
 import org.opennms.netmgt.vaadin.core.TransactionAwareUI;
 import org.opennms.netmgt.vaadin.core.UIHelper;
-import org.springframework.transaction.support.TransactionCallbackWithoutResult;
-=======
->>>>>>> 6ea511cd
 
 /**
  * This class represents the main  Vaadin component for editing Business Service definitions.
@@ -80,13 +71,7 @@
 
         setSizeFull();
 
-<<<<<<< HEAD
-        /**
-         * construct the upper layout for the createBusinessService button and field
-         */
-=======
         // construct the upper layout for the create button and field
->>>>>>> 6ea511cd
         HorizontalLayout upperLayout = new HorizontalLayout();
 
         // Reload button to allow manual reloads of the state machine
