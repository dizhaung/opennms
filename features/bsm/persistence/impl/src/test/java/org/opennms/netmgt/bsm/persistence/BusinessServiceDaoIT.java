/*******************************************************************************
 * This file is part of OpenNMS(R).
 *
 * Copyright (C) 2012-2015 The OpenNMS Group, Inc.
 * OpenNMS(R) is Copyright (C) 1999-2015 The OpenNMS Group, Inc.
 *
 * OpenNMS(R) is a registered trademark of The OpenNMS Group, Inc.
 *
 * OpenNMS(R) is free software: you can redistribute it and/or modify
 * it under the terms of the GNU Affero General Public License as published
 * by the Free Software Foundation, either version 3 of the License,
 * or (at your option) any later version.
 *
 * OpenNMS(R) is distributed in the hope that it will be useful,
 * but WITHOUT ANY WARRANTY; without even the implied warranty of
 * MERCHANTABILITY or FITNESS FOR A PARTICULAR PURPOSE.  See the
 * GNU Affero General Public License for more details.
 *
 * You should have received a copy of the GNU Affero General Public License
 * along with OpenNMS(R).  If not, see:
 *      http://www.gnu.org/licenses/
 *
 * For more information contact:
 *     OpenNMS(R) Licensing <license@opennms.org>
 *     http://www.opennms.org/
 *     http://www.opennms.com/
 *******************************************************************************/

package org.opennms.netmgt.bsm.persistence;

import static org.junit.Assert.assertEquals;
import static org.junit.Assert.assertNotNull;

import java.util.HashSet;

import org.junit.Before;
import org.junit.Test;
import org.junit.runner.RunWith;
import org.opennms.core.spring.BeanUtils;
import org.opennms.core.test.OpenNMSJUnit4ClassRunner;
import org.opennms.core.test.db.MockDatabase;
import org.opennms.core.test.db.annotations.JUnitTemporaryDatabase;
import org.opennms.netmgt.bsm.persistence.api.BusinessServiceDao;
import org.opennms.netmgt.bsm.persistence.api.BusinessServiceEntity;
import org.opennms.netmgt.dao.DatabasePopulator;
import org.opennms.netmgt.dao.api.MonitoredServiceDao;
import org.opennms.netmgt.dao.api.NodeDao;
import org.opennms.netmgt.model.OnmsMonitoredService;
import org.opennms.netmgt.model.OnmsNode;
import org.opennms.test.JUnitConfigurationEnvironment;
import org.slf4j.Logger;
import org.slf4j.LoggerFactory;
import org.springframework.beans.factory.annotation.Autowired;
import org.springframework.test.context.ContextConfiguration;
import org.springframework.transaction.annotation.Transactional;

import com.google.common.collect.Sets;

@RunWith(OpenNMSJUnit4ClassRunner.class)
@ContextConfiguration(locations = {
    "classpath:/META-INF/opennms/applicationContext-commonConfigs.xml",
    "classpath:/META-INF/opennms/applicationContext-minimal-conf.xml",
    "classpath:/META-INF/opennms/applicationContext-soa.xml",
    "classpath:/META-INF/opennms/applicationContext-dao.xml",
    "classpath*:/META-INF/opennms/component-dao.xml",
    "classpath:/META-INF/opennms/mockEventIpcManager.xml",
    "classpath:/META-INF/opennms/applicationContext-setupIpLike-enabled.xml",
    "classpath:/META-INF/opennms/applicationContext-databasePopulator.xml" })
@JUnitConfigurationEnvironment
@JUnitTemporaryDatabase(reuseDatabase = false, tempDbClass = MockDatabase.class)
public class BusinessServiceDaoIT {

    private static final Logger LOG = LoggerFactory.getLogger(BusinessServiceDaoIT.class);

    @Autowired
    private DatabasePopulator m_databasePopulator;

    @Autowired
    private BusinessServiceDao m_businessServiceDao;

    @Autowired
    private MonitoredServiceDao m_monitoredServiceDao;

    @Autowired
    private NodeDao m_nodeDao;

    @Before
    public void setUp() {
        BeanUtils.assertAutowiring(this);
        m_databasePopulator.setPopulateInSeparateTransaction(false);
        m_databasePopulator.populateDatabase();
    }

    @Test
    @Transactional
    public void canCreateReadUpdateAndDeleteBusinessServices() {
        final int ifServiceCount = m_monitoredServiceDao.countAll();

        // Initially there should be no business services
        assertEquals(0, m_businessServiceDao.countAll());

        // Create a business service
        BusinessServiceEntity bs = new BusinessServiceEntity();
        bs.setName("Web Servers");
<<<<<<< HEAD
        bs.getAttributes().put("dc", "RDU");

=======
        bs.setAttribute("dc", "RDU");
        HashSet<String> reductionKeys = Sets.newHashSet();
        reductionKeys.add("TestReductionKeyA");
        reductionKeys.add("TestReductionKeyB");
        bs.setReductionKeys(reductionKeys);
>>>>>>> 8c7c4343
        m_businessServiceDao.save(bs);
        m_businessServiceDao.flush();

        // Read a business service
        assertEquals(bs, m_businessServiceDao.get(bs.getId()));
        assertEquals(reductionKeys.size(), m_businessServiceDao.get(bs.getId()).getReductionKeys().size());

        // Update a business service
        bs.setName("Application Servers");
        bs.getAttributes().put("dc", "!RDU");
        bs.getAttributes().put("cd", "/");

        // Grab the first monitored service from node 1
        OnmsMonitoredService ipService = m_databasePopulator.getNode1()
                .getIpInterfaces().iterator().next()
                .getMonitoredServices().iterator().next();
        bs.getIpServices().add(ipService);

        m_businessServiceDao.update(bs);
        m_businessServiceDao.flush();

        // Verify the update
        assertEquals(bs, m_businessServiceDao.get(bs.getId()));

        // Delete
        m_businessServiceDao.delete(bs);
        m_businessServiceDao.flush();

        // There should be no business services after the delete
        assertEquals(0, m_businessServiceDao.countAll());

        // No if service should have been deleted
        assertEquals(ifServiceCount, m_monitoredServiceDao.countAll());
    }

    @Test
    @Transactional
    public void verifyBusinessServicesWithRelatedIpServicesAreDeletedOnCascade() throws InterruptedException {
        // Initially there should be no business services
        assertEquals("Check that there are no initial BusinessServices", 0, m_businessServiceDao.countAll());

        // Create a business service with an associated IP Service
        BusinessServiceEntity bs = new BusinessServiceEntity();
        bs.setName("Mont Cascades");
        OnmsNode node = m_databasePopulator.getNode1();
        OnmsMonitoredService ipService = node
                .getIpInterfaces().iterator().next()
                .getMonitoredServices().iterator().next();
        bs.getIpServices().add(ipService);

        m_businessServiceDao.save(bs);
        m_businessServiceDao.flush();

        // We should have a single business service with a single IP service associated
        assertEquals(1, m_businessServiceDao.countAll());
        assertEquals(1, m_businessServiceDao.get(bs.getId()).getIpServices().size());
        assertNotNull(m_monitoredServiceDao.get(ipService.getId()));

        // Now delete the node
        m_nodeDao.delete(node);
        m_nodeDao.flush();

        // The business service should still be present, but the IP service should have been deleted by the foreign
        // key constraint. We have to clear the session, otherwise hibernate does not know about the node deletion
        m_businessServiceDao.clear();
        assertEquals(1, m_businessServiceDao.countAll());
        assertEquals(0, m_businessServiceDao.get(bs.getId()).getIpServices().size());
    }
}<|MERGE_RESOLUTION|>--- conflicted
+++ resolved
@@ -31,8 +31,6 @@
 import static org.junit.Assert.assertEquals;
 import static org.junit.Assert.assertNotNull;
 
-import java.util.HashSet;
-
 import org.junit.Before;
 import org.junit.Test;
 import org.junit.runner.RunWith;
@@ -42,6 +40,7 @@
 import org.opennms.core.test.db.annotations.JUnitTemporaryDatabase;
 import org.opennms.netmgt.bsm.persistence.api.BusinessServiceDao;
 import org.opennms.netmgt.bsm.persistence.api.BusinessServiceEntity;
+import org.opennms.netmgt.bsm.test.BusinessServiceEntityBuilder;
 import org.opennms.netmgt.dao.DatabasePopulator;
 import org.opennms.netmgt.dao.api.MonitoredServiceDao;
 import org.opennms.netmgt.dao.api.NodeDao;
@@ -53,8 +52,6 @@
 import org.springframework.beans.factory.annotation.Autowired;
 import org.springframework.test.context.ContextConfiguration;
 import org.springframework.transaction.annotation.Transactional;
-
-import com.google.common.collect.Sets;
 
 @RunWith(OpenNMSJUnit4ClassRunner.class)
 @ContextConfiguration(locations = {
@@ -100,24 +97,18 @@
         assertEquals(0, m_businessServiceDao.countAll());
 
         // Create a business service
-        BusinessServiceEntity bs = new BusinessServiceEntity();
-        bs.setName("Web Servers");
-<<<<<<< HEAD
-        bs.getAttributes().put("dc", "RDU");
-
-=======
-        bs.setAttribute("dc", "RDU");
-        HashSet<String> reductionKeys = Sets.newHashSet();
-        reductionKeys.add("TestReductionKeyA");
-        reductionKeys.add("TestReductionKeyB");
-        bs.setReductionKeys(reductionKeys);
->>>>>>> 8c7c4343
+        BusinessServiceEntity bs = new BusinessServiceEntityBuilder()
+                .name("Web Servers")
+                .addAttribute("dc", "RDU")
+                .addReductionKey("TestReductionKeyA")
+                .addReductionKey("TestReductionKeyB")
+                .toEntity();
         m_businessServiceDao.save(bs);
         m_businessServiceDao.flush();
 
         // Read a business service
         assertEquals(bs, m_businessServiceDao.get(bs.getId()));
-        assertEquals(reductionKeys.size(), m_businessServiceDao.get(bs.getId()).getReductionKeys().size());
+        assertEquals(2, m_businessServiceDao.get(bs.getId()).getReductionKeys().size());
 
         // Update a business service
         bs.setName("Application Servers");
