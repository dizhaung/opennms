--- conflicted
+++ resolved
@@ -4,11 +4,7 @@
   <parent>
     <groupId>org.opennms.features.sms-reflector.build</groupId>
     <artifactId>provision</artifactId>
-<<<<<<< HEAD
-    <version>1.7.9-SNAPSHOT</version>
-=======
-    <version>1.7.10-TESTING-SNAPSHOT</version>
->>>>>>> 02fc8a7c
+    <version>1.7.10-SNAPSHOT</version>
     <relativePath>../provision</relativePath>
   </parent>
 
