--- conflicted
+++ resolved
@@ -44,12 +44,8 @@
     /* (non-Javadoc)
      * @see com.vaadin.ui.FormFieldFactory#createField(com.vaadin.data.Item, java.lang.Object, com.vaadin.ui.Component)
      */
-<<<<<<< HEAD
+    @Override
     public Field<?> createField(Item item, Object propertyId, Component uiContext) {
-=======
-    @Override
-    public Field createField(Item item, Object propertyId, Component uiContext) {
->>>>>>> 0b66f082
         if ("name".equals(propertyId)) {
             final TextField f = new TextField("Resource Type Name");
             f.setRequired(true);
