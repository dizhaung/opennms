<?xml version="1.0"?>
<project xmlns="http://maven.apache.org/POM/4.0.0" xmlns:xsi="http://www.w3.org/2001/XMLSchema-instance" xsi:schemaLocation="http://maven.apache.org/POM/4.0.0 http://maven.apache.org/maven-v4_0_0.xsd">
  <parent>
    <groupId>org.opennms</groupId>
    <artifactId>org.opennms.features</artifactId>
    <version>19.0.0-SNAPSHOT</version>
  </parent>
  <modelVersion>4.0.0</modelVersion>
  <groupId>org.opennms.features</groupId>
  <artifactId>org.opennms.features.remote-poller-jnlp</artifactId>
  <packaging>jar</packaging>
  <name>OpenNMS :: Features :: Remote Poller :: JNLP</name>
  <url>http://maven.apache.org</url>
  <properties>
    <webstartPluginVersion>1.0-beta-7-ONMS-20140424</webstartPluginVersion>
  </properties>
  <profiles>
    <profile>
      <id>run-expensive-tasks</id>
      <build>
        <plugins>
          <plugin>
            <groupId>org.codehaus.mojo</groupId>
            <artifactId>webstart-maven-plugin</artifactId>
            <version>${webstartPluginVersion}</version>
            <configuration>
<<<<<<< HEAD
=======
              <verifyjar>true</verifyjar>
              <canUnsign>true</canUnsign>
              <unsignAlreadySignedJars>true</unsignAlreadySignedJars>
>>>>>>> 2d3ecf11
              <sign>
                <keystore>${webstart.keystore}</keystore>
                <keypass>${webstart.keypass}</keypass>
                <storepass>${webstart.storepass}</storepass>
                <alias>${webstart.keyalias}</alias>
                <dnameCn>${webstart.dnameCn}</dnameCn>
                <verify>true</verify>
              </sign>
            </configuration>
          </plugin>
        </plugins>
      </build>
    </profile>
  </profiles>
  <build>
    <plugins>
       <plugin>
        <groupId>org.apache.maven.plugins</groupId>
        <artifactId>maven-jar-plugin</artifactId>
        <configuration>
          <archive>
            <manifestEntries>
              <Permissions>all-permissions</Permissions>
              <Codebase>*</Codebase>
            </manifestEntries>
          </archive>
        </configuration>
      </plugin>
      <plugin>
        <groupId>org.apache.maven.plugins</groupId>
        <artifactId>maven-dependency-plugin</artifactId>
        <dependencies>
          <dependency>
            <groupId>org.apache.maven.reporting</groupId>
            <artifactId>maven-reporting-impl</artifactId>
            <version>2.2</version>
            <exclusions>
              <exclusion>
                <groupId>commons-validator</groupId>
                <artifactId>commons-validator</artifactId>
              </exclusion>
            </exclusions>
          </dependency>
          <dependency>
            <groupId>commons-validator</groupId>
            <artifactId>commons-validator</artifactId>
            <version>${commonsValidatorVersion}</version>
            <exclusions>
              <exclusion>
                <groupId>commons-beanutils</groupId>
                <artifactId>commons-beanutils</artifactId>
              </exclusion>
            </exclusions>
          </dependency>
          <dependency>
            <groupId>commons-beanutils</groupId>
            <artifactId>commons-beanutils</artifactId>
            <version>${commonsBeanutilsVersion}</version>
          </dependency>
          <dependency>
            <groupId>xml-apis</groupId>
            <artifactId>xml-apis</artifactId>
            <version>${xmlApisVersion}</version>
          </dependency>
        </dependencies>
        <executions>
          <execution>
            <id>unpack-keystore</id>
            <phase>process-resources</phase>
            <goals>
              <goal>unpack</goal>
            </goals>
            <configuration>
              <outputDirectory>${project.build.directory}</outputDirectory>
              <artifactItems>
                <artifactItem>
                  <groupId>org.opennms.core.build</groupId>
                  <artifactId>org.opennms.core.build.keystore</artifactId>
                </artifactItem>
              </artifactItems>
            </configuration>
          </execution>
        </executions>
      </plugin>
      <plugin>
        <artifactId>maven-assembly-plugin</artifactId>
        <configuration>
          <descriptors>
            <descriptor>src/assembly/jnlp.xml</descriptor>
          </descriptors>
          <tarLongFileMode>posix</tarLongFileMode>
        </configuration>
        <executions>
          <execution>
            <phase>package</phase>
            <goals>
              <goal>single</goal>
            </goals>
          </execution>
        </executions>
      </plugin>
      <plugin>
        <groupId>org.codehaus.mojo</groupId>
        <artifactId>webstart-maven-plugin</artifactId>
        <version>${webstartPluginVersion}</version>
        <executions>
          <execution>
            <id>gui-app</id>
            <goals>
              <goal>jnlp-download-servlet</goal>
            </goals>
            <phase>compile</phase>
            <configuration>
              <jnlpFiles>
                <jnlpFile>
                  <inputTemplate>app.vm</inputTemplate>
                  <outputFilename>app.jnlp</outputFilename>
                  <jarResources>
                    <jarResource>
                      <groupId>org.opennms.features</groupId>
                      <artifactId>org.opennms.features.remote-poller</artifactId>
                      <version>${project.version}</version>
                      <mainClass>org.opennms.poller.remote.Main</mainClass>
                    </jarResource>
                  </jarResources>
                </jnlpFile>
              </jnlpFiles>
            </configuration>
          </execution>
          <execution>
            <id>scan-report</id>
            <goals>
              <goal>jnlp-download-servlet</goal>
            </goals>
            <phase>compile</phase>
            <configuration>
              <jnlpFiles>
                <jnlpFile>
                  <inputTemplate>scan-report.vm</inputTemplate>
                  <outputFilename>scan-report.jnlp</outputFilename>
                  <jarResources>
                    <jarResource>
                      <groupId>org.opennms.features</groupId>
                      <artifactId>org.opennms.features.remote-poller</artifactId>
                      <version>${project.version}</version>
                      <mainClass>org.opennms.poller.remote.Main</mainClass>
                    </jarResource>
                  </jarResources>
                </jnlpFile>
              </jnlpFiles>
            </configuration>
          </execution>
          <execution>
            <id>headless-app</id>
            <goals>
              <goal>jnlp-download-servlet</goal>
            </goals>
            <phase>compile</phase>
            <configuration>
              <jnlpFiles>
                <jnlpFile>
                  <inputTemplate>headless.vm</inputTemplate>
                  <outputFilename>headless.jnlp</outputFilename>
                  <jarResources>
                    <jarResource>
                      <groupId>org.opennms.features</groupId>
                      <artifactId>org.opennms.features.remote-poller</artifactId>
                      <version>${project.version}</version>
                      <mainClass>org.opennms.poller.remote.Main</mainClass>
                    </jarResource>
                  </jarResources>
                </jnlpFile>
              </jnlpFiles>
            </configuration>
          </execution>
        </executions>
        <configuration>
          <templateDirectory>src/main/jnlp</templateDirectory>
<<<<<<< HEAD
          <outputJarVersions>false</outputJarVersions>
          <verbose>false</verbose>
          <verifyjar>true</verifyjar>
          <canUnsign>true</canUnsign>
          <unsignAlreadySignedJars>true</unsignAlreadySignedJars>
=======
          <excludeTransitive>false</excludeTransitive>
          <outputJarVersions>true</outputJarVersions>
          <verbose>true</verbose>
>>>>>>> 2d3ecf11
          <updateManifestEntries>
            <!--
              Application name that is displayed on the Security Warning
              when first starting the application
            -->
            <Application-Name>OpenNMS Remote Poller</Application-Name>

            <!-- Allow libraries loaded from any source -->
            <!-- <Application-Library-Allowable-Codebase>*</Application-Library-Allowable-Codebase> -->

            <!-- Allow loading the application from any URL -->
            <Codebase>*</Codebase>

            <!-- Run in all-permissions mode instead of sandboxed mode -->
            <Permissions>all-permissions</Permissions>

            <!-- Don't load any unsigned classes -->
            <!-- <Trusted-Only>true</Trusted-Only> -->

            <!-- Allow loading classes from sandboxed libraries -->
            <!-- <Trusted-Library>true</Trusted-Library> -->
          </updateManifestEntries>
        </configuration>
        <dependencies>
          <dependency>
            <groupId>org.apache.maven.reporting</groupId>
            <artifactId>maven-reporting-impl</artifactId>
            <version>2.2</version>
            <exclusions>
              <exclusion>
                <groupId>commons-validator</groupId>
                <artifactId>commons-validator</artifactId>
              </exclusion>
            </exclusions>
          </dependency>
          <dependency>
            <groupId>commons-validator</groupId>
            <artifactId>commons-validator</artifactId>
            <version>${commonsValidatorVersion}</version>
            <exclusions>
              <exclusion>
                <groupId>commons-beanutils</groupId>
                <artifactId>commons-beanutils</artifactId>
              </exclusion>
            </exclusions>
          </dependency>
          <dependency>
            <groupId>commons-beanutils</groupId>
            <artifactId>commons-beanutils</artifactId>
            <version>${commonsBeanutilsVersion}</version>
          </dependency>
          <dependency>
            <groupId>xml-apis</groupId>
            <artifactId>xml-apis</artifactId>
            <version>${xmlApisVersion}</version>
          </dependency>
          <dependency>
            <groupId>org.codehaus.mojo</groupId>
            <artifactId>keytool-api-1.7</artifactId>
            <version>1.4</version>
          </dependency>
        </dependencies>
      </plugin>
      <!-- Export the certificate that was used to sign the JNLP app in PEM format -->
      <plugin>
        <groupId>org.codehaus.mojo</groupId>
        <artifactId>keytool-maven-plugin</artifactId>
        <version>1.5</version>
        <executions>
          <execution>
            <id>exportCertificate</id>
            <goals>
              <goal>exportCertificate</goal>
            </goals>
            <phase>compile</phase>
            <configuration>
              <keystore>${webstart.keystore}</keystore>
              <storepass>${webstart.storepass}</storepass>
              <alias>${webstart.keyalias}</alias>
              <rfc>true</rfc>
              <file>${project.build.directory}/jnlp/jnlp.pem</file>
            </configuration>
          </execution>
        </executions>
      </plugin>
      <plugin> 
        <artifactId>maven-clean-plugin</artifactId> 
        <executions> 
          <execution> 
            <id>cleanup-assembly</id> 
            <phase>post-integration-test</phase> 
            <goals> 
              <goal>clean</goal> 
            </goals> 
            <configuration> 
              <excludeDefaultDirectories>true</excludeDefaultDirectories> 
              <filesets> 
                <fileset> 
                  <directory>${project.build.directory}/jnlp</directory> 
                </fileset> 
                <fileset> 
                  <directory>${project.build.directory}/${project.build.finalName}</directory> 
                </fileset> 
              </filesets> 
            </configuration> 
          </execution> 
        </executions> 
      </plugin>
    </plugins>
  </build>

  <dependencies>
    <dependency>
      <groupId>org.opennms.core.build</groupId>
      <artifactId>org.opennms.core.build.keystore</artifactId>
    </dependency>
    <dependency>
      <groupId>org.opennms.features</groupId>
      <artifactId>org.opennms.features.remote-poller</artifactId>
    </dependency>
  </dependencies>

  <pluginRepositories>
    <pluginRepository>
      <snapshots><enabled>false</enabled></snapshots>
      <releases><enabled>true</enabled></releases>
      <id>opennms-repo</id>
      <name>OpenNMS Repository</name>
      <url>http://maven.opennms.org/content/groups/opennms.org-release</url>
    </pluginRepository>
  </pluginRepositories>

</project><|MERGE_RESOLUTION|>--- conflicted
+++ resolved
@@ -24,12 +24,9 @@
             <artifactId>webstart-maven-plugin</artifactId>
             <version>${webstartPluginVersion}</version>
             <configuration>
-<<<<<<< HEAD
-=======
               <verifyjar>true</verifyjar>
               <canUnsign>true</canUnsign>
               <unsignAlreadySignedJars>true</unsignAlreadySignedJars>
->>>>>>> 2d3ecf11
               <sign>
                 <keystore>${webstart.keystore}</keystore>
                 <keypass>${webstart.keypass}</keypass>
@@ -208,17 +205,9 @@
         </executions>
         <configuration>
           <templateDirectory>src/main/jnlp</templateDirectory>
-<<<<<<< HEAD
-          <outputJarVersions>false</outputJarVersions>
-          <verbose>false</verbose>
-          <verifyjar>true</verifyjar>
-          <canUnsign>true</canUnsign>
-          <unsignAlreadySignedJars>true</unsignAlreadySignedJars>
-=======
           <excludeTransitive>false</excludeTransitive>
           <outputJarVersions>true</outputJarVersions>
           <verbose>true</verbose>
->>>>>>> 2d3ecf11
           <updateManifestEntries>
             <!--
               Application name that is displayed on the Security Warning
