<?xml version="1.0" encoding="UTF-8"?>
<project xmlns:xsi="http://www.w3.org/2001/XMLSchema-instance" xmlns="http://maven.apache.org/POM/4.0.0" xsi:schemaLocation="http://maven.apache.org/POM/4.0.0 http://maven.apache.org/maven-v4_0_0.xsd">
  <parent>
    <groupId>org.opennms.features.nrtg</groupId>
    <artifactId>features</artifactId>
<<<<<<< HEAD
    <version>16.0.0-SNAPSHOT</version>
=======
    <version>17.0.0-SNAPSHOT</version>
>>>>>>> dea41b55
  </parent>
  <modelVersion>4.0.0</modelVersion>
  <groupId>org.opennms.osgi.features.nrtg</groupId>
  <artifactId>osgi-nrtg-local</artifactId>
  <name>OpenNMS :: Features :: NRTG :: Local</name>
  <description>OSGI Runtime for the NRTCollector.</description>
  <packaging>pom</packaging>
  <build>
    <plugins>
      <plugin>
        <groupId>org.opennms.maven.plugins</groupId>
        <artifactId>features-maven-plugin</artifactId>
        <configuration>
          <repositories>
            <repository>mvn:org.opennms.osgi.features.nrtg/osgi-nrtg-base/${project.version}/xml/features</repository>
          </repositories>
          <features>
            <feature>osgi-nrtg-base</feature>
          </features>
        </configuration>
      </plugin>
    </plugins>
  </build>
  <dependencies>

    <dependency>
      <groupId>org.opennms.osgi.features.nrtg</groupId>
      <artifactId>osgi-nrtg-base</artifactId>
      <version>${project.version}</version>
      <classifier>features</classifier>
      <type>xml</type>
      <scope>provided</scope>
    </dependency>

    <!-- feature bundles -->
    <dependency>
      <groupId>org.opennms.features.nrtg</groupId>
      <artifactId>nrtg-nrtbroker-local</artifactId>
      <version>${project.version}</version>
    </dependency>

  </dependencies>
</project><|MERGE_RESOLUTION|>--- conflicted
+++ resolved
@@ -3,11 +3,7 @@
   <parent>
     <groupId>org.opennms.features.nrtg</groupId>
     <artifactId>features</artifactId>
-<<<<<<< HEAD
-    <version>16.0.0-SNAPSHOT</version>
-=======
     <version>17.0.0-SNAPSHOT</version>
->>>>>>> dea41b55
   </parent>
   <modelVersion>4.0.0</modelVersion>
   <groupId>org.opennms.osgi.features.nrtg</groupId>
