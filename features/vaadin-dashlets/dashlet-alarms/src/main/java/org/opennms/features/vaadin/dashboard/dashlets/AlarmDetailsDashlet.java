/*******************************************************************************
 * This file is part of OpenNMS(R).
 *
 * Copyright (C) 2013-2014 The OpenNMS Group, Inc.
 * OpenNMS(R) is Copyright (C) 1999-2014 The OpenNMS Group, Inc.
 *
 * OpenNMS(R) is a registered trademark of The OpenNMS Group, Inc.
 *
 * OpenNMS(R) is free software: you can redistribute it and/or modify
 * it under the terms of the GNU Affero General Public License as published
 * by the Free Software Foundation, either version 3 of the License,
 * or (at your option) any later version.
 *
 * OpenNMS(R) is distributed in the hope that it will be useful,
 * but WITHOUT ANY WARRANTY; without even the implied warranty of
 * MERCHANTABILITY or FITNESS FOR A PARTICULAR PURPOSE.  See the
 * GNU Affero General Public License for more details.
 *
 * You should have received a copy of the GNU Affero General Public License
 * along with OpenNMS(R).  If not, see:
 *      http://www.gnu.org/licenses/
 *
 * For more information contact:
 *     OpenNMS(R) Licensing <license@opennms.org>
 *     http://www.opennms.org/
 *     http://www.opennms.com/
 *******************************************************************************/

package org.opennms.features.vaadin.dashboard.dashlets;

import com.google.common.collect.Lists;
import com.vaadin.server.Page;
import com.vaadin.shared.ui.label.ContentMode;
import com.vaadin.ui.AbstractOrderedLayout;
import com.vaadin.ui.Component;
import com.vaadin.ui.HorizontalLayout;
import com.vaadin.ui.Label;
import com.vaadin.ui.Table;
import com.vaadin.ui.UI;
import com.vaadin.ui.VerticalLayout;
import org.opennms.core.criteria.CriteriaBuilder;
import org.opennms.core.criteria.Fetch;
import org.opennms.core.criteria.restrictions.InRestriction;
import org.opennms.core.criteria.restrictions.Restriction;
import org.opennms.features.topology.plugins.browsers.AlarmDaoContainer;
import org.opennms.features.topology.plugins.browsers.AlarmIdColumnLinkGenerator;
import org.opennms.features.topology.plugins.browsers.AlarmTable;
import org.opennms.features.topology.plugins.browsers.AlarmTableCellStyleGenerator;
import org.opennms.features.topology.plugins.browsers.OnmsDaoContainer;
import org.opennms.features.topology.plugins.browsers.SeverityGenerator;
import org.opennms.features.vaadin.dashboard.config.ui.editors.CriteriaBuilderHelper;
import org.opennms.features.vaadin.dashboard.model.AbstractDashlet;
import org.opennms.features.vaadin.dashboard.model.AbstractDashletComponent;
import org.opennms.features.vaadin.dashboard.model.DashletComponent;
import org.opennms.features.vaadin.dashboard.model.DashletSpec;
import org.opennms.netmgt.dao.api.AlarmDao;
import org.opennms.netmgt.dao.api.AlarmRepository;
import org.opennms.netmgt.dao.api.NodeDao;
import org.opennms.netmgt.model.OnmsAlarm;
import org.opennms.netmgt.model.OnmsCategory;
import org.opennms.netmgt.model.OnmsEvent;
import org.opennms.netmgt.model.OnmsNode;
import org.opennms.netmgt.model.OnmsSeverity;
import org.opennms.osgi.EventProxy;
import org.opennms.osgi.VaadinApplicationContextImpl;

import java.util.LinkedHashMap;
import java.util.LinkedList;
import java.util.List;
import java.util.Map;

/**
 * This class represents a Alert Dashlet with some details.
 *
 * @author Christian Pape
 */
public class AlarmDetailsDashlet extends AbstractDashlet {
    /**
     * The {@link AlarmDao} used
     */
    private AlarmDao m_alarmDao;
    /**
     * The {@link NodeDao} used
     */
    private NodeDao m_nodeDao;
    /**
     * Helper for handling criterias
     */
    private CriteriaBuilderHelper m_criteriaBuilderHelper = new CriteriaBuilderHelper(OnmsAlarm.class, OnmsNode.class, OnmsCategory.class, OnmsEvent.class);
    /**
     * wallboard layout
     */
    DashletComponent m_wallboardComponent;
    /**
     * dashboard layout
     */
    DashletComponent m_dashboardComponent;
    /**
     * alarm table
     */
    AlarmRepository m_alarmRepository;

    /**
     * Constructor for instantiating new objects.
     *
     * @param dashletSpec the {@link DashletSpec} to be used
     * @param alarmDao    the {@link AlarmDao} to be used
     * @param nodeDao     the {@link NodeDao} to be used
     */
    public AlarmDetailsDashlet(String name, DashletSpec dashletSpec, AlarmDao alarmDao, NodeDao nodeDao, AlarmRepository alarmRepository) {
        super(name, dashletSpec);

        /**
         * Setting the member fields
         */
        m_alarmDao = alarmDao;
        m_nodeDao = nodeDao;
        m_alarmRepository = alarmRepository;
    }

    @Override
    public DashletComponent getWallboardComponent() {

        if (m_wallboardComponent == null) {
            m_wallboardComponent = new AbstractDashletComponent() {

                private VerticalLayout m_verticalLayout;

                {
                    m_verticalLayout = new VerticalLayout();
                    m_verticalLayout.setCaption(getName());
                    m_verticalLayout.setWidth("100%");

                    refresh();
                }

                /**
                 * Injects CSS styles on current page for this dashlet
                 */
                private void injectWallboardStyles() {
                    Page.getCurrent().getStyles().add(".alert-details.cleared { background: #AAAAAA; border-left: 14px solid #858585; }");
                    Page.getCurrent().getStyles().add(".alert-details.normal { background: #AAAAAA; border-left: 14px solid #336600; }");
                    Page.getCurrent().getStyles().add(".alert-details.indeterminate { background: #AAAAAA; border-left: 14px solid #999; }");
                    Page.getCurrent().getStyles().add(".alert-details.warning { background: #AAAAAA; border-left: 14px solid #FFCC00; }");
                    Page.getCurrent().getStyles().add(".alert-details.minor { background: #AAAAAA; border-left: 14px solid #FF9900; }");
                    Page.getCurrent().getStyles().add(".alert-details.major { background: #AAAAAA; border-left: 14px solid #FF3300; }");
                    Page.getCurrent().getStyles().add(".alert-details.critical { background: #AAAAAA; border-left: 14px solid #CC0000; }");
                    Page.getCurrent().getStyles().add(".alert-details-font {color: #000000; font-size: 17px; line-height: normal; }");
                    Page.getCurrent().getStyles().add(".alert-details-noalarms-font { font-size: 17px; line-height: normal; }");
                    Page.getCurrent().getStyles().add(".alert-details { padding: 5px 5px; margin: 1px; }");
                }

                @Override
                public void refresh() {
                    List<OnmsAlarm> alarms = getAlarms();
                    m_verticalLayout.removeAllComponents();
                    injectWallboardStyles();

                    setBoosted(false);

                    addComponents(m_verticalLayout, alarms);

                    setBoosted(checkBoosted(alarms));
                }

                @Override
                public Component getComponent() {
                    return m_verticalLayout;
                }
            };
        }
        return m_wallboardComponent;
    }

    @Override
    public DashletComponent getDashboardComponent() {
        if (m_dashboardComponent == null) {
            m_dashboardComponent = new AbstractDashletComponent() {

                private AlarmTable m_alarmTable;

                {
                    m_alarmTable = new AlarmTable("Alarms", new AlarmDaoContainer(m_alarmDao), m_alarmRepository);

                    m_alarmTable.setSizeFull();

                    m_alarmTable.setSortEnabled(false);

                    m_alarmTable.addHeaderClickListener(new Table.HeaderClickListener() {
                        @Override
                        public void headerClick(Table.HeaderClickEvent headerClickEvent) {
                            m_alarmTable.setSortContainerPropertyId(headerClickEvent.getPropertyId());
                            m_alarmTable.setSortEnabled(true);
                        }
                    });

                    final VaadinApplicationContextImpl context = new VaadinApplicationContextImpl();
                    final UI currentUI = UI.getCurrent();

                    context.setSessionId(currentUI.getSession().getSession().getId());
                    context.setUiId(currentUI.getUIId());

                    m_alarmTable.setVaadinApplicationContext(context);

                    final EventProxy eventProxy = new EventProxy() {
                        @Override
                        public <T> void fireEvent(final T eventObject) {
                            System.out.println("got event: {}" + eventObject);
                        }

                        @Override
                        public <T> void addPossibleEventConsumer(final T possibleEventConsumer) {
                            System.out.println("(ignoring) add consumer: {}" + possibleEventConsumer);
                        }
                    };

                    m_alarmTable.setEventProxy(eventProxy);

                    m_alarmTable.setColumnReorderingAllowed(true);
                    m_alarmTable.setColumnCollapsingAllowed(true);
                    m_alarmTable.setSortContainerPropertyId("id");
                    m_alarmTable.setSortAscending(false);
                    m_alarmTable.setCellStyleGenerator(new AlarmTableCellStyleGenerator());

                    m_alarmTable.addGeneratedColumn("severity", new SeverityGenerator());
                    m_alarmTable.addGeneratedColumn("id", new AlarmIdColumnLinkGenerator(m_alarmDao, "id"));
                    m_alarmTable.setVisibleColumns("id", "severity", "nodeLabel", "counter", "lastEventTime", "logMsg");
                    m_alarmTable.setColumnHeaders("ID", "Severity", "Node", "Count", "Last Event Time", "Log Message");

                    refresh();
                }

                @Override
                public void refresh() {
                    List<OnmsAlarm> alarms = getAlarms();

<<<<<<< HEAD
                    if (alarms.size() > 0) {
                        List<Integer> alarmIds = new LinkedList<Integer>();
=======
                    List<Integer> alarmIds = new LinkedList<Integer>();
>>>>>>> 32f02151

                    if (alarms.size() > 0) {
                        for (OnmsAlarm onmsAlarm : alarms) {
                            alarmIds.add(onmsAlarm.getId());
                        }
                    } else {
                        alarmIds.add(0);
                    }

                    List<Restriction> restrictions = new LinkedList<Restriction>();
                    restrictions.add(new InRestriction("id", alarmIds));

<<<<<<< HEAD
                        ((OnmsDaoContainer<?, ?>) m_alarmTable.getContainerDataSource()).setRestrictions(restrictions);
                    }
=======
                    ((OnmsDaoContainer<?, ?>) m_alarmTable.getContainerDataSource()).setRestrictions(restrictions);
>>>>>>> 32f02151

                    setBoosted(checkBoosted(alarms));

                    m_alarmTable.markAsDirtyRecursive();
                }

                @Override
                public Component getComponent() {
                    return m_alarmTable;
                }
            };
        }
        return m_dashboardComponent;
    }

    private boolean checkBoosted(List<OnmsAlarm> alarms) {
        for (OnmsAlarm onmsAlarm : alarms) {
            OnmsSeverity boostSeverity = OnmsSeverity.valueOf(getDashletSpec().getParameters().get("boostSeverity"));

            if (onmsAlarm.getSeverity().isGreaterThanOrEqual(boostSeverity)) {
                return true;
            }
        }
        return false;
    }

    /**
     * Returns the alarms defined by this dashlet.
     *
     * @return the list of alarms
     */
    private List<OnmsAlarm> getAlarms() {
        final CriteriaBuilder alarmCb = new CriteriaBuilder(OnmsAlarm.class);

        alarmCb.alias("node", "node");
        alarmCb.alias("node.categories", "category");
        alarmCb.alias("lastEvent", "event");

        String criteria = getDashletSpec().getParameters().get("criteria");

        m_criteriaBuilderHelper.parseConfiguration(alarmCb, criteria);

        alarmCb.fetch("firstEvent", Fetch.FetchType.EAGER);
        alarmCb.fetch("lastEvent", Fetch.FetchType.EAGER);

        /**
         * due to restrictions in the criteria api it's quite hard
         * to use distinct and orderBy together, so I apply a workaround
         * to avoid alarmCb.distinct();
         */

        List<OnmsAlarm> onmsAlarmList = m_alarmDao.findMatching(alarmCb.toCriteria());
        Map<Integer, OnmsAlarm> onmsAlarmMap = new LinkedHashMap<>();

        for (OnmsAlarm onmsAlarm : onmsAlarmList) {
            if (!onmsAlarmMap.containsKey(onmsAlarm.getId())) {
                onmsAlarmMap.put(onmsAlarm.getId(), onmsAlarm);
            }
        }

        return Lists.newArrayList(onmsAlarmMap.values());
    }

    /**
     * Adds the alarms components to a {@link AbstractOrderedLayout}
     *
     * @param component the component to add alarms to
     * @param alarms    the alarms list
     */
    private void addComponents(AbstractOrderedLayout component, List<OnmsAlarm> alarms) {
        if (alarms.size() == 0) {
            Label label = new Label("No alarms found!");
            label.addStyleName("alert-details-noalarms-font");
            component.addComponent(label);
        } else {
            StringBuilder sb = new StringBuilder();

            sb.append("<table class='alert-details-dashlet onms-table'>");
            sb.append("<thead>");
            sb.append("<th class='alert-details-dashlet onms-header-cell'>ID</th><th class='alert-details-dashlet onms-header-cell'>Severity</th><th class='alert-details-dashlet onms-header-cell'>Node</th><th class='alert-details-dashlet onms-header-cell'>Count</th><th class='alert-details-dashlet onms-header-cell'>Last Event Time</th><th class='alert-details-dashlet onms-header-cell'>Log Msg</th>");
            sb.append("</thead>");

            for (OnmsAlarm onmsAlarm : alarms) {
                OnmsNode onmsNode = null;

                if (onmsAlarm.getNodeId() != null) {
                    CriteriaBuilder nodeCb = new CriteriaBuilder(OnmsNode.class);
                    nodeCb.eq("id", onmsAlarm.getNodeId());

                    List<OnmsNode> nodes = m_nodeDao.findMatching(nodeCb.toCriteria());

                    if (nodes.size() == 1) {
                        onmsNode = nodes.get(0);
                    }
                }

                sb.append("<tr class='alert-details-dashlet " + onmsAlarm.getSeverity().getLabel() + "'>");
                sb.append("<td class='alert-details-dashlet onms-cell divider bright onms' valign='middle' rowspan='1'><nobr>&nbsp;&nbsp;&nbsp;&nbsp;&nbsp;&nbsp;" + onmsAlarm.getId() + "</nobr></td>");
                sb.append("<td class='alert-details-dashlet onms-cell divider onms' valign='middle' rowspan='1'><nobr>" + onmsAlarm.getSeverity().getLabel() + "</nobr></td>");
                sb.append("<td class='alert-details-dashlet onms-cell divider onms' valign='middle' rowspan='1'><nobr>" + (onmsNode != null ? onmsNode.getLabel() : "-") + "</nobr></td>");
                sb.append("<td class='alert-details-dashlet onms-cell divider onms' valign='middle' rowspan='1'><nobr>" + onmsAlarm.getCounter() + "</nobr></td>");
                sb.append("<td class='alert-details-dashlet onms-cell divider onms' valign='middle' rowspan='1'><nobr>" + onmsAlarm.getLastEventTime().toString() + "</nobr></td>");
                sb.append("<td class='alert-details-dashlet onms-cell divider onms' valign='middle' rowspan='1'>" + onmsAlarm.getLogMsg().replaceAll("\\<.*?>", "") + "</td>");
                sb.append("</td></tr>");
            }
            sb.append("</table>");
            Label label = new Label(sb.toString());
            label.setSizeFull();
            label.setContentMode(ContentMode.HTML);
            component.addComponent(label);
        }
    }

    /**
     * Returns the component for visualising the alarms data.
     *
     * @param onmsAlarm an {@link OnmsAlarm} instance
     * @param onmsNode  an {@link OnmsNode} instance
     * @return component for this alarm
     */
    @Deprecated
    public Component createAlarmComponent(OnmsAlarm onmsAlarm, OnmsNode onmsNode) {
        HorizontalLayout horizontalLayout = new HorizontalLayout();
        horizontalLayout.setSizeFull();
        horizontalLayout.addStyleName("alert-details");
        horizontalLayout.addStyleName("alert-details-font");
        horizontalLayout.addStyleName(onmsAlarm.getSeverity().name().toLowerCase());

        VerticalLayout verticalLayout1 = new VerticalLayout();
        VerticalLayout verticalLayout2 = new VerticalLayout();

        horizontalLayout.addComponent(verticalLayout1);
        horizontalLayout.addComponent(verticalLayout2);

        Label lastEvent = new Label();
        lastEvent.setSizeUndefined();
        lastEvent.addStyleName("alert-details-font");
        lastEvent.setCaption("Last event");
        lastEvent.setValue(onmsAlarm.getLastEventTime().toString());

        Label firstEvent = new Label();
        firstEvent.setSizeUndefined();
        firstEvent.addStyleName("alert-details-font");
        firstEvent.setCaption("First event");
        firstEvent.setValue(onmsAlarm.getFirstEventTime().toString());

        verticalLayout1.addComponent(firstEvent);
        verticalLayout1.addComponent(lastEvent);

        Label nodeId = new Label();
        nodeId.setSizeUndefined();
        nodeId.addStyleName("alert-details-font");
        nodeId.setCaption("Node Id");

        if (onmsNode != null) {
            nodeId.setValue(onmsNode.getNodeId());
        } else {
            nodeId.setValue("-");
        }

        Label nodeLabel = new Label();
        nodeLabel.setSizeUndefined();
        nodeLabel.addStyleName("alert-details-font");
        nodeLabel.setCaption("Node Label");

        if (onmsNode != null) {
            nodeLabel.setValue(onmsNode.getLabel());
        } else {
            nodeLabel.setValue("-");
        }

        Label logMessage = new Label();
        logMessage.addStyleName("alert-details-font");
        logMessage.setSizeFull();
        logMessage.setCaption("Log message");
        logMessage.setValue(onmsAlarm.getLogMsg().replaceAll("<[^>]*>", ""));

        HorizontalLayout horizontalLayout2 = new HorizontalLayout();
        horizontalLayout2.setSizeFull();
        horizontalLayout2.setSpacing(true);
        horizontalLayout2.addComponent(nodeId);
        horizontalLayout2.addComponent(nodeLabel);

        verticalLayout2.addComponent(horizontalLayout2);
        verticalLayout2.addComponent(logMessage);

        horizontalLayout.setExpandRatio(verticalLayout1, 1.0f);
        horizontalLayout.setExpandRatio(verticalLayout2, 4.0f);

        return horizontalLayout;
    }
}<|MERGE_RESOLUTION|>--- conflicted
+++ resolved
@@ -234,12 +234,7 @@
                 public void refresh() {
                     List<OnmsAlarm> alarms = getAlarms();
 
-<<<<<<< HEAD
-                    if (alarms.size() > 0) {
-                        List<Integer> alarmIds = new LinkedList<Integer>();
-=======
                     List<Integer> alarmIds = new LinkedList<Integer>();
->>>>>>> 32f02151
 
                     if (alarms.size() > 0) {
                         for (OnmsAlarm onmsAlarm : alarms) {
@@ -252,12 +247,7 @@
                     List<Restriction> restrictions = new LinkedList<Restriction>();
                     restrictions.add(new InRestriction("id", alarmIds));
 
-<<<<<<< HEAD
-                        ((OnmsDaoContainer<?, ?>) m_alarmTable.getContainerDataSource()).setRestrictions(restrictions);
-                    }
-=======
                     ((OnmsDaoContainer<?, ?>) m_alarmTable.getContainerDataSource()).setRestrictions(restrictions);
->>>>>>> 32f02151
 
                     setBoosted(checkBoosted(alarms));
 
