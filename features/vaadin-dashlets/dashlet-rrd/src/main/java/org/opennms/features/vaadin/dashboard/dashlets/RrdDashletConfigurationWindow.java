--- conflicted
+++ resolved
@@ -444,17 +444,7 @@
 
                 for (OnmsResource onmsResource : onmsResourceList) {
 
-<<<<<<< HEAD
                     String onmsResourceId = onmsResource.getId().toString();
-=======
-                    String onmsResourceId = null;
-
-                    try {
-                        onmsResourceId = URLDecoder.decode(onmsResource.getId(), StandardCharsets.UTF_8.name());
-                    } catch (UnsupportedEncodingException e) {
-                        e.printStackTrace();
-                    }
->>>>>>> b50b244a
 
                     if (onmsResourceId.equals(graph.getResourceId())) {
                         resourceLabel = onmsResource.getLabel();
