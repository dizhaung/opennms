
<project xmlns="http://maven.apache.org/POM/4.0.0" xmlns:xsi="http://www.w3.org/2001/XMLSchema-instance" xsi:schemaLocation="http://maven.apache.org/POM/4.0.0 http://maven.apache.org/xsd/maven-4.0.0.xsd">
  <parent>
    <groupId>org.opennms.plugins</groupId>
    <artifactId>alarm-change-notifier.parent</artifactId>
    <version>19.1.0-SNAPSHOT</version>
  </parent>

  <!-- LicenceAuthenticator -->
  <modelVersion>4.0.0</modelVersion>
  <artifactId>alarm-change-notifier.pg-jdbc-utils</artifactId>
  <name>alarm-change-notifier.pg-jdbc-utils</name>
  <description>some timestamp utils taken from pg-jdbc test classes</description>
  <packaging>bundle</packaging>

  <build>
    <plugins>

      <plugin>
        <groupId>org.apache.maven.plugins</groupId>
        <artifactId>maven-compiler-plugin</artifactId>
      </plugin>

      <plugin>
        <groupId>org.apache.felix</groupId>
        <artifactId>maven-bundle-plugin</artifactId>
        <extensions>true</extensions>
        <configuration>
          <instructions>
            <Bundle-SymbolicName>${project.artifactId}</Bundle-SymbolicName>
            <Bundle-Version>${project.version}</Bundle-Version>
            <Import-Package>
              *
            </Import-Package>
            <!-- <Import-Package> -->
            <!-- org.apache.felix.service.command, -->
            <!-- * -->
            <!-- </Import-Package> -->
          </instructions>
        </configuration>
      </plugin>

      <plugin>
        <groupId>org.apache.maven.plugins</groupId>
        <artifactId>maven-surefire-plugin</artifactId>

        <configuration>
          <excludes>
            <!-- prevent tests running in this package. These are manual one off development tests -->
            <exclude>**/manual/*.java</exclude>
          </excludes>
        </configuration>
      </plugin>

    </plugins>
    <testResources>
      <testResource>
        <directory>src/test/resources</directory>
      </testResource>
    </testResources>
    <resources>
      <resource>
        <directory>src/main/resources</directory>
      </resource>
    </resources>
  </build>
  <dependencies>
    <!-- <dependency> -->
    <!-- <groupId>org.opennms.plugins</groupId> -->
    <!-- <artifactId>org.opennms.plugin.licencemanager</artifactId> -->
    <!-- <version>${licencemanagerVersion}</version> -->
    <!-- <type>jar</type> -->
    <!-- <scope>provided</scope> -->
    <!-- </dependency> -->
    <!-- Note these dependencies match org.apache.karaf.shell.console 2.2.11 -->
    <!-- Version may need altered for OpenNMS -->
    <!-- <dependency> -->
    <!-- <groupId>org.osgi</groupId> -->
    <!-- <artifactId>org.osgi.core</artifactId> -->
    <!-- <version>4.2.0</version> -->
    <!-- <scope>provided</scope> -->
    <!-- </dependency> -->
    <!-- <dependency> -->
    <!-- <groupId>org.osgi</groupId> -->
    <!-- <artifactId>org.osgi.compendium</artifactId> -->
    <!-- <version>4.2.0</version> -->
    <!-- <scope>provided</scope> -->
    <!-- </dependency> -->
    <dependency>
      <groupId>org.slf4j</groupId>
      <artifactId>slf4j-api</artifactId>
      <scope>provided</scope>
    </dependency>

    <!-- ensures pgjdbc-ng is in repository before needed -->
    <dependency>
      <groupId>org.opennms.plugins</groupId>
      <artifactId>alarm-change-notifier.rewrap-pgjdbc-ng</artifactId>
<<<<<<< HEAD
      <version>19.1.0-SNAPSHOT</version>
=======
      <version>${project.version}</version>
>>>>>>> 217aca57
      <scope>provided</scope>
      <type>pom</type>
    </dependency>
    <dependency>
      <!-- PostgreSQL Asychronous Notification JDBC driver -->
      <groupId>com.impossibl.pgjdbc-ng</groupId>
      <artifactId>pgjdbc-ng</artifactId>
      <version>${pgjdbc-ng-version}</version>
      <!-- <classifier>complete</classifier> -->
      <exclusions>
        <exclusion>
          <groupId>io.netty</groupId>
          <artifactId>netty-all</artifactId>
        </exclusion>
      </exclusions>
    </dependency>

    <!-- OSGi netty dependencies for pgjdbc-ng -->
    <dependency>
      <groupId>io.netty</groupId>
      <artifactId>netty-common</artifactId>
      <version>${nettyVersion}</version>
      <scope>provided</scope>
    </dependency>
    <dependency>
      <groupId>io.netty</groupId>
      <artifactId>netty-transport</artifactId>
      <version>${nettyVersion}</version>
      <scope>provided</scope>
    </dependency>
    <dependency>
      <groupId>io.netty</groupId>
      <artifactId>netty-buffer</artifactId>
      <version>${nettyVersion}</version>
      <scope>provided</scope>
    </dependency>
    <dependency>
      <groupId>io.netty</groupId>
      <artifactId>netty-handler</artifactId>
      <version>${nettyVersion}</version>
      <scope>provided</scope>
    </dependency>
    <!-- <dependency> -->
    <!-- <groupId>io.netty</groupId> -->
    <!-- <artifactId>netty-resolver</artifactId> -->
    <!-- <version>${nettyVersion}</version> -->
    <!-- <scope>provided</scope> -->
    <!-- </dependency> -->
    <dependency>
      <groupId>io.netty</groupId>
      <artifactId>netty-codec</artifactId>
      <version>${nettyVersion}</version>
      <scope>provided</scope>
    </dependency>

    <!-- Byte code generator - completely optional -->
    <!-- <dependency> -->
    <!-- <groupId>org.javassist</groupId> -->
    <!-- <artifactId>javassist</artifactId> -->
    <!-- <version>3.20.0-GA</version> -->
    <!-- <scope>provided</scope> -->
    <!-- <optional>true</optional> -->
    <!-- </dependency> -->

    <dependency>
      <groupId>org.apache.logging.log4j</groupId>
      <artifactId>log4j-api</artifactId>
      <scope>test</scope>
    </dependency>
    <dependency>
      <groupId>org.apache.logging.log4j</groupId>
      <artifactId>log4j-core</artifactId>
      <scope>test</scope>
    </dependency>
    <dependency>
      <groupId>org.apache.logging.log4j</groupId>
      <artifactId>log4j-1.2-api</artifactId>
      <scope>test</scope>
    </dependency>
    <dependency>
      <groupId>org.apache.logging.log4j</groupId>
      <artifactId>log4j-slf4j-impl</artifactId>
      <scope>test</scope>
    </dependency>
    <dependency>
      <groupId>junit</groupId>
      <artifactId>junit</artifactId>
      <scope>test</scope>
    </dependency>

    <!-- opennms dependencies -->
    <!-- <dependency> -->
    <!-- <groupId>org.opennms.osgi</groupId> -->
    <!-- <artifactId>opennms-osgi-core</artifactId> -->
    <!-- <version>${opennmsVersion}</version> -->
    <!-- <scope>provided</scope> -->
    <!-- </dependency> -->

    <!-- <dependency> -->
    <!-- <groupId>org.opennms</groupId> -->
    <!-- <artifactId>opennms-dao</artifactId> -->
    <!-- <version>${opennmsVersion}</version> -->
    <!-- <scope>provided</scope> -->
    <!-- </dependency> -->

    <!-- <dependency> -->
    <!-- <groupId>org.opennms.core</groupId> -->
    <!-- <artifactId>org.opennms.core.api</artifactId> -->
    <!-- <version>${opennmsVersion}</version> -->
    <!-- <scope>provided</scope> -->
    <!-- </dependency> -->

    <dependency>
      <groupId>com.googlecode.json-simple</groupId>
      <artifactId>json-simple</artifactId>
      <version>${json-simpleVersion}</version>
      <scope>provided</scope>
    </dependency>

  </dependencies>

</project><|MERGE_RESOLUTION|>--- conflicted
+++ resolved
@@ -96,11 +96,7 @@
     <dependency>
       <groupId>org.opennms.plugins</groupId>
       <artifactId>alarm-change-notifier.rewrap-pgjdbc-ng</artifactId>
-<<<<<<< HEAD
-      <version>19.1.0-SNAPSHOT</version>
-=======
       <version>${project.version}</version>
->>>>>>> 217aca57
       <scope>provided</scope>
       <type>pom</type>
     </dependency>
