package org.opennms.features.poller.remote.gwt.client.location;

import org.opennms.features.poller.remote.gwt.client.LocationMonitorState;

import com.google.gwt.user.client.rpc.IsSerializable;

public class LocationDetails implements IsSerializable {
<<<<<<< HEAD
    
    public LocationDetails() {
        
    }
    
    public LocationDetails(LocationDetails details) {
        
    }
=======
	private LocationMonitorState m_locationMonitorState;

	public LocationMonitorState getLocationMonitorState() {
		return m_locationMonitorState;
	}

	public void setLocationMonitorState(final LocationMonitorState lms) {
		m_locationMonitorState = lms;
	}

	public String toString() {
		return "LocationDetails[locationMonitorState=" + m_locationMonitorState + "]";
	}
>>>>>>> 1331a293
}<|MERGE_RESOLUTION|>--- conflicted
+++ resolved
@@ -5,19 +5,14 @@
 import com.google.gwt.user.client.rpc.IsSerializable;
 
 public class LocationDetails implements IsSerializable {
-<<<<<<< HEAD
-    
-    public LocationDetails() {
-        
-    }
-    
-    public LocationDetails(LocationDetails details) {
-        
-    }
-=======
-	private LocationMonitorState m_locationMonitorState;
 
-	public LocationMonitorState getLocationMonitorState() {
+    private LocationMonitorState m_locationMonitorState;
+
+//	public LocationDetails(LocationDetails locationDetails) {
+//        m_locationMonitorState = locationDetails.getLocationMonitorState();
+//    }
+
+    public LocationMonitorState getLocationMonitorState() {
 		return m_locationMonitorState;
 	}
 
@@ -28,5 +23,4 @@
 	public String toString() {
 		return "LocationDetails[locationMonitorState=" + m_locationMonitorState + "]";
 	}
->>>>>>> 1331a293
 }