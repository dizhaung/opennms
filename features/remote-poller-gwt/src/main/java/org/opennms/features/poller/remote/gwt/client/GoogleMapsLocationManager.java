--- conflicted
+++ resolved
@@ -39,7 +39,6 @@
 
 	@Override
     protected void initializeMapWidget() {
-<<<<<<< HEAD
         
         m_panel.add(m_mapPanel);
         
@@ -50,51 +49,17 @@
             }
         });
         
-=======
-        m_mapPanel.getMapWidget().setSize("100%", "100%");
-        m_mapPanel.getMapWidget().setUIToDefault();
-        m_mapPanel.getMapWidget().addControl(new LargeMapControl());
-      //              m_mapWidget.setZoomLevel(10);
-        m_mapPanel.getMapWidget().setContinuousZoom(true);
-        m_mapPanel.getMapWidget().setScrollWheelZoomEnabled(true);
-
-        m_mapPanel.getMapWidget().addMapMoveEndHandler(new MapMoveEndHandler() {
-
-            public void onMoveEnd(MapMoveEndEvent event) {
-                m_eventBus.fireEvent(new LocationsUpdatedEvent(GoogleMapsLocationManager.this));
-            }
-
-        });
-
-        Window.addResizeHandler(new ResizeHandler() {
-            public void onResize(final ResizeEvent resizeEvent) {
-                if (m_mapPanel.getMapWidget() != null) {
-                    m_mapPanel.getMapWidget().checkResizeAndCenter();
-                }
-            }
-        });
-
-        m_panel.add(m_mapPanel.getMapWidget());
-
->>>>>>> 1331a293
         m_eventBus.addHandler(LocationPanelSelectEvent.TYPE, new LocationPanelSelectEventHandler() {
 
             public void onLocationSelected(final LocationPanelSelectEvent event) {
                 selectLocation(event.getLocationName());
             }
-<<<<<<< HEAD
         }); 
         
 	}
 
-    @Override
-=======
-        });
-
-}
-
-	@Override
->>>>>>> 1331a293
+
+	@Override
     public void selectLocation(String locationName) {
         final GoogleMapsLocation location = m_locations.get(locationName);
         if (location == null) {
@@ -146,15 +111,7 @@
 
 	    return visibleLocations;
     }
-<<<<<<< HEAD
-	
-=======
-
-
-
-
-
->>>>>>> 1331a293
+
 	@Override
     public void fitToMap() {
     	m_mapPanel.setBounds(getLocationBounds());
