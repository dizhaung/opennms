package org.opennms.features.poller.remote.gwt.client;

import static org.opennms.features.poller.remote.gwt.client.GoogleMapsUtils.toGWTBounds;
import static org.opennms.features.poller.remote.gwt.client.GoogleMapsUtils.toLatLng;

import java.util.ArrayList;
import java.util.HashMap;
import java.util.List;
import java.util.Map;

import org.opennms.features.poller.remote.gwt.client.events.LocationPanelSelectEvent;
import org.opennms.features.poller.remote.gwt.client.events.LocationPanelSelectEventHandler;
import org.opennms.features.poller.remote.gwt.client.events.LocationsUpdatedEvent;

import com.google.gwt.event.logical.shared.ResizeEvent;
import com.google.gwt.event.logical.shared.ResizeHandler;
import com.google.gwt.event.shared.HandlerManager;
import com.google.gwt.maps.client.control.LargeMapControl;
import com.google.gwt.maps.client.event.MapMoveEndHandler;
import com.google.gwt.maps.client.event.MarkerClickHandler;
import com.google.gwt.maps.client.geom.LatLngBounds;
import com.google.gwt.maps.client.geom.Point;
import com.google.gwt.maps.client.geom.Size;
import com.google.gwt.maps.client.overlay.Icon;
import com.google.gwt.maps.client.overlay.Marker;
import com.google.gwt.maps.client.overlay.MarkerOptions;
import com.google.gwt.user.client.DeferredCommand;
import com.google.gwt.user.client.IncrementalCommand;
import com.google.gwt.user.client.Window;
import com.google.gwt.user.client.ui.SplitLayoutPanel;

public class GoogleMapsLocationManager extends AbstractLocationManager implements LocationManager {
    
 	private final SplitLayoutPanel m_panel;
	private GoogleMapsPanel m_mapPanel = new GoogleMapsPanel();
	
	private final Map<String,GoogleMapsLocation> m_locations = new HashMap<String,GoogleMapsLocation>();
    private boolean updated = false;

	public GoogleMapsLocationManager(Application application, final HandlerManager eventBus, final SplitLayoutPanel panel) {
		super(application, eventBus);
		m_panel = panel;
	}
	
	@Override
    protected void initializeMapWidget() {
        m_mapPanel.getMapWidget().setSize("100%", "100%");
        m_mapPanel.getMapWidget().setUIToDefault();
        m_mapPanel.getMapWidget().addControl(new LargeMapControl());
      //              m_mapWidget.setZoomLevel(10);
        m_mapPanel.getMapWidget().setContinuousZoom(true);
        m_mapPanel.getMapWidget().setScrollWheelZoomEnabled(true);
      
        m_mapPanel.getMapWidget().addMapMoveEndHandler(new MapMoveEndHandler() {
        
            public void onMoveEnd(MapMoveEndEvent event) {
                m_eventBus.fireEvent(new LocationsUpdatedEvent(GoogleMapsLocationManager.this));
            }
            
        });
        
        Window.addResizeHandler(new ResizeHandler() {
            public void onResize(final ResizeEvent resizeEvent) {
                if (m_mapPanel.getMapWidget() != null) {
                    m_mapPanel.getMapWidget().checkResizeAndCenter();
                }
            }
        });
        
        m_panel.add(m_mapPanel.getMapWidget());

        m_eventBus.addHandler(LocationPanelSelectEvent.TYPE, new LocationPanelSelectEventHandler() {
            
            public void onLocationSelected(final LocationPanelSelectEvent event) {
                selectLocation(event.getLocationName());
            }
        });
        
}
    
	@Override
    public void selectLocation(String locationName) {
        final GoogleMapsLocation location = m_locations.get(locationName);
        if (location == null) {
            return;
        }
        m_mapPanel.showLocationDetails(location);
    }

    @Override
	public void removeLocation(final Location location) {
		if (location == null) return;
		GoogleMapsLocation loc = m_locations.get(location.getName());
		if (loc.getMarker() != null) {
			m_mapPanel.getMapWidget().removeOverlay(loc.getMarker());
		}
		m_locations.remove(location.getName());
	}

	@Override
	public void updateComplete() {
		if (!updated) {
			DeferredCommand.addPause();
			DeferredCommand.addCommand(new IncrementalCommand() {
				public boolean execute() {
					if (isLocationUpdateInProgress())
						return true;
					fitToMap();
					updated = true;
					return false;
				}
			});
		}
	}

	@Override
	public List<Location> getAllLocations() {
		return new ArrayList<Location>(m_locations.values());
	}

	@Override
    public List<Location> getVisibleLocations() {
	    List<Location> visibleLocations = new ArrayList<Location>();
	    GWTBounds bounds = m_mapPanel.getBounds();
	    for(GoogleMapsLocation location : m_locations.values()) {
	        if(location.isVisible(bounds)) {
	            visibleLocations.add(location);
	        }
	    }

	    return visibleLocations;
    }
	
	
	
	

	@Override
    public void fitToMap() {
    	m_mapPanel.setBounds(getLocationBounds());
    }

    private GWTBounds getLocationBounds() {
        BoundsBuilder bldr = new BoundsBuilder();
        final LatLngBounds bnds = LatLngBounds.newInstance();
    	for (GoogleMapsLocation l : m_locations.values()) {
    		if (l.getLatLng() != null) {
    			bnds.extend(toLatLng(l.getLatLng()));
    		} else if (l.getMarker() != null) {
    			bnds.extend(l.getMarker().getLatLng());
    		}
    	}
    	GWTBounds b = toGWTBounds(bnds);
        return b;
    }

	protected void updateMarker(final Location location) {
        GoogleMapsLocation oldLocation = m_locations.get(location.getName());
        addAndMergeLocation(oldLocation, new GoogleMapsLocation(location));

        if (oldLocation == null) {
            placeMarker(m_locations.get(location.getName()));
        } else if (!oldLocation.getLocationMonitorState().getStatus().equals(location.getLocationMonitorState().getStatus())) {
            placeMarker(m_locations.get(location.getName()));
        }

        locationUpdateComplete(location);
	}

	private void placeMarker(final GoogleMapsLocation location) {
	    final Marker oldMarker = location.getMarker();
	    final Marker newMarker = createMarker(location);

	    if (oldMarker != null) {
	    	m_mapPanel.getMapWidget().removeOverlay(oldMarker);
	    }
	    m_mapPanel.getMapWidget().addOverlay(newMarker);
	}

    private void addAndMergeLocation(final GoogleMapsLocation oldLocation, final GoogleMapsLocation newLocation) {
        if(oldLocation != null) {
            m_locations.put(newLocation.getName(), mergeLocations(oldLocation, newLocation));
        }else {
            m_locations.put(newLocation.getName(), newLocation);
        }
        
    }

	private GoogleMapsLocation mergeLocations(final GoogleMapsLocation oldLocation, final GoogleMapsLocation newLocation) {
		if (newLocation.getLocationMonitorState() == null)
			newLocation.setLocationMonitorState(oldLocation.getLocationMonitorState());
		if (newLocation.getLatLng() == null)
			newLocation.setLatLng(oldLocation.getLatLng());
		if (newLocation.getMarker() == null)
			newLocation.setMarker(oldLocation.getMarker());
		return newLocation;
	}

	private Marker createMarker(final GoogleMapsLocation location) {
<<<<<<< HEAD
		Icon icon = Icon.newInstance();
		icon.setIconSize(Size.newInstance(32, 64));
		icon.setImageURL("images/icon-" + location.getLocationMonitorState().getStatus().toString() + ".png");

		final MarkerOptions markerOptions = MarkerOptions.newInstance();
		markerOptions.setAutoPan(true);
		markerOptions.setClickable(true);
		markerOptions.setTitle(location.getName());
		markerOptions.setIcon(icon);
		final GWTLatLng latLng = location.getLatLng();
		final Marker m = new Marker(toLatLng(latLng), markerOptions);
		m.addMarkerClickHandler(new DefaultMarkerClickHandler(location.getName()));
=======
		Marker m = location.getMarker();
		if (m == null) {
			Icon icon = Icon.newInstance();
			icon.setIconSize(Size.newInstance(32, 32));
			icon.setIconAnchor(Point.newInstance(16, 32));
			icon.setImageURL("images/icon-" + location.getLocationMonitorState().getStatus().toString() + ".png");
	
			final MarkerOptions markerOptions = MarkerOptions.newInstance();
			markerOptions.setAutoPan(true);
			markerOptions.setClickable(true);
			markerOptions.setTitle(location.getName());
			markerOptions.setIcon(icon);
			final GWTLatLng latLng = location.getLatLng();
			m = new Marker(transformLatLng(latLng), markerOptions);
			m.addMarkerClickHandler(new DefaultMarkerClickHandler(location.getName()));
		} else {
			m.setImage("images/icon-" + location.getLocationMonitorState().getStatus().toString() + ".png");
		}
>>>>>>> 15a2a860
		location.setMarker(m);

		return m;
	}

	@Override
	public void reportError(final String errorMessage, final Throwable throwable) {
		// FIXME: implement error reporting in UI
	}
	
	private final class DefaultMarkerClickHandler implements MarkerClickHandler {
		private final String m_locationName;

		private DefaultMarkerClickHandler(final String locationName) {
			m_locationName = locationName;
		}

		public void onClick(final MarkerClickEvent mke) {
			selectLocation(m_locationName);
		}
	}

}<|MERGE_RESOLUTION|>--- conflicted
+++ resolved
@@ -19,7 +19,6 @@
 import com.google.gwt.maps.client.event.MapMoveEndHandler;
 import com.google.gwt.maps.client.event.MarkerClickHandler;
 import com.google.gwt.maps.client.geom.LatLngBounds;
-import com.google.gwt.maps.client.geom.Point;
 import com.google.gwt.maps.client.geom.Size;
 import com.google.gwt.maps.client.overlay.Icon;
 import com.google.gwt.maps.client.overlay.Marker;
@@ -197,7 +196,6 @@
 	}
 
 	private Marker createMarker(final GoogleMapsLocation location) {
-<<<<<<< HEAD
 		Icon icon = Icon.newInstance();
 		icon.setIconSize(Size.newInstance(32, 64));
 		icon.setImageURL("images/icon-" + location.getLocationMonitorState().getStatus().toString() + ".png");
@@ -210,26 +208,26 @@
 		final GWTLatLng latLng = location.getLatLng();
 		final Marker m = new Marker(toLatLng(latLng), markerOptions);
 		m.addMarkerClickHandler(new DefaultMarkerClickHandler(location.getName()));
-=======
-		Marker m = location.getMarker();
-		if (m == null) {
-			Icon icon = Icon.newInstance();
-			icon.setIconSize(Size.newInstance(32, 32));
-			icon.setIconAnchor(Point.newInstance(16, 32));
-			icon.setImageURL("images/icon-" + location.getLocationMonitorState().getStatus().toString() + ".png");
-	
-			final MarkerOptions markerOptions = MarkerOptions.newInstance();
-			markerOptions.setAutoPan(true);
-			markerOptions.setClickable(true);
-			markerOptions.setTitle(location.getName());
-			markerOptions.setIcon(icon);
-			final GWTLatLng latLng = location.getLatLng();
-			m = new Marker(transformLatLng(latLng), markerOptions);
-			m.addMarkerClickHandler(new DefaultMarkerClickHandler(location.getName()));
-		} else {
-			m.setImage("images/icon-" + location.getLocationMonitorState().getStatus().toString() + ".png");
-		}
->>>>>>> 15a2a860
+
+		//Ben's Edits
+//		Marker m = location.getMarker();
+//		if (m == null) {
+//			Icon icon = Icon.newInstance();
+//			icon.setIconSize(Size.newInstance(32, 32));
+//			icon.setIconAnchor(Point.newInstance(16, 32));
+//			icon.setImageURL("images/icon-" + location.getLocationMonitorState().getStatus().toString() + ".png");
+//	
+//			final MarkerOptions markerOptions = MarkerOptions.newInstance();
+//			markerOptions.setAutoPan(true);
+//			markerOptions.setClickable(true);
+//			markerOptions.setTitle(location.getName());
+//			markerOptions.setIcon(icon);
+//			final GWTLatLng latLng = location.getLatLng();
+//			m = new Marker(transformLatLng(latLng), markerOptions);
+//			m.addMarkerClickHandler(new DefaultMarkerClickHandler(location.getName()));
+//		} else {
+//			m.setImage("images/icon-" + location.getLocationMonitorState().getStatus().toString() + ".png");
+//		}
 		location.setMarker(m);
 
 		return m;
