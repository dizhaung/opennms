package org.opennms.features.poller.remote.gwt.client;

import java.util.ArrayList;
import java.util.HashSet;
import java.util.List;
import java.util.Set;

import org.opennms.features.poller.remote.gwt.client.events.LocationPanelSelectEvent;
import org.opennms.features.poller.remote.gwt.client.events.LocationPanelSelectEventHandler;

import com.google.gwt.core.client.GWT;
import com.google.gwt.event.shared.HandlerManager;
import com.google.gwt.event.shared.HandlerRegistration;
import com.google.gwt.uibinder.client.UiBinder;
import com.google.gwt.uibinder.client.UiField;
import com.google.gwt.user.client.ui.Composite;
import com.google.gwt.user.client.ui.Widget;

public class LocationPanel extends Composite implements LocationPanelSelectEventHandler {

	interface Binder extends UiBinder<Widget, LocationPanel> { }

	private static final Binder BINDER = GWT.create(Binder.class);
	private transient HandlerManager m_eventBus;
	private transient List<HandlerRegistration> eventRegistrations = new ArrayList<HandlerRegistration>();
	
<<<<<<< HEAD
	@UiField FlexTable m_locations;
	@UiField SelectionStyle selectionStyle;
	@UiField TagPanel tagPanel;
=======
	@UiField PageableLocationList locationList;
	@UiField PageableApplicationList applicationList;
>>>>>>> 56571917
	
	public LocationPanel() {
		super();
		initWidget(BINDER.createAndBindUi(this));
		locationList.addLocationPanelSelectEventHandler(this);
		setVisible(applicationList.getElement(), false);
	}

	public void update(final LocationManager locationManager) {
		if (locationManager == null) {
			throw new IllegalStateException("No LocationManager available inside LocationPanel");
		}
		
		List<Location> visibleLocations = locationManager.getVisibleLocations();
		
		locationList.updateList(visibleLocations);
		applicationList.updateList(getApplicationInfoTestData());
			
	}

	private List<ApplicationInfo> getApplicationInfoTestData() {
        List<ApplicationInfo> apps = new ArrayList<ApplicationInfo>();
        
        for(int i = 0; i < 10 ; i++) {
            ApplicationInfo application = new ApplicationInfo();
            application.setId(i);
            application.setName("name: " + i);
            application.setStatus(Status.UP);
            application.setLocations(getLocationSetTestData());
            application.setServices(getGWTMonitoredServiceTestData());
            apps.add(application);
        }
        
	    return apps;
    }

    private Set<GWTMonitoredService> getGWTMonitoredServiceTestData() {
        Set<GWTMonitoredService> services = new HashSet<GWTMonitoredService>();
        GWTMonitoredService service = new GWTMonitoredService();
        service.setServiceName("HTTP");
        services.add(service);
        return services;
    }

    private Set<String> getLocationSetTestData() {
        Set<String> locations = new HashSet<String>();
        locations.add("19");
        return locations;
    }

    public void setEventBus(final HandlerManager eventBus) {
	    // Remove any existing handler registrations
	    for (HandlerRegistration registration : eventRegistrations) {
	        registration.removeHandler();
	    }
	    m_eventBus = eventBus;
	    
	    tagPanel.setEventBus(eventBus);
	    // eventRegistrations.add(m_eventBus.addHandler(MapPanelBoundsChangedEvent.TYPE, this));
	    // eventRegistrations.add(m_eventBus.addHandler(LocationsUpdatedEvent.TYPE, this));
	}

    public void onLocationSelected(LocationPanelSelectEvent event) {
        m_eventBus.fireEvent(event);
      
    }
    /**
     * Switches view to Pageable Location List
     */
    public void showLocationList() {
        setVisible(locationList.getElement(), true);
        setVisible(applicationList.getElement(), false);
    }
    
    /**
     * Switches view to the Pageable Application List
     */
    public void showApplicationList() {
        setVisible(locationList.getElement(), false);
        setVisible(applicationList.getElement(), true);
    }
}<|MERGE_RESOLUTION|>--- conflicted
+++ resolved
@@ -24,14 +24,9 @@
 	private transient HandlerManager m_eventBus;
 	private transient List<HandlerRegistration> eventRegistrations = new ArrayList<HandlerRegistration>();
 	
-<<<<<<< HEAD
-	@UiField FlexTable m_locations;
-	@UiField SelectionStyle selectionStyle;
-	@UiField TagPanel tagPanel;
-=======
 	@UiField PageableLocationList locationList;
 	@UiField PageableApplicationList applicationList;
->>>>>>> 56571917
+    @UiField TagPanel tagPanel;
 	
 	public LocationPanel() {
 		super();
