<?xml version="1.0" encoding="UTF-8"?>
<project xmlns="http://maven.apache.org/POM/4.0.0" xmlns:xsi="http://www.w3.org/2001/XMLSchema-instance" xsi:schemaLocation="http://maven.apache.org/POM/4.0.0 http://maven.apache.org/xsd/maven-4.0.0.xsd">

    <modelVersion>4.0.0</modelVersion>

    <groupId>${groupId}</groupId>
    <artifactId>${artifactId}</artifactId>
    <version>${version}</version>
    <packaging>bundle</packaging>

    <name>OpenNMS Features Example Operation Module</name>
    <description>This is an OSGi bundle created with the OpenNMS Operation archetype</description>

    <properties>
      <opennms.dependency.version>1.13.4-SNAPSHOT</opennms.dependency.version>
    </properties>

    <dependencies>
        <dependency>
            <groupId>org.osgi</groupId>
            <artifactId>org.osgi.core</artifactId>
            <version>4.3.0</version>
            <scope>provided</scope>
        </dependency>
        <dependency>
            <groupId>org.opennms.osgi.features.topology</groupId>
            <artifactId>opennms-topology-api</artifactId>
<<<<<<< HEAD
            <version>1.13.4-PJSM-SNAPSHOT</version>
=======
            <version>${opennms.dependency.version}</version>
>>>>>>> 151ed812
            <type>pom</type>
        </dependency>
        <dependency>
            <groupId>org.opennms.osgi.features.topology</groupId>
            <artifactId>vaadin</artifactId>
<<<<<<< HEAD
            <version>1.13.4-PJSM-SNAPSHOT</version>
=======
            <version>${opennms.dependency.version}</version>
>>>>>>> 151ed812
            <type>pom</type>
        </dependency>
    </dependencies>

    <build>
        <plugins>
            <plugin>
                <groupId>org.apache.felix</groupId>
                <artifactId>maven-bundle-plugin</artifactId>
                <version>2.3.7</version>
                <extensions>true</extensions>
                <configuration>
                    <instructions>
                        <Bundle-RequiredExecutionEnvironment>JavaSE-1.7</Bundle-RequiredExecutionEnvironment>
                        <Bundle-SymbolicName>${project.artifactId}</Bundle-SymbolicName>
                        <Bundle-Version>${project.version}</Bundle-Version>
                    </instructions>
                </configuration>
            </plugin>
        </plugins>
    </build>

</project><|MERGE_RESOLUTION|>--- conflicted
+++ resolved
@@ -12,7 +12,7 @@
     <description>This is an OSGi bundle created with the OpenNMS Operation archetype</description>
 
     <properties>
-      <opennms.dependency.version>1.13.4-SNAPSHOT</opennms.dependency.version>
+      <opennms.dependency.version>1.13.4-PJSM-SNAPSHOT</opennms.dependency.version>
     </properties>
 
     <dependencies>
@@ -25,21 +25,13 @@
         <dependency>
             <groupId>org.opennms.osgi.features.topology</groupId>
             <artifactId>opennms-topology-api</artifactId>
-<<<<<<< HEAD
-            <version>1.13.4-PJSM-SNAPSHOT</version>
-=======
             <version>${opennms.dependency.version}</version>
->>>>>>> 151ed812
             <type>pom</type>
         </dependency>
         <dependency>
             <groupId>org.opennms.osgi.features.topology</groupId>
             <artifactId>vaadin</artifactId>
-<<<<<<< HEAD
-            <version>1.13.4-PJSM-SNAPSHOT</version>
-=======
             <version>${opennms.dependency.version}</version>
->>>>>>> 151ed812
             <type>pom</type>
         </dependency>
     </dependencies>
