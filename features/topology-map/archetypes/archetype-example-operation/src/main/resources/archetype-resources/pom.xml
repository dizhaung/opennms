<?xml version="1.0" encoding="UTF-8"?>
<project xmlns="http://maven.apache.org/POM/4.0.0" xmlns:xsi="http://www.w3.org/2001/XMLSchema-instance" xsi:schemaLocation="http://maven.apache.org/POM/4.0.0 http://maven.apache.org/xsd/maven-4.0.0.xsd">

    <modelVersion>4.0.0</modelVersion>

    <groupId>${groupId}</groupId>
    <artifactId>${artifactId}</artifactId>
    <version>${version}</version>
    <packaging>bundle</packaging>

    <name>OpenNMS Features Example Operation Module</name>
    <description>This is an OSGi bundle created with the OpenNMS Operation archetype</description>

    <properties>
<<<<<<< HEAD
      <opennms.dependency.version>14.0.1-SNAPSHOT</opennms.dependency.version>
=======
      <opennms.dependency.version>14.0.3-SNAPSHOT</opennms.dependency.version>
>>>>>>> 0cdacbf6
    </properties>

    <dependencies>
        <dependency>
            <groupId>org.osgi</groupId>
            <artifactId>org.osgi.core</artifactId>
            <version>4.3.0</version>
            <scope>provided</scope>
        </dependency>
        <dependency>
            <groupId>org.opennms.osgi.features.topology</groupId>
            <artifactId>opennms-topology-api</artifactId>
            <version>${opennms.dependency.version}</version>
            <type>pom</type>
        </dependency>
        <dependency>
            <groupId>org.opennms.osgi.features.topology</groupId>
            <artifactId>vaadin</artifactId>
            <version>${opennms.dependency.version}</version>
            <type>pom</type>
        </dependency>
    </dependencies>

    <build>
        <plugins>
            <plugin>
                <groupId>org.apache.felix</groupId>
                <artifactId>maven-bundle-plugin</artifactId>
                <version>2.3.7</version>
                <extensions>true</extensions>
                <configuration>
                    <instructions>
                        <Bundle-RequiredExecutionEnvironment>JavaSE-1.7</Bundle-RequiredExecutionEnvironment>
                        <Bundle-SymbolicName>${project.artifactId}</Bundle-SymbolicName>
                        <Bundle-Version>${project.version}</Bundle-Version>
                    </instructions>
                </configuration>
            </plugin>
        </plugins>
    </build>

</project><|MERGE_RESOLUTION|>--- conflicted
+++ resolved
@@ -12,11 +12,7 @@
     <description>This is an OSGi bundle created with the OpenNMS Operation archetype</description>
 
     <properties>
-<<<<<<< HEAD
-      <opennms.dependency.version>14.0.1-SNAPSHOT</opennms.dependency.version>
-=======
       <opennms.dependency.version>14.0.3-SNAPSHOT</opennms.dependency.version>
->>>>>>> 0cdacbf6
     </properties>
 
     <dependencies>
