<?xml version="1.0" encoding="UTF-8"?>
<project xmlns="http://maven.apache.org/POM/4.0.0" xmlns:xsi="http://www.w3.org/2001/XMLSchema-instance" xsi:schemaLocation="http://maven.apache.org/POM/4.0.0 http://maven.apache.org/xsd/maven-4.0.0.xsd">

    <modelVersion>4.0.0</modelVersion>

    <parent>
    <artifactId>themes</artifactId>
    <groupId>org.opennms.features.topology</groupId>
<<<<<<< HEAD
    <version>14.0.1-SNAPSHOT</version>
=======
    <version>14.0.3-SNAPSHOT</version>
>>>>>>> 0cdacbf6
  </parent>

    <groupId>org.opennms.features.topology.themes</groupId>
    <artifactId>default-theme</artifactId>
    <packaging>bundle</packaging>
    <name>OpenNMS Features :: Topology :: Default  Theme</name>
    <properties>
        <bundle.symbolicname>org.opennms.features.topology.themes.default-theme</bundle.symbolicname>
    </properties>
    <description>This is an OSGi bundle created with the OpenNMS Operation archetype</description>
    
    <dependencies>
        <dependency>
            <groupId>org.osgi</groupId>
            <artifactId>org.osgi.core</artifactId>
            <scope>provided</scope>
        </dependency>
        <dependency>
            <groupId>org.opennms.osgi.features.topology</groupId>
            <artifactId>opennms-topology-api</artifactId>
            <type>pom</type>
        </dependency>
        <dependency>
            <groupId>org.opennms.osgi.features.topology</groupId>
            <artifactId>vaadin</artifactId>
            <type>pom</type>
        </dependency>
    </dependencies>

    <build>
        <resources>
            <resource>
                <directory>src/main/java</directory>
            </resource>
        </resources>
        
        <plugins>
            <plugin>
                <groupId>org.apache.felix</groupId>
                <artifactId>maven-bundle-plugin</artifactId>
                <extensions>true</extensions>
                <configuration>
                    <instructions>
                        <Bundle-RequiredExecutionEnvironment>JavaSE-1.7</Bundle-RequiredExecutionEnvironment>
                        <Bundle-SymbolicName>${project.artifactId}</Bundle-SymbolicName>
                        <Bundle-Version>${project.version}</Bundle-Version>
                        <Fragment-Host>com.vaadin.themes;bundle-version=${vaadinVersion}</Fragment-Host>
                    </instructions>
                </configuration>
            </plugin>
        </plugins>
    </build>

</project><|MERGE_RESOLUTION|>--- conflicted
+++ resolved
@@ -6,11 +6,7 @@
     <parent>
     <artifactId>themes</artifactId>
     <groupId>org.opennms.features.topology</groupId>
-<<<<<<< HEAD
-    <version>14.0.1-SNAPSHOT</version>
-=======
     <version>14.0.3-SNAPSHOT</version>
->>>>>>> 0cdacbf6
   </parent>
 
     <groupId>org.opennms.features.topology.themes</groupId>
