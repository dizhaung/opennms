/*******************************************************************************
 * This file is part of OpenNMS(R).
 *
 * Copyright (C) 2016 The OpenNMS Group, Inc.
 * OpenNMS(R) is Copyright (C) 1999-2016 The OpenNMS Group, Inc.
 *
 * OpenNMS(R) is a registered trademark of The OpenNMS Group, Inc.
 *
 * OpenNMS(R) is free software: you can redistribute it and/or modify
 * it under the terms of the GNU Affero General Public License as published
 * by the Free Software Foundation, either version 3 of the License,
 * or (at your option) any later version.
 *
 * OpenNMS(R) is distributed in the hope that it will be useful,
 * but WITHOUT ANY WARRANTY; without even the implied warranty of
 * MERCHANTABILITY or FITNESS FOR A PARTICULAR PURPOSE.  See the
 * GNU Affero General Public License for more details.
 *
 * You should have received a copy of the GNU Affero General Public License
 * along with OpenNMS(R).  If not, see:
 *      http://www.gnu.org/licenses/
 *
 * For more information contact:
 *     OpenNMS(R) Licensing <license@opennms.org>
 *     http://www.opennms.org/
 *     http://www.opennms.com/
 *******************************************************************************/

package org.opennms.features.topology.plugins.topo.graphml;

import java.io.File;
import java.io.FileInputStream;
import java.io.IOException;
import java.io.InputStream;
import java.util.Collection;
import java.util.Collections;
import java.util.HashMap;
import java.util.HashSet;
import java.util.List;
import java.util.Map;
import java.util.Set;

import org.opennms.features.graphml.model.GraphML;
import org.opennms.features.graphml.model.GraphMLEdge;
import org.opennms.features.graphml.model.GraphMLGraph;
import org.opennms.features.graphml.model.GraphMLNode;
import org.opennms.features.graphml.model.GraphMLReader;
import org.opennms.features.graphml.model.InvalidGraphException;
import org.opennms.features.topology.api.support.VertexHopGraphProvider;
import org.opennms.features.topology.api.topo.GraphProvider;
import org.opennms.features.topology.api.topo.MetaTopologyProvider;
import org.opennms.features.topology.api.topo.VertexRef;
import org.slf4j.Logger;
import org.slf4j.LoggerFactory;

import com.google.common.base.Strings;
import com.google.common.collect.Iterables;
import com.google.common.collect.Lists;
import com.google.common.collect.Maps;

public class GraphMLMetaTopologyProvider implements MetaTopologyProvider {
    private static final Logger LOG = LoggerFactory.getLogger(GraphMLTopologyProvider.class);

    private File graphMLFile;
    private final Map<String, GraphProvider> graphsByNamespace = Maps.newLinkedHashMap();
    private final Map<String, GraphMLTopologyProvider> rawGraphsByNamespace = Maps.newLinkedHashMap();
    private final Map<String, String> preferredLayoutByNamespace = Maps.newLinkedHashMap();
    private final Map<VertexRef, List<VertexRef>> oppositeVertices = Maps.newLinkedHashMap();

    private VertexRef getVertex(GraphMLNode node) {
        return graphsByNamespace.values().stream()
            .map(g -> g.getVertex(g.getVertexNamespace(), node.getId()))
            .filter(v -> v != null)
            .findFirst().orElse(null);
    }

    public void load() {
        graphsByNamespace.clear();
        oppositeVertices.clear();
        if (graphMLFile == null) {
            LOG.warn("No graph defined");
            return;
        }
        if (!graphMLFile.exists()) {
            LOG.warn("No graph found at location " + graphMLFile.toString());
            return;
        }
        try (InputStream input = new FileInputStream(graphMLFile)) {
            final GraphML graphML = GraphMLReader.read(input);
            validate(graphML);

            for (GraphMLGraph eachGraph : graphML.getGraphs()) {
                final GraphMLTopologyProvider topoProvider = new GraphMLTopologyProvider(eachGraph);
                final VertexHopGraphProvider vertexHopGraphProvider = new VertexHopGraphProvider(topoProvider);
                graphsByNamespace.put(topoProvider.getVertexNamespace(), vertexHopGraphProvider);
                rawGraphsByNamespace.put(topoProvider.getVertexNamespace(), topoProvider);
                preferredLayoutByNamespace.put(topoProvider.getVertexNamespace(), eachGraph.getProperty(GraphMLProperties.PREFERRED_LAYOUT));
            }

            for (GraphMLGraph eachGraph : graphML.getGraphs()) {
                for (org.opennms.features.graphml.model.GraphMLEdge eachEdge : eachGraph.getEdges()) {
                    final VertexRef sourceVertex = getVertex(eachEdge.getSource());
                    final VertexRef targetVertex = getVertex(eachEdge.getTarget());
                    if (!sourceVertex.getNamespace().equals(targetVertex.getNamespace())) {
                        List<VertexRef> opposites = oppositeVertices.get(sourceVertex);
                        if (opposites == null) {
                            opposites = Lists.newArrayList();
                            oppositeVertices.put(sourceVertex, opposites);
                        }
                        opposites.add(targetVertex);
                    }
                }
            }
        } catch (InvalidGraphException | IOException e) {
            LOG.error(e.getMessage(), e);
        }
    }

    @Override
    public GraphProvider getDefaultGraphProvider() {
        return Iterables.getFirst(graphsByNamespace.values(), null);
    }

    @Override
    public Collection<GraphProvider> getGraphProviders() {
        return graphsByNamespace.values();
    }

    @Override
    public String getPreferredLayout(GraphProvider graphProvider) {
        return preferredLayoutByNamespace.get(graphProvider.getVertexNamespace());
    }

    @Override
    public Collection<VertexRef> getOppositeVertices(VertexRef vertexRef) {
        return oppositeVertices.getOrDefault(vertexRef, Collections.emptyList());
    }

    public void setTopologyLocation(String filename) {
        this.graphMLFile = filename != null ? new File(filename) : null;
    }

    private void validate(GraphML graphML) throws InvalidGraphException {
        final Set<String> graphIds = new HashSet<>();
        final Map<String, Set<String>> nodeIdsByNamespace = new HashMap<>();
        final Map<String, Set<String>> edgeIdsByNamespace = new HashMap<>();

        for (GraphMLGraph eachGraph : graphML.getGraphs()) {
            final String ns = eachGraph.getProperty(GraphMLProperties.NAMESPACE);
            if (Strings.isNullOrEmpty(ns)) {
                throw new InvalidGraphException("No namespace defined on graph with id " + eachGraph.getId());
            }

            if (graphIds.contains(eachGraph.getId())) {
                throw new InvalidGraphException("There already exists a graph with id " + eachGraph.getId());
            }
            graphIds.add(eachGraph.getId());

            for (GraphMLNode eachNode : eachGraph.getNodes()) {
                Set<String> nodeIdsInNs = nodeIdsByNamespace.get(ns);
                if (nodeIdsInNs == null) {
                    nodeIdsInNs = new HashSet<>();
                    nodeIdsByNamespace.put(ns, nodeIdsInNs);
                }

                if (nodeIdsInNs.contains(eachNode.getId())) {
                    throw new InvalidGraphException("There already exists a node with id " + eachNode.getId()
                        + " in namespace " + ns);
                }
                nodeIdsInNs.add(eachNode.getId());
            }
<<<<<<< HEAD
            for (GraphMLEdge eachEdge : eachGraph.getEdges()) {
                if (edgeIds.contains(eachEdge.getId())) {
                    throw new InvalidGraphException("There already exists an edge with id " + eachEdge.getId());
=======

            for (org.opennms.features.topology.plugins.topo.graphml.model.GraphMLEdge eachEdge : eachGraph.getEdges()) {
                Set<String> edgeIdsInNs = edgeIdsByNamespace.get(ns);
                if (edgeIdsInNs == null) {
                    edgeIdsInNs = new HashSet<>();
                    edgeIdsByNamespace.put(ns, edgeIdsInNs);
                }

                if (edgeIdsInNs.contains(eachEdge.getId())) {
                    throw new InvalidGraphException("There already exists an edge with id " + eachEdge.getId()
                        + " in namespace " + ns);
>>>>>>> c25696ba
                }
                edgeIdsInNs.add(eachEdge.getId());
            }
        }
    }

    /**
     * Returns the RAW {@link GraphMLTopologyProvider} and NOT the wrapped one.
     * This is sometimes required to have full access to the Topology Provider, e.g. to get all vertices (usually they would be limited by the SZL)
     *
     * @param vertexNamespace the namespace of the {@link GraphProvider}
     * @return the RAW {@link GraphMLTopologyProvider} and NOT the wrapped one.
     */
    public GraphMLTopologyProvider getRawTopologyProvider(String vertexNamespace) {
        return rawGraphsByNamespace.get(vertexNamespace);
    }
}<|MERGE_RESOLUTION|>--- conflicted
+++ resolved
@@ -169,13 +169,8 @@
                 }
                 nodeIdsInNs.add(eachNode.getId());
             }
-<<<<<<< HEAD
+
             for (GraphMLEdge eachEdge : eachGraph.getEdges()) {
-                if (edgeIds.contains(eachEdge.getId())) {
-                    throw new InvalidGraphException("There already exists an edge with id " + eachEdge.getId());
-=======
-
-            for (org.opennms.features.topology.plugins.topo.graphml.model.GraphMLEdge eachEdge : eachGraph.getEdges()) {
                 Set<String> edgeIdsInNs = edgeIdsByNamespace.get(ns);
                 if (edgeIdsInNs == null) {
                     edgeIdsInNs = new HashSet<>();
@@ -185,7 +180,6 @@
                 if (edgeIdsInNs.contains(eachEdge.getId())) {
                     throw new InvalidGraphException("There already exists an edge with id " + eachEdge.getId()
                         + " in namespace " + ns);
->>>>>>> c25696ba
                 }
                 edgeIdsInNs.add(eachEdge.getId());
             }
