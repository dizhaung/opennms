/*******************************************************************************
 * This file is part of OpenNMS(R).
 *
 * Copyright (C) 2016 The OpenNMS Group, Inc.
 * OpenNMS(R) is Copyright (C) 1999-2016 The OpenNMS Group, Inc.
 *
 * OpenNMS(R) is a registered trademark of The OpenNMS Group, Inc.
 *
 * OpenNMS(R) is free software: you can redistribute it and/or modify
 * it under the terms of the GNU Affero General Public License as published
 * by the Free Software Foundation, either version 3 of the License,
 * or (at your option) any later version.
 *
 * OpenNMS(R) is distributed in the hope that it will be useful,
 * but WITHOUT ANY WARRANTY; without even the implied warranty of
 * MERCHANTABILITY or FITNESS FOR A PARTICULAR PURPOSE.  See the
 * GNU Affero General Public License for more details.
 *
 * You should have received a copy of the GNU Affero General Public License
 * along with OpenNMS(R).  If not, see:
 *      http://www.gnu.org/licenses/
 *
 * For more information contact:
 * OpenNMS(R) Licensing <license@opennms.org>
 *      http://www.opennms.org/
 *      http://www.opennms.com/
 *******************************************************************************/

package org.opennms.features.topology.plugins.topo.bsm;

import java.util.Set;

import org.opennms.netmgt.bsm.service.model.BusinessService;

import com.google.common.collect.Sets;

public class BusinessServiceVertex extends AbstractBusinessServiceVertex {

    private final Long serviceId;

    public BusinessServiceVertex(BusinessService businessService) {
<<<<<<< HEAD
        this(businessService.getId(), businessService.getName());
    }

    public BusinessServiceVertex(Long serviceId, String name) {
        super(Type.BusinessService + ":" + serviceId, name);
=======
        this("business-service:" + String.valueOf(businessService.getId()),
                businessService.getName(),
                businessService.getId(),
                businessService.getLevel());
    }

    private BusinessServiceVertex(String id, String name, Long serviceId, int level) {
        super(id, name, level);
>>>>>>> b2dc2913
        this.serviceId = serviceId;
        setLabel(name);
        setTooltipText(String.format("Business Service '%s'", name));
        setIconKey("business-service");
    }

    public Long getServiceId() {
        return serviceId;
    }

    @Override
    public Type getType() {
        return Type.BusinessService;
    }

    @Override
    public Set<String> getReductionKeys() {
        return Sets.newHashSet();
    }
}<|MERGE_RESOLUTION|>--- conflicted
+++ resolved
@@ -39,22 +39,11 @@
     private final Long serviceId;
 
     public BusinessServiceVertex(BusinessService businessService) {
-<<<<<<< HEAD
-        this(businessService.getId(), businessService.getName());
+        this(businessService.getId(), businessService.getName(), businessService.getLevel());
     }
 
-    public BusinessServiceVertex(Long serviceId, String name) {
-        super(Type.BusinessService + ":" + serviceId, name);
-=======
-        this("business-service:" + String.valueOf(businessService.getId()),
-                businessService.getName(),
-                businessService.getId(),
-                businessService.getLevel());
-    }
-
-    private BusinessServiceVertex(String id, String name, Long serviceId, int level) {
-        super(id, name, level);
->>>>>>> b2dc2913
+    public BusinessServiceVertex(Long serviceId, String name, int level) {
+        super(Type.BusinessService + ":" + serviceId, name, level);
         this.serviceId = serviceId;
         setLabel(name);
         setTooltipText(String.format("Business Service '%s'", name));
