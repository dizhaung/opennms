--- conflicted
+++ resolved
@@ -74,11 +74,7 @@
 	}
 
 	@Override
-<<<<<<< HEAD
-	public Object generateCell(Table source, Object itemId, Object columnId) {
-=======
 	public Object generateCell(final Table source, final Object itemId, Object columnId) {
->>>>>>> 54237913
 		final Property<Integer> nodeIdProperty = source.getContainerProperty(itemId, m_nodeIdProperty);
 		Object cellValue = m_generator.generateCell(source, itemId, columnId);
 		if (cellValue == null) {
@@ -102,29 +98,10 @@
 		}
 	}
 
-<<<<<<< HEAD
-	@Override
-	public void addSelectionListener(SelectionListener listener) {
-		if (listener != null) {
-			m_selectionListeners.add(listener);
-		}
-	}
-	
-	@Override
-	public void setSelectionListeners(Set<SelectionListener> listeners) {
-		m_selectionListeners = listeners;
-	}
-	
-	@Override
-	public void removeSelectionListener(SelectionListener listener) {
-		m_selectionListeners.remove(listener);
-	}
-=======
     private List<VertexRef> getVertexRefsForIds(Integer nodeIdProperty) {
         VertexRef tempRef = new NSLGVertexRef("nodes", String.valueOf(nodeIdProperty), "");
         return Arrays.asList(tempRef);
     }
->>>>>>> 54237913
 
     protected void fireVertexUpdatedEvent(List<Integer> nodeIds) {
         Set<VertexRef> vertexRefs = new HashSet<VertexRef>();
