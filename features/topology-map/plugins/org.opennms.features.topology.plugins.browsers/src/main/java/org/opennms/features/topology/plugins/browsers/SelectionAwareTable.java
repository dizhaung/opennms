--- conflicted
+++ resolved
@@ -49,11 +49,8 @@
 
 	private final OnmsDaoContainer<?,? extends Serializable> m_container;
 	private final Set<SelectionNotifier> m_selectionNotifiers = new CopyOnWriteArraySet<SelectionNotifier>();
-<<<<<<< HEAD
-=======
 	private List<String> nonCollapsibleColumns = new ArrayList<String>();
-    private EventProxy eventProxy;
->>>>>>> 46d1a5d5
+	private EventProxy eventProxy;
 
 	/**
 	 *  Leave OnmsDaoContainer without generics; the Aries blueprint code cannot match up
