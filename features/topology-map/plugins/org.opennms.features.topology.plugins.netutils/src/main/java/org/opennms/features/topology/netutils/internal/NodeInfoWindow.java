package org.opennms.features.topology.netutils.internal;

import java.net.URL;

<<<<<<< HEAD
import com.vaadin.server.ExternalResource;
import com.vaadin.ui.Embedded;
import com.vaadin.ui.VerticalLayout;
import com.vaadin.ui.Window;
=======
import org.opennms.features.topology.api.support.InfoWindow;
>>>>>>> 0b66f082

/**
 * The NodeInfoWindow class constructs a custom Window component that contains an embedded 
 * browser displaying the Node information of the currently selected node
 * @author Leonardo Bell
 * @author Philip Grenon
 * @version 1.0
 */
public class NodeInfoWindow extends InfoWindow {

	private static final long serialVersionUID = -9008855502553868300L;
	
	/**
	 * Label given to vertexes that have no real label.
	 */
	private static final String NO_LABEL_TEXT = "no such label"; 
	
	/**
     * The NodeInfoWindow method constructs a sub-window instance which can be added to a main window.
     * The sub-window contains an embedded browser which displays the Node Info page of the currently selected
     * node.
     * @param node Selected node
     * @param width Width of the main window
     * @param height Height of the main window
     */
<<<<<<< HEAD
    public NodeInfoWindow(final Node node, final URL nodeURL) throws MalformedURLException{
        
        nodeInfoBrowser = new Embedded("", new ExternalResource(nodeURL));

        String label = node == null? "" : node.getLabel();
        /*Sets up window settings*/
        if (label == null || label.equals("") || label.equalsIgnoreCase(noLabel)) {
            label = "";
        } else label = " - " + label;
        setCaption("Node Info" + label);
        setImmediate(true);
        setResizable(false);
        
        /*Adds the browser to the main layout*/
        VerticalLayout layout = new VerticalLayout();
        layout.addComponent(nodeInfoBrowser);

        setContent(layout);
    }
    
    @Override
    public void attach() {
    	super.attach();
    	
    	int width = (int)getUI().getWidth();
    	int height = (int)getUI().getHeight();
    	
    	/*Sets the browser and window sizes based on the main window*/
        int browserWidth = (int)(sizePercentage * width), browserHeight = (int)(sizePercentage * height);
        int windowWidth = browserWidth + widthCushion, windowHeight = browserHeight + heightCushion;
        setWidth("" + windowWidth + "px");
        setHeight("" + windowHeight + "px");
        setPositionX((width - windowWidth)/2);
		setPositionY((height - windowHeight)/2);
        
        /*Sets the size of the browser to fit within the sub-window*/
        nodeInfoBrowser.setType(Embedded.TYPE_BROWSER);
        nodeInfoBrowser.setWidth("" + browserWidth + "px");
        nodeInfoBrowser.setHeight("" + browserHeight + "px");
    }
    
=======
	 public NodeInfoWindow(final Node node, final URL nodeURL) {
		 super(nodeURL, new LabelCreator() {
			
			@Override
			public String getLabel() {
				String label = node == null ? "" : node.getLabel();
				
		        /*Sets up window settings*/
		        if (label == null || label.equals("") || label.equalsIgnoreCase(NO_LABEL_TEXT)) {
		            label = "";
		        } else { 
		        	label = " - " + label; 
		        }
		        return "Node Info" + label;
			}
		});
	 }
>>>>>>> 0b66f082
}<|MERGE_RESOLUTION|>--- conflicted
+++ resolved
@@ -2,14 +2,7 @@
 
 import java.net.URL;
 
-<<<<<<< HEAD
-import com.vaadin.server.ExternalResource;
-import com.vaadin.ui.Embedded;
-import com.vaadin.ui.VerticalLayout;
-import com.vaadin.ui.Window;
-=======
 import org.opennms.features.topology.api.support.InfoWindow;
->>>>>>> 0b66f082
 
 /**
  * The NodeInfoWindow class constructs a custom Window component that contains an embedded 
@@ -35,49 +28,6 @@
      * @param width Width of the main window
      * @param height Height of the main window
      */
-<<<<<<< HEAD
-    public NodeInfoWindow(final Node node, final URL nodeURL) throws MalformedURLException{
-        
-        nodeInfoBrowser = new Embedded("", new ExternalResource(nodeURL));
-
-        String label = node == null? "" : node.getLabel();
-        /*Sets up window settings*/
-        if (label == null || label.equals("") || label.equalsIgnoreCase(noLabel)) {
-            label = "";
-        } else label = " - " + label;
-        setCaption("Node Info" + label);
-        setImmediate(true);
-        setResizable(false);
-        
-        /*Adds the browser to the main layout*/
-        VerticalLayout layout = new VerticalLayout();
-        layout.addComponent(nodeInfoBrowser);
-
-        setContent(layout);
-    }
-    
-    @Override
-    public void attach() {
-    	super.attach();
-    	
-    	int width = (int)getUI().getWidth();
-    	int height = (int)getUI().getHeight();
-    	
-    	/*Sets the browser and window sizes based on the main window*/
-        int browserWidth = (int)(sizePercentage * width), browserHeight = (int)(sizePercentage * height);
-        int windowWidth = browserWidth + widthCushion, windowHeight = browserHeight + heightCushion;
-        setWidth("" + windowWidth + "px");
-        setHeight("" + windowHeight + "px");
-        setPositionX((width - windowWidth)/2);
-		setPositionY((height - windowHeight)/2);
-        
-        /*Sets the size of the browser to fit within the sub-window*/
-        nodeInfoBrowser.setType(Embedded.TYPE_BROWSER);
-        nodeInfoBrowser.setWidth("" + browserWidth + "px");
-        nodeInfoBrowser.setHeight("" + browserHeight + "px");
-    }
-    
-=======
 	 public NodeInfoWindow(final Node node, final URL nodeURL) {
 		 super(nodeURL, new LabelCreator() {
 			
@@ -95,5 +45,4 @@
 			}
 		});
 	 }
->>>>>>> 0b66f082
 }