/*******************************************************************************
 * This file is part of OpenNMS(R).
 *
 * Copyright (C) 2012 The OpenNMS Group, Inc.
 * OpenNMS(R) is Copyright (C) 1999-2012 The OpenNMS Group, Inc.
 *
 * OpenNMS(R) is a registered trademark of The OpenNMS Group, Inc.
 *
 * OpenNMS(R) is free software: you can redistribute it and/or modify
 * it under the terms of the GNU General Public License as published
 * by the Free Software Foundation, either version 3 of the License,
 * or (at your option) any later version.
 *
 * OpenNMS(R) is distributed in the hope that it will be useful,
 * but WITHOUT ANY WARRANTY; without even the implied warranty of
 * MERCHANTABILITY or FITNESS FOR A PARTICULAR PURPOSE.  See the
 * GNU General Public License for more details.
 *
 * You should have received a copy of the GNU General Public License
 * along with OpenNMS(R).  If not, see:
 *      http://www.gnu.org/licenses/
 *
 * For more information contact:
 *     OpenNMS(R) Licensing <license@opennms.org>
 *     http://www.opennms.org/
 *     http://www.opennms.com/
 *******************************************************************************/

package org.opennms.features.topology.netutils.internal;

import java.net.MalformedURLException;
import java.net.URL;
<<<<<<< HEAD
import com.vaadin.terminal.ExternalResource;
import com.vaadin.terminal.FileResource;
=======

import com.vaadin.server.ExternalResource;
>>>>>>> 74773af2
import com.vaadin.ui.Embedded;
import com.vaadin.ui.TabSheet;
import com.vaadin.ui.VerticalLayout;
import com.vaadin.ui.Window;

/**
 * The EventsAlarmsWindow class constructs a custom Window component which
 * contains an embedded browser for both the Events page and Alarm page of the selected node.
 * Tabs are used to switch back and forth between the two.
 * @author Leonardo Bell
 * @author Philip Grenon
 * @version 1.0
 */
@SuppressWarnings("serial")
public class EventsAlarmsWindow extends Window {

	private final double sizePercentage = 0.80; // Window size ratio to the main window
	private final int widthCushion = 50; //Border cushion for width of window;
	private final int heightCushion = 110; //Border cushion for height of window
	private Embedded eventsBrowser = null; //Browser component which is directed at the events page
	private Embedded alarmsBrowser = null; //Browser component which is directed at the alarms page
	private static final String noLabel = "no such label"; //Label given to vertexes that have no real label.

	private static String makeLabel(final Node node) {
		String label = node == null? "" : node.getLabel();
		/*Sets up window settings*/
		if (label == null || label.equals("") || label.equalsIgnoreCase(noLabel)) {
			label = "";
		} else {
			label = " - " + label;
		}
		return label;
	}

	/**
	 * The EventsAlarmsWindow method constructs a sub-window instance which can be added to a
	 * main window. The sub-window contains two embedded browsers which are directed at the Events
	 * and Alarms page of the selected node
	 * @param node Selected node
	 * @param width Width of main window
	 * @param height Height of main window
	 * @throws MalformedURLException
	 */
	public EventsAlarmsWindow(final Node node, final URL eventsURL, final URL alarmsURL) throws MalformedURLException {
<<<<<<< HEAD
		
        if(null != eventsURL && eventsURL.toString().indexOf(":9443") > 0){
        	String url = eventsURL.toString().substring(eventsURL.toString().indexOf(":9443")+5);
        	eventsBrowser = new Embedded("", new ExternalResource(url));
        } else {
        	eventsBrowser = new Embedded("", new ExternalResource(eventsURL));
        }
    	
        if(null != alarmsURL && alarmsURL.toString().indexOf(":9443") > 0){
        	String url = alarmsURL.toString().substring(alarmsURL.toString().indexOf(":9443")+5);
        	alarmsBrowser = new Embedded("", new ExternalResource(url));
        } else {
        	alarmsBrowser = new Embedded("", new ExternalResource(alarmsURL));
        }
=======
		super("Events & Alarms" + makeLabel(node));
		eventsBrowser = new Embedded("", new ExternalResource(eventsURL));
		alarmsBrowser = new Embedded("", new ExternalResource(alarmsURL));
>>>>>>> 74773af2
		
		setImmediate(true);
		setResizable(false);
		
		/*Adds the two browsers to separate tabs in a tabsheet layout*/
		TabSheet tabsheet = new TabSheet();
		tabsheet.addTab(eventsBrowser, "Events");
		tabsheet.addTab(alarmsBrowser, "Alarms");
		
		/*Adds tabsheet component to the main layout of the sub-window*/
		VerticalLayout layout = new VerticalLayout();
		layout.addComponent(tabsheet);
		
		setContent(layout);
		//addComponent(layout);
	}
	
	@Override
	public void attach() {
		super.attach();
		
		int width = (int)getUI().getPage().getBrowserWindowWidth();
    	int height = (int)getUI().getPage().getBrowserWindowHeight();
    	
		/*Sets the browser and window sizes based on the main window*/
		int browserWidth = (int)(sizePercentage * width), browserHeight = (int)(sizePercentage * height);
		int windowWidth = browserWidth + widthCushion, windowHeight = browserHeight + heightCushion;
		setWidth("" + windowWidth + "px");
		setHeight("" + windowHeight + "px");
		setPositionX((width - windowWidth)/2);
		setPositionY((height - windowHeight)/2);
		
		/*Changes the size of the browsers to fit within the sub-window*/
		alarmsBrowser.setType(Embedded.TYPE_BROWSER);
		alarmsBrowser.setWidth("" + browserWidth + "px");
		alarmsBrowser.setHeight("" + browserHeight + "px");
		eventsBrowser.setType(Embedded.TYPE_BROWSER);
		eventsBrowser.setWidth("" + browserWidth + "px");
		eventsBrowser.setHeight("" + browserHeight + "px");
	}
	
}<|MERGE_RESOLUTION|>--- conflicted
+++ resolved
@@ -30,13 +30,8 @@
 
 import java.net.MalformedURLException;
 import java.net.URL;
-<<<<<<< HEAD
-import com.vaadin.terminal.ExternalResource;
-import com.vaadin.terminal.FileResource;
-=======
 
 import com.vaadin.server.ExternalResource;
->>>>>>> 74773af2
 import com.vaadin.ui.Embedded;
 import com.vaadin.ui.TabSheet;
 import com.vaadin.ui.VerticalLayout;
@@ -81,26 +76,20 @@
 	 * @throws MalformedURLException
 	 */
 	public EventsAlarmsWindow(final Node node, final URL eventsURL, final URL alarmsURL) throws MalformedURLException {
-<<<<<<< HEAD
-		
-        if(null != eventsURL && eventsURL.toString().indexOf(":9443") > 0){
-        	String url = eventsURL.toString().substring(eventsURL.toString().indexOf(":9443")+5);
-        	eventsBrowser = new Embedded("", new ExternalResource(url));
-        } else {
-        	eventsBrowser = new Embedded("", new ExternalResource(eventsURL));
-        }
+		super("Events & Alarms" + makeLabel(node));	
+        	if(null != eventsURL && eventsURL.toString().indexOf(":9443") > 0){
+        		String url = eventsURL.toString().substring(eventsURL.toString().indexOf(":9443")+5);
+        		eventsBrowser = new Embedded("", new ExternalResource(url));
+        	} else {
+        		eventsBrowser = new Embedded("", new ExternalResource(eventsURL));
+       		}
     	
-        if(null != alarmsURL && alarmsURL.toString().indexOf(":9443") > 0){
-        	String url = alarmsURL.toString().substring(alarmsURL.toString().indexOf(":9443")+5);
-        	alarmsBrowser = new Embedded("", new ExternalResource(url));
-        } else {
-        	alarmsBrowser = new Embedded("", new ExternalResource(alarmsURL));
-        }
-=======
-		super("Events & Alarms" + makeLabel(node));
-		eventsBrowser = new Embedded("", new ExternalResource(eventsURL));
-		alarmsBrowser = new Embedded("", new ExternalResource(alarmsURL));
->>>>>>> 74773af2
+        	if(null != alarmsURL && alarmsURL.toString().indexOf(":9443") > 0){
+        		String url = alarmsURL.toString().substring(alarmsURL.toString().indexOf(":9443")+5);
+        		alarmsBrowser = new Embedded("", new ExternalResource(url));
+        	} else {
+        		alarmsBrowser = new Embedded("", new ExternalResource(alarmsURL));
+        	}
 		
 		setImmediate(true);
 		setResizable(false);
