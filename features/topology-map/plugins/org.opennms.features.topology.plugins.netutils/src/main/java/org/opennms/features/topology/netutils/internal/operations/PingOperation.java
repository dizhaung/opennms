/*******************************************************************************
 * This file is part of OpenNMS(R).
 *
 * Copyright (C) 2012-2014 The OpenNMS Group, Inc.
 * OpenNMS(R) is Copyright (C) 1999-2014 The OpenNMS Group, Inc.
 *
 * OpenNMS(R) is a registered trademark of The OpenNMS Group, Inc.
 *
 * OpenNMS(R) is free software: you can redistribute it and/or modify
 * it under the terms of the GNU Affero General Public License as published
 * by the Free Software Foundation, either version 3 of the License,
 * or (at your option) any later version.
 *
 * OpenNMS(R) is distributed in the hope that it will be useful,
 * but WITHOUT ANY WARRANTY; without even the implied warranty of
 * MERCHANTABILITY or FITNESS FOR A PARTICULAR PURPOSE.  See the
 * GNU Affero General Public License for more details.
 *
 * You should have received a copy of the GNU Affero General Public License
 * along with OpenNMS(R).  If not, see:
 *      http://www.gnu.org/licenses/
 *
 * For more information contact:
 *     OpenNMS(R) Licensing <license@opennms.org>
 *     http://www.opennms.org/
 *     http://www.opennms.com/
 *******************************************************************************/

package org.opennms.features.topology.netutils.internal.operations;

import java.util.List;
import java.util.Objects;

import org.opennms.core.utils.InetAddressUtils;
import org.opennms.features.topology.api.AbstractOperation;
import org.opennms.features.topology.api.OperationContext;
import org.opennms.features.topology.api.topo.Vertex;
import org.opennms.features.topology.api.topo.VertexRef;
import org.opennms.features.topology.netutils.internal.PingWindow;
import org.opennms.features.topology.netutils.internal.service.PingService;
import org.opennms.netmgt.icmp.Pinger;

import com.google.common.base.Strings;

public class PingOperation extends AbstractOperation {

    private Pinger pinger;

    public PingOperation(Pinger pinger) {
        this.pinger = Objects.requireNonNull(pinger);
    }

    @Override
<<<<<<< HEAD
    public void execute(final List<VertexRef> targets, final OperationContext operationContext) {
        if (targets != null) {
            for (final VertexRef target : targets) {
                final String addrValue = getIpAddrValue(operationContext, target);
                final String labelValue = getLabelValue(operationContext, target);
                final Integer nodeValue = getNodeIdValue(operationContext, target);

                if (addrValue != null && nodeValue != null && nodeValue > 0) {
                    final Node node = new Node(nodeValue.intValue(), addrValue, labelValue == null? "" : labelValue);
                    final String url = getPingURL();
                    final String fullUrl = url.startsWith("/")? url : getFullUrl(url);
                    operationContext.getMainWindow().addWindow(new PingWindow(node, fullUrl));
                }
            }
        }
=======
    public Undoer execute(final List<VertexRef> targets, final OperationContext operationContext) {
        final VertexRef target = targets.get(0);
        final Vertex vertex = getVertexItem(operationContext, target);
        new PingWindow(vertex, new PingService(pinger)).open();
        return null;
    }

    @Override
    public boolean enabled(List<VertexRef> targets, OperationContext operationContext) {
        if (targets.size() == 1) {
            // Only enable if we actually have something to ping
            String ipAddress = getVertexItem(operationContext, targets.get(0)).getIpAddress();
            if (!Strings.isNullOrEmpty(ipAddress)) {
                try {
                    InetAddressUtils.getInetAddress(ipAddress);
                    return true;
                } catch (IllegalArgumentException ex) {
                    return false;
                }
            }
        }
        return false;
>>>>>>> 84e9cd79
    }

    @Override
    public boolean display(final List<VertexRef> targets, final OperationContext operationContext) {
        return targets != null && targets.size() > 0;
    }

    @Override
    public String getId() {
        return "ping";
    }
}<|MERGE_RESOLUTION|>--- conflicted
+++ resolved
@@ -51,28 +51,10 @@
     }
 
     @Override
-<<<<<<< HEAD
     public void execute(final List<VertexRef> targets, final OperationContext operationContext) {
-        if (targets != null) {
-            for (final VertexRef target : targets) {
-                final String addrValue = getIpAddrValue(operationContext, target);
-                final String labelValue = getLabelValue(operationContext, target);
-                final Integer nodeValue = getNodeIdValue(operationContext, target);
-
-                if (addrValue != null && nodeValue != null && nodeValue > 0) {
-                    final Node node = new Node(nodeValue.intValue(), addrValue, labelValue == null? "" : labelValue);
-                    final String url = getPingURL();
-                    final String fullUrl = url.startsWith("/")? url : getFullUrl(url);
-                    operationContext.getMainWindow().addWindow(new PingWindow(node, fullUrl));
-                }
-            }
-        }
-=======
-    public Undoer execute(final List<VertexRef> targets, final OperationContext operationContext) {
         final VertexRef target = targets.get(0);
         final Vertex vertex = getVertexItem(operationContext, target);
         new PingWindow(vertex, new PingService(pinger)).open();
-        return null;
     }
 
     @Override
@@ -90,7 +72,6 @@
             }
         }
         return false;
->>>>>>> 84e9cd79
     }
 
     @Override
