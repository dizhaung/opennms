package org.opennms.features.topology.plugins.status.internal;

import static org.junit.Assert.assertEquals;
import static org.junit.Assert.assertTrue;

import java.util.ArrayList;
import java.util.Date;
import java.util.List;
import java.util.Map;

import org.easymock.EasyMock;
import org.junit.Before;
import org.junit.Test;
import org.opennms.core.criteria.Criteria;
import org.opennms.features.topology.api.topo.AbstractRef;
import org.opennms.features.topology.api.topo.Status;
import org.opennms.features.topology.api.topo.Vertex;
import org.opennms.features.topology.api.topo.VertexRef;
import org.opennms.netmgt.dao.api.AlarmDao;
import org.opennms.netmgt.model.OnmsAlarm;
import org.opennms.netmgt.model.OnmsSeverity;

import com.vaadin.data.Item;
import org.opennms.netmgt.model.alarm.AlarmSummary;

public class AlarmStatusProviderTest {
    
    private class TestVertex extends AbstractRef implements Vertex {

        public TestVertex() {
            super("nodes", "1", null);
        }

        @Override
        public String getKey() {
            return null;
        }

        @Override
        public Item getItem() {
            return null;
        }

        @Override
        public String getTooltipText() {
            return null;
        }

        @Override
        public String getIconKey() {
            return null;
        }

        @Override
        public String getStyleName() {
            return null;
        }

        @Override
        public boolean isGroup() {
            return false;
        }

        @Override
        public void setParent(VertexRef parent) {}

        @Override
        public VertexRef getParent() {
            return null;
        }

        @Override
        public Integer getX() {
            return null;
        }

        @Override
        public Integer getY() {
            return null;
        }

        @Override
        public boolean isLocked() {
            return false;
        }

        @Override
        public boolean isSelected() {
            return false;
        }

        @Override
        public String getIpAddress() {
            return null;
        }

        @Override
        public Integer getNodeID() {
            return 1;
        }
        
    }
    
    private AlarmDao m_alarmDao;
    private AlarmStatusProvider m_statusProvider;
    
    @Before
    public void setUp() {
        m_alarmDao = EasyMock.createMock(AlarmDao.class);
        m_statusProvider = new AlarmStatusProvider();
        m_statusProvider.setAlarmDao(m_alarmDao);
    }
    
    
    @Test
    public void testGetAlarmStatus() {
        Vertex vertex = new TestVertex();
<<<<<<< HEAD
        
        
=======
        List<VertexRef> vertexList = new ArrayList<VertexRef>();
        vertexList.add(vertex);

>>>>>>> 62fd2e8a
        EasyMock.expect(m_alarmDao.getNodeAlarmSummaries(EasyMock.anyInt())).andReturn(createNormalAlarmSummaryList());
        
        EasyMock.replay(m_alarmDao);
        
        Map<VertexRef, Status> statusMap = m_statusProvider.getStatusForVertices(vertexList);
        assertEquals(1, statusMap.size());
        assertEquals(statusMap.get(vertex), vertex);
        String computeStatus = statusMap.get(vertex).computeStatus();
        assertTrue(computeStatus.equals("major"));
        
        EasyMock.verify(m_alarmDao);
    }


    private List<AlarmSummary> createNormalAlarmSummaryList() {
        List<AlarmSummary> alarms = new ArrayList<AlarmSummary>();
<<<<<<< HEAD
        alarms.add(new AlarmSummary(1, "node1", new Date(), OnmsSeverity.INDETERMINATE, 1L));
=======
        alarms.add(new AlarmSummary(1, "node1", new Date(), OnmsSeverity.MAJOR, 1L));
>>>>>>> 62fd2e8a
        return alarms;
    }

}<|MERGE_RESOLUTION|>--- conflicted
+++ resolved
@@ -115,14 +115,9 @@
     @Test
     public void testGetAlarmStatus() {
         Vertex vertex = new TestVertex();
-<<<<<<< HEAD
-        
-        
-=======
         List<VertexRef> vertexList = new ArrayList<VertexRef>();
         vertexList.add(vertex);
 
->>>>>>> 62fd2e8a
         EasyMock.expect(m_alarmDao.getNodeAlarmSummaries(EasyMock.anyInt())).andReturn(createNormalAlarmSummaryList());
         
         EasyMock.replay(m_alarmDao);
@@ -139,11 +134,7 @@
 
     private List<AlarmSummary> createNormalAlarmSummaryList() {
         List<AlarmSummary> alarms = new ArrayList<AlarmSummary>();
-<<<<<<< HEAD
-        alarms.add(new AlarmSummary(1, "node1", new Date(), OnmsSeverity.INDETERMINATE, 1L));
-=======
         alarms.add(new AlarmSummary(1, "node1", new Date(), OnmsSeverity.MAJOR, 1L));
->>>>>>> 62fd2e8a
         return alarms;
     }
 
