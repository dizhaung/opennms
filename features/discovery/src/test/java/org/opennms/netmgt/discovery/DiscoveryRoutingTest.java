package org.opennms.netmgt.discovery;

import java.io.IOException;
import java.util.ArrayList;
import java.util.List;
import java.util.stream.Collectors;

import org.apache.camel.builder.AdviceWithRouteBuilder;
import org.apache.camel.builder.RouteBuilder;
import org.apache.camel.component.mock.MockEndpoint;
import org.apache.camel.impl.JndiRegistry;
import org.apache.camel.model.RouteDefinition;
import org.apache.camel.test.junit4.CamelTestSupport;
import org.eclipse.persistence.internal.sessions.factories.model.transport.discovery.DiscoveryConfig;
import org.junit.Test;
import org.junit.runner.RunWith;
import org.opennms.core.test.OpenNMSJUnit4ClassRunner;
<<<<<<< HEAD
import org.opennms.core.utils.InetAddressUtils;
import org.opennms.netmgt.config.DiscoveryConfigFactory;
import org.opennms.netmgt.config.discovery.DiscoveryConfiguration;
import org.opennms.netmgt.discovery.messages.DiscoveryJob;
import org.opennms.netmgt.discovery.messages.DiscoveryResults;
import org.opennms.netmgt.events.api.EventConstants;
import org.opennms.netmgt.events.api.EventIpcManagerFactory;
import org.opennms.netmgt.icmp.EchoPacket;
import org.opennms.netmgt.model.discovery.IPPollAddress;
import org.opennms.netmgt.model.discovery.IPPollRange;
import org.opennms.netmgt.model.events.EventBuilder;
import org.slf4j.Logger;
import org.slf4j.LoggerFactory;
=======
import org.opennms.netmgt.discovery.actors.Discoverer;
import org.opennms.netmgt.discovery.actors.EventWriter;
import org.opennms.netmgt.discovery.messages.DiscoveryJob;
import org.opennms.netmgt.icmp.NullPinger;
>>>>>>> 810b73ae
import org.springframework.test.context.ContextConfiguration;

import com.google.common.collect.Lists;

@RunWith( OpenNMSJUnit4ClassRunner.class )
@ContextConfiguration( locations = { "classpath:/META-INF/opennms/emptyContext.xml" } )
public class DiscoveryRoutingTest extends CamelTestSupport
{
<<<<<<< HEAD
    static public class RangeChunker
    {
        public List<DiscoveryJob> chunk( DiscoveryConfiguration config )
        {
            DiscoveryConfigFactory configFactory = new DiscoveryConfigFactory( config );

            List<IPPollRange> ranges = new ArrayList<IPPollRange>();
            for ( IPPollAddress address : configFactory.getConfiguredAddresses() )
            {
                IPPollRange range = new IPPollRange( address.getAddress(), address.getAddress(), address.getTimeout(),
                                address.getRetries() );
                ranges.add( range );
            }

            return Lists.partition( ranges, 10 ).stream().map(
                            r -> new DiscoveryJob( r, config.getForeignSource(), "" ) ).collect( Collectors.toList() );

        }

    }

    static public class Discoverer
    {
        public DiscoveryResults discover( DiscoveryJob job )
        {
            return new DiscoveryResults( Maps.newHashMap(), job.getForeignSource(), job.getLocation() );
        }

    }

    static public class EventWriter
    {
        private static final Logger LOG = LoggerFactory.getLogger( EventWriter.class );

        public void sendEvents( DiscoveryResults results )
        {
            results.getResponses().entrySet().forEach(
                            e -> sendNewSuspectEvent( e.getKey(), e.getValue(), results.getForeignSource() ) );
        }

        private void sendNewSuspectEvent( InetAddress address, EchoPacket response, String foreignSource )
        {
            EventBuilder eb = new EventBuilder( EventConstants.NEW_SUSPECT_INTERFACE_EVENT_UEI, "OpenNMS.Discovery" );
            eb.setInterface( address );
            eb.setHost( InetAddressUtils.getLocalHostName() );

            eb.addParam( "RTT", response.getReceivedTimeNanos() - response.getSentTimeNanos() );

            if ( foreignSource != null )
            {
                eb.addParam( "foreignSource", foreignSource );
            }

            try
            {
                EventIpcManagerFactory.getIpcManager().sendNow( eb.getEvent() );
                LOG.debug( "Sent event: {}", EventConstants.NEW_SUSPECT_INTERFACE_EVENT_UEI );
            }
            catch ( Throwable t )
            {
                LOG.warn( "run: unexpected throwable exception caught during send to middleware", t );
            }
        }
    }

=======
>>>>>>> 810b73ae
    @Override
    protected JndiRegistry createRegistry() throws Exception
    {
        JndiRegistry registry = super.createRegistry();

<<<<<<< HEAD
        registry.bind( "rangeChunker", new RangeChunker() );
        registry.bind( "discoverer", new Discoverer() );
=======
        registry.bind( "discoverer", new Discoverer(new NullPinger()) );
>>>>>>> 810b73ae
        registry.bind( "eventWriter", new EventWriter() );

        // SnmpMetricRepository snmpMetricRepository = new SnmpMetricRepository( url(
        // "datacollection-config.xml" ),
        // url( "datacollection/mib2.xml" ), url( "datacollection/netsnmp.xml" ),
        // url( "datacollection/dell.xml" ) );
        //
        // registry.bind( "collectdConfiguration", new
        // SingletonBeanFactoryImpl<CollectdConfiguration>() );
        // registry.bind( "snmpConfig", new SingletonBeanFactoryImpl<SnmpConfig>() );
        // registry.bind( "snmpMetricRepository", snmpMetricRepository );
        // registry.bind( "urlNormalizer", new UrlNormalizer() );
        // registry.bind( "packageServiceSplitter", new PackageServiceSplitter() );
        // registry.bind( "jaxbXml", DataFormatUtils.jaxbXml() );

        return registry;
    }

    /**
     * Delay calling context.start() so that you can attach an {@link AdviceWithRouteBuilder} to the
     * context before it starts.
     */
    @Override
    public boolean isUseAdviceWith()
    {
        return true;
    }

    /**
     * Build the route for all of the config parsing messages.
     */
    @Override
    protected RouteBuilder createRouteBuilder() throws Exception
    {
        return new RouteBuilder() {

            @Override
            public void configure() throws Exception
            {

                // Add exception handlers
                onException( IOException.class ).handled( true )

                // .transform().constant(null)
                .logStackTrace( true ).stop();

                from( "direct:createDiscoveryTasks" ).to( "bean:rangeChunker" ).split( body() ).to(
                                "seda:discoveryJobQueue" );
                from( "seda:discoveryJobQueue" ).to( "bean:discoverer" ).to( "bean:eventWriter" );

                // // Call this to retrieve a URL in string form or URL form into the JAXB objects
                // they
                // // represent
                // from( "direct:parseJaxbXml" ).beanRef( "urlNormalizer" ).unmarshal( "jaxbXml" );
                //
                // // Direct route to fetch the config
                // from( "direct:collectdConfig" ).beanRef( "collectdConfiguration", "getInstance"
                // );

                // // TODO: Create a reload timer that will check for changes to the config
                // from( "direct:loadCollectdConfiguration" ).transform(
                // constant( url( "collectd-configuration.xml" ) ) ).to( "direct:parseJaxbXml"
                // ).beanRef(
                // "collectdConfiguration", "setInstance" );
            }
        };
    }

    @Test
    public void testDiscover() throws Exception
    {
        for ( RouteDefinition route : new ArrayList<RouteDefinition>( context.getRouteDefinitions() ) )
        {
            route.adviceWith( context, new AdviceWithRouteBuilder() {
                @Override
                public void configure() throws Exception
                {
                    mockEndpoints();
                }
            } );
        }
        context.start();

        // We should get 1 call to the scheduler endpoint
        MockEndpoint endpoint = getMockEndpoint( "mock:bean:eventWriter", false );
        endpoint.setExpectedMessageCount( 1 );

        // Create message
        // DiscoveryJob job = new DiscoveryJob( Lists.newArrayList(), "myForeignSource",
        // "myLocation" );
        DiscoveryConfig config = new DiscoveryConfig();

        template.requestBody( "direct:createDiscoveryJobs", config );

        assertMockEndpointsSatisfied();
    }
}<|MERGE_RESOLUTION|>--- conflicted
+++ resolved
@@ -15,26 +15,14 @@
 import org.junit.Test;
 import org.junit.runner.RunWith;
 import org.opennms.core.test.OpenNMSJUnit4ClassRunner;
-<<<<<<< HEAD
-import org.opennms.core.utils.InetAddressUtils;
 import org.opennms.netmgt.config.DiscoveryConfigFactory;
 import org.opennms.netmgt.config.discovery.DiscoveryConfiguration;
-import org.opennms.netmgt.discovery.messages.DiscoveryJob;
-import org.opennms.netmgt.discovery.messages.DiscoveryResults;
-import org.opennms.netmgt.events.api.EventConstants;
-import org.opennms.netmgt.events.api.EventIpcManagerFactory;
-import org.opennms.netmgt.icmp.EchoPacket;
-import org.opennms.netmgt.model.discovery.IPPollAddress;
-import org.opennms.netmgt.model.discovery.IPPollRange;
-import org.opennms.netmgt.model.events.EventBuilder;
-import org.slf4j.Logger;
-import org.slf4j.LoggerFactory;
-=======
 import org.opennms.netmgt.discovery.actors.Discoverer;
 import org.opennms.netmgt.discovery.actors.EventWriter;
 import org.opennms.netmgt.discovery.messages.DiscoveryJob;
 import org.opennms.netmgt.icmp.NullPinger;
->>>>>>> 810b73ae
+import org.opennms.netmgt.model.discovery.IPPollAddress;
+import org.opennms.netmgt.model.discovery.IPPollRange;
 import org.springframework.test.context.ContextConfiguration;
 
 import com.google.common.collect.Lists;
@@ -43,7 +31,6 @@
 @ContextConfiguration( locations = { "classpath:/META-INF/opennms/emptyContext.xml" } )
 public class DiscoveryRoutingTest extends CamelTestSupport
 {
-<<<<<<< HEAD
     static public class RangeChunker
     {
         public List<DiscoveryJob> chunk( DiscoveryConfiguration config )
@@ -65,63 +52,13 @@
 
     }
 
-    static public class Discoverer
-    {
-        public DiscoveryResults discover( DiscoveryJob job )
-        {
-            return new DiscoveryResults( Maps.newHashMap(), job.getForeignSource(), job.getLocation() );
-        }
-
-    }
-
-    static public class EventWriter
-    {
-        private static final Logger LOG = LoggerFactory.getLogger( EventWriter.class );
-
-        public void sendEvents( DiscoveryResults results )
-        {
-            results.getResponses().entrySet().forEach(
-                            e -> sendNewSuspectEvent( e.getKey(), e.getValue(), results.getForeignSource() ) );
-        }
-
-        private void sendNewSuspectEvent( InetAddress address, EchoPacket response, String foreignSource )
-        {
-            EventBuilder eb = new EventBuilder( EventConstants.NEW_SUSPECT_INTERFACE_EVENT_UEI, "OpenNMS.Discovery" );
-            eb.setInterface( address );
-            eb.setHost( InetAddressUtils.getLocalHostName() );
-
-            eb.addParam( "RTT", response.getReceivedTimeNanos() - response.getSentTimeNanos() );
-
-            if ( foreignSource != null )
-            {
-                eb.addParam( "foreignSource", foreignSource );
-            }
-
-            try
-            {
-                EventIpcManagerFactory.getIpcManager().sendNow( eb.getEvent() );
-                LOG.debug( "Sent event: {}", EventConstants.NEW_SUSPECT_INTERFACE_EVENT_UEI );
-            }
-            catch ( Throwable t )
-            {
-                LOG.warn( "run: unexpected throwable exception caught during send to middleware", t );
-            }
-        }
-    }
-
-=======
->>>>>>> 810b73ae
     @Override
     protected JndiRegistry createRegistry() throws Exception
     {
         JndiRegistry registry = super.createRegistry();
 
-<<<<<<< HEAD
         registry.bind( "rangeChunker", new RangeChunker() );
-        registry.bind( "discoverer", new Discoverer() );
-=======
-        registry.bind( "discoverer", new Discoverer(new NullPinger()) );
->>>>>>> 810b73ae
+        registry.bind( "discoverer", new Discoverer( new NullPinger() ) );
         registry.bind( "eventWriter", new EventWriter() );
 
         // SnmpMetricRepository snmpMetricRepository = new SnmpMetricRepository( url(
