<?xml version="1.0" encoding="UTF-8"?>
<beans xmlns="http://www.springframework.org/schema/beans"
  xmlns:xsi="http://www.w3.org/2001/XMLSchema-instance"
  xmlns:tx="http://www.springframework.org/schema/tx"
  xmlns:context="http://www.springframework.org/schema/context"
  xmlns:util="http://www.springframework.org/schema/util"
  xmlns:aop="http://www.springframework.org/schema/aop"
  xmlns:jdbc="http://www.springframework.org/schema/jdbc" 
  xmlns:onmsgi="http://xmlns.opennms.org/xsd/spring/onms-osgi"
  xsi:schemaLocation="
  http://www.springframework.org/schema/beans http://www.springframework.org/schema/beans/spring-beans-4.0.xsd
  http://www.springframework.org/schema/context http://www.springframework.org/schema/context/spring-context-4.0.xsd
  http://www.springframework.org/schema/tx http://www.springframework.org/schema/tx/spring-tx-4.0.xsd
  http://www.springframework.org/schema/util http://www.springframework.org/schema/util/spring-util-4.0.xsd
  http://www.springframework.org/schema/aop http://www.springframework.org/schema/aop/spring-aop-4.0.xsd
  http://xmlns.opennms.org/xsd/spring/onms-osgi http://xmlns.opennms.org/xsd/spring/onms-osgi.xsd
">

  <context:annotation-config />

  <bean id="pollerServerProperties" class="org.springframework.beans.factory.config.PropertiesFactoryBean">
    <property name="properties">
      <props>
        <prop key="opennms.poller.server.serverPort">1199</prop>
        <prop key="opennms.poller.server.registryPort">1099</prop>
        <prop key="opennms.poller.server.serverHost">localhost</prop>
      </props>
    </property>
  </bean>

<<<<<<< HEAD
  <context:property-placeholder ignore-unresolvable="true" properties-ref="pollerServerProperties"/>
=======
  <bean id="rmiSocketFactory" class="org.opennms.bootstrap.HostRMIServerSocketFactory">
    <property name="host" value="${opennms.poller.server.serverHost}" />
  </bean>
>>>>>>> 28419022

  <bean id="pollerBackEnd-rmi" class="org.springframework.remoting.rmi.RmiServiceExporter">
    <qualifier value="rmi" />
    <property name="service" ref="backend" />
    <property name="serviceInterface" value="org.opennms.netmgt.poller.remote.PollerBackEnd" />
    <property name="serviceName" value="pollerBackEnd" />
    <property name="servicePort" value="${opennms.poller.server.serverPort}" />
    <property name="registryPort" value="${opennms.poller.server.registryPort}" />
    <property name="clientSocketFactory" ref="rmiSocketFactory" />
  </bean>
</beans><|MERGE_RESOLUTION|>--- conflicted
+++ resolved
@@ -28,13 +28,11 @@
     </property>
   </bean>
 
-<<<<<<< HEAD
   <context:property-placeholder ignore-unresolvable="true" properties-ref="pollerServerProperties"/>
-=======
+
   <bean id="rmiSocketFactory" class="org.opennms.bootstrap.HostRMIServerSocketFactory">
     <property name="host" value="${opennms.poller.server.serverHost}" />
   </bean>
->>>>>>> 28419022
 
   <bean id="pollerBackEnd-rmi" class="org.springframework.remoting.rmi.RmiServiceExporter">
     <qualifier value="rmi" />
