<?xml version="1.0" encoding="UTF-8"?>
<project xmlns="http://maven.apache.org/POM/4.0.0" xmlns:xsi="http://www.w3.org/2001/XMLSchema-instance" xsi:schemaLocation="http://maven.apache.org/POM/4.0.0 http://maven.apache.org/maven-v4_0_0.xsd">
  <parent>
    <groupId>org.opennms</groupId>
    <artifactId>org.opennms.features</artifactId>
<<<<<<< HEAD
    <version>1.13.3-SNAPSHOT</version>
=======
    <version>1.13.3</version>
>>>>>>> ab450a7a
  </parent>
  <modelVersion>4.0.0</modelVersion>
  <groupId>org.opennms.features</groupId>
  <artifactId>root-webapp</artifactId>
  <packaging>war</packaging>
  <name>OpenNMS Features ROOT Web Application</name>
  <build>
    <plugins>
      <plugin>
        <groupId>org.apache.maven.plugins</groupId>
        <artifactId>maven-war-plugin</artifactId>
        <configuration>
          <archiveClasses>true</archiveClasses>
        </configuration>
      </plugin>
    </plugins>
  </build>
  <dependencies>
  </dependencies>
</project><|MERGE_RESOLUTION|>--- conflicted
+++ resolved
@@ -3,11 +3,7 @@
   <parent>
     <groupId>org.opennms</groupId>
     <artifactId>org.opennms.features</artifactId>
-<<<<<<< HEAD
-    <version>1.13.3-SNAPSHOT</version>
-=======
     <version>1.13.3</version>
->>>>>>> ab450a7a
   </parent>
   <modelVersion>4.0.0</modelVersion>
   <groupId>org.opennms.features</groupId>
