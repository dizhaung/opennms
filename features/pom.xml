<?xml version="1.0" encoding="UTF-8"?>
<project xmlns="http://maven.apache.org/POM/4.0.0" xmlns:xsi="http://www.w3.org/2001/XMLSchema-instance" xsi:schemaLocation="http://maven.apache.org/POM/4.0.0 http://maven.apache.org/maven-v4_0_0.xsd">
  <parent>
    <groupId>org.opennms</groupId>
    <artifactId>opennms</artifactId>
    <version>1.11.2-SNAPSHOT</version>
  </parent>
  <modelVersion>4.0.0</modelVersion>
  <artifactId>org.opennms.features</artifactId>
  <packaging>pom</packaging>
  <name>OpenNMS Features</name>
  <modules>
    <module>acl</module>
    <module>instrumentationLogReader</module>
    <module>jdbc-collector</module>
    <module>juniper-tca-collector</module>
    <module>mdns</module>
    <module>ncs</module>
    <module>poller</module>
    <module>provisioning</module>
    <module>reporting</module>
<<<<<<< HEAD
=======
    <module>springframework-security</module>
    <module>remote-poller</module>
    <module>remote-poller-jnlp</module>
    <module>remote-poller-gwt</module>
>>>>>>> b83171a2
    <module>request-tracker</module>
    <module>springframework-security</module>
    <module>system-report</module>
    <module>ticketing</module>

    <!-- Topoology Map -->
    <module>topology-map</module>

    <!-- SMS monitoring -->
    <module>phonebook</module>
    <module>sms-reflector</module>

    <!-- webapps -->
    <module>root-webapp</module>

    <!-- GWT UI plugins -->
    <module>node-page-list</module>
    <module>opennms-gwt-theme</module>
    <module>gwt-suggestion-combobox</module>
    <module>gwt-ksc-combobox</module>
    <module>gwt-ksc-add</module>
    <module>gwt-graph-resource-list</module>
    <module>gwt-snmpselect-list</module>
    <module>gwt-tableresources</module>
  </modules>
</project><|MERGE_RESOLUTION|>--- conflicted
+++ resolved
@@ -19,13 +19,9 @@
     <module>poller</module>
     <module>provisioning</module>
     <module>reporting</module>
-<<<<<<< HEAD
-=======
-    <module>springframework-security</module>
     <module>remote-poller</module>
     <module>remote-poller-jnlp</module>
     <module>remote-poller-gwt</module>
->>>>>>> b83171a2
     <module>request-tracker</module>
     <module>springframework-security</module>
     <module>system-report</module>
