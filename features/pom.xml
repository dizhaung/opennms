<?xml version="1.0" encoding="UTF-8"?>
<project xmlns="http://maven.apache.org/POM/4.0.0" xmlns:xsi="http://www.w3.org/2001/XMLSchema-instance" xsi:schemaLocation="http://maven.apache.org/POM/4.0.0 http://maven.apache.org/maven-v4_0_0.xsd">
  <parent>
    <groupId>org.opennms</groupId>
    <artifactId>opennms</artifactId>
<<<<<<< HEAD
    <version>15.0.0-PJSM-SNAPSHOT</version>
=======
    <version>15.0.0-SNAPSHOT</version>
>>>>>>> cf65d591
  </parent>
  <modelVersion>4.0.0</modelVersion>
  <artifactId>org.opennms.features</artifactId>
  <packaging>pom</packaging>
  <name>OpenNMS Features</name>
  <modules>
<<<<<<< HEAD

    <!-- ActiveMQ broker and JMS features -->
    <module>activemq</module>

    <!-- OpenNMS Provisioning API and implementations -->
    <module>provisioning</module>

    <!-- OpenNMS Polling API -->
    <module>poller</module>

    <!-- OpenNMS Collection API and implementations -->
    <module>collection</module>
=======
    <!-- Events -->
    <module>events</module>

    <module>collection</module>
    <module>instrumentationLogReader</module>
>>>>>>> cf65d591
    <module>jdbc-collector</module>
    <module>juniper-tca-collector</module>

    <!-- OpenNMS Reporting API and implementations -->
    <module>reporting</module>

    <!-- OpenNMS Remote Poller daemon and UI -->
    <module>remote-poller</module>
    <module>remote-poller-jnlp</module>
    <module>remote-poller-gwt</module>

    <!-- OpenNMS Ticketing API and implementations -->
    <module>ticketing</module>
<<<<<<< HEAD
    <module>request-tracker</module>

    <!-- OpenNMS OSGI Core -->
    <module>opennms-osgi-core</module>

    <!-- JMX config generator -->
=======
    <module>geocoder</module>
    <module>name-cutter</module>

   <!-- OpenNMS OSGI Core -->
   <module>opennms-osgi-core</module>

    <!-- Jmx config generator -->
>>>>>>> cf65d591
    <module>jmx-config-generator</module>
    <module>jmx-config-generator-webui</module>   
 
    <!-- SNMP MIB Parser and Event/Collection Configuration -->
    <module>vaadin-snmp-events-and-metrics</module>

    <!-- Near Real Time Graphing -->
    <module>nrtg</module>

    <!-- Topology Map -->
    <module>topology-map</module>
    <module>vaadin-node-maps</module>

    <!-- webapps -->
    <module>root-webapp</module>

    <!-- GWT UI plugins -->
    <module>node-page-list</module>
    <module>opennms-gwt-theme</module>
    <module>gwt-suggestion-combobox</module>
    <module>gwt-ksc-combobox</module>
    <module>gwt-ksc-add</module>
    <module>gwt-graph-resource-list</module>
    <module>gwt-snmpselect-list</module>
    <module>gwt-tableresources</module>

    <!-- OpenNMS Notifications -->
    <module>notifications</module>

    <!-- OpenNMS Vaadin Themes -->
    <module>themes</module>

<<<<<<< HEAD
    <!-- Dashboard and dashlet UI elements -->
    <module>vaadin-dashboard</module>
    <module>vaadin-dashlets</module>

    <!-- Other projects -->
    <module>geocoder</module>
    <module>instrumentationLogReader</module>
    <module>name-cutter</module>
    <module>ncs</module>
    <module>springframework-security</module>
    <module>system-report</module>

=======
      <module>vaadin-dashboard</module>
      <module>vaadin-dashlets</module>
>>>>>>> cf65d591
  </modules>
</project><|MERGE_RESOLUTION|>--- conflicted
+++ resolved
@@ -3,18 +3,13 @@
   <parent>
     <groupId>org.opennms</groupId>
     <artifactId>opennms</artifactId>
-<<<<<<< HEAD
     <version>15.0.0-PJSM-SNAPSHOT</version>
-=======
-    <version>15.0.0-SNAPSHOT</version>
->>>>>>> cf65d591
   </parent>
   <modelVersion>4.0.0</modelVersion>
   <artifactId>org.opennms.features</artifactId>
   <packaging>pom</packaging>
   <name>OpenNMS Features</name>
   <modules>
-<<<<<<< HEAD
 
     <!-- ActiveMQ broker and JMS features -->
     <module>activemq</module>
@@ -25,15 +20,11 @@
     <!-- OpenNMS Polling API -->
     <module>poller</module>
 
-    <!-- OpenNMS Collection API and implementations -->
-    <module>collection</module>
-=======
     <!-- Events -->
     <module>events</module>
 
+    <!-- OpenNMS Collection API and implementations -->
     <module>collection</module>
-    <module>instrumentationLogReader</module>
->>>>>>> cf65d591
     <module>jdbc-collector</module>
     <module>juniper-tca-collector</module>
 
@@ -47,22 +38,12 @@
 
     <!-- OpenNMS Ticketing API and implementations -->
     <module>ticketing</module>
-<<<<<<< HEAD
     <module>request-tracker</module>
 
     <!-- OpenNMS OSGI Core -->
     <module>opennms-osgi-core</module>
 
     <!-- JMX config generator -->
-=======
-    <module>geocoder</module>
-    <module>name-cutter</module>
-
-   <!-- OpenNMS OSGI Core -->
-   <module>opennms-osgi-core</module>
-
-    <!-- Jmx config generator -->
->>>>>>> cf65d591
     <module>jmx-config-generator</module>
     <module>jmx-config-generator-webui</module>   
  
@@ -95,7 +76,6 @@
     <!-- OpenNMS Vaadin Themes -->
     <module>themes</module>
 
-<<<<<<< HEAD
     <!-- Dashboard and dashlet UI elements -->
     <module>vaadin-dashboard</module>
     <module>vaadin-dashlets</module>
@@ -108,9 +88,5 @@
     <module>springframework-security</module>
     <module>system-report</module>
 
-=======
-      <module>vaadin-dashboard</module>
-      <module>vaadin-dashlets</module>
->>>>>>> cf65d591
   </modules>
 </project>