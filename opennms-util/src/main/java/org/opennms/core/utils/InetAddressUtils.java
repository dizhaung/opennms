/*
 * This file is part of the OpenNMS(R) Application.
 *
 * OpenNMS(R) is Copyright (C) 2007 The OpenNMS Group, Inc.  All rights reserved.
 * OpenNMS(R) is a derivative work, containing both original code, included code and modified
 * code that was published under the GNU General Public License. Copyrights for modified
 * and included code are below.
 *
 * OpenNMS(R) is a registered trademark of The OpenNMS Group, Inc.
 *
 * Modifications:
 * 
 * Created: January 7, 2007
 *
 * Copyright (C) 2006-2007 The OpenNMS Group, Inc.  All rights reserved.
 *
 * This program is free software; you can redistribute it and/or modify
 * it under the terms of the GNU General Public License as published by
 * the Free Software Foundation; either version 2 of the License, or
 * (at your option) any later version.
 *
 * This program is distributed in the hope that it will be useful,
 * but WITHOUT ANY WARRANTY; without even the implied warranty of
 * MERCHANTABILITY or FITNESS FOR A PARTICULAR PURPOSE.  See the
 * GNU General Public License for more details.
 *
 * You should have received a copy of the GNU General Public License
 * along with this program; if not, write to the Free Software
 * Foundation, Inc., 59 Temple Place - Suite 330, Boston, MA 02111-1307, USA.
 *
 * For more information contact:
 *      OpenNMS Licensing       <license@opennms.org>
 *      http://www.opennms.org/
 *      http://www.opennms.com/
 */
package org.opennms.core.utils;

import java.math.BigInteger;
import java.net.Inet4Address;
import java.net.Inet6Address;
import java.net.InetAddress;
import java.net.NetworkInterface;
import java.net.SocketException;
import java.net.UnknownHostException;
import java.util.Collections;
import java.util.Enumeration;
import java.util.List;

/**
 * <p>Abstract InetAddressUtils class.</p>
 *
 * @author <a href="mailto:brozow@opennms.org">Mathew Brozowski</a>
 * @version $Id: $
 */
abstract public class InetAddressUtils {

    private static final BigInteger BIG_ONE = BigInteger.valueOf(1);

	public static enum AddressType {
        IPv4,
        IPv6
    }

<<<<<<< HEAD
    public static String incr(final String address) throws UnknownHostException {
=======
    /*
    public static InetAddress getSiteLocalAddress(AddressType type) {
        try {
            return findSiteLocalAddress(NetworkInterface.getNetworkInterfaces(), type);
        } catch (SocketException e) {
            ThreadCategory.getInstance(InetAddressUtils.class).warn("SocketException thrown while iterating over network interfaces: " + e.getMessage(), e);
            LogUtils.errorf(InetAddressUtils.class, "getSiteLocalAddress: Returning null");
            return null;
        }
    }

    private static InetAddress findSiteLocalAddress(Enumeration<NetworkInterface> ifaces, AddressType type) {
        for (NetworkInterface iface : Collections.list(ifaces)) {
            for (InetAddress address : Collections.list(iface.getInetAddresses())) {
                LogUtils.errorf(InetAddressUtils.class, "findSiteLocalAddress: Address: " + address + ", site local?: " + address.isSiteLocalAddress());
                if (address.isSiteLocalAddress()) {
                    if (AddressType.IPv4.equals(type) && address instanceof Inet4Address) {
                        LogUtils.errorf(InetAddressUtils.class, "findSiteLocalAddress: Returning IPv4: " + address);
                        return address;
                    } else if (AddressType.IPv6.equals(type) && address instanceof Inet6Address) {
                        LogUtils.errorf(InetAddressUtils.class, "findSiteLocalAddress: Returning IPv6: " + address);
                        return address;
                    }
                }
            }
            // Recursively search for a suitable child interface
            Enumeration<NetworkInterface> children = iface.getSubInterfaces();
            InetAddress child = findSiteLocalAddress(children, type);
            if (child != null) return child;
        }
        LogUtils.errorf(InetAddressUtils.class, "findSiteLocalAddress: Returning null");
        return null;
    }

    public static InetAddress getLinkLocalAddress(AddressType type, int scope) {
        try {
            return findLinkLocalAddress(NetworkInterface.getNetworkInterfaces(), type, scope);
        } catch (SocketException e) {
            ThreadCategory.getInstance(InetAddressUtils.class).warn("SocketException thrown while iterating over network interfaces: " + e.getMessage(), e);
            LogUtils.errorf(InetAddressUtils.class, "getLinkLocalAddress: Returning null");
            return null;
        }
    }

    private static InetAddress findLinkLocalAddress(Enumeration<NetworkInterface> ifaces, AddressType type, int scope) {
        for (NetworkInterface iface : Collections.list(ifaces)) {
            for (InetAddress address : Collections.list(iface.getInetAddresses())) {
                LogUtils.errorf(InetAddressUtils.class, "findLinkLocalAddress: Address: " + address + ", link local?: " + address.isLinkLocalAddress());
                if (address.isLinkLocalAddress()) {
                    if (AddressType.IPv4.equals(type) && address instanceof Inet4Address) {
                        LogUtils.errorf(InetAddressUtils.class, "findLinkLocalAddress: Returning IPv4: " + address);
                        return address;
                    } else if (AddressType.IPv6.equals(type) && address instanceof Inet6Address && ((Inet6Address)address).getScopeId() == scope) {
                        LogUtils.errorf(InetAddressUtils.class, "findLinkLocalAddress: Returning IPv6: " + address);
                        return address;
                    }
                }
            }
            // Recursively search for a suitable child interface
            Enumeration<NetworkInterface> children = iface.getSubInterfaces();
            InetAddress child = findLinkLocalAddress(children, type, scope);
            if (child != null) return child;
        }
        LogUtils.errorf(InetAddressUtils.class, "findLinkLocalAddress: Returning null");
        return null;
    }
    */

    public static String incr(String address) throws UnknownHostException {
>>>>>>> f8529463
        return InetAddressUtils.toIpAddrString(incr(InetAddressUtils.toIpAddrBytes(address)));
    }

    public static byte[] incr(final byte[] address) throws UnknownHostException {
    	final BigInteger addr = new BigInteger(1, address)
    		.add(BIG_ONE);
        return convertBigIntegerIntoInetAddress(addr).getAddress();
    }

    public static String decr(final String address) throws UnknownHostException {
        return InetAddressUtils.toIpAddrString(decr(InetAddressUtils.toIpAddrBytes(address)));
    }

    public static byte[] decr(final byte[] address) throws UnknownHostException {
    	final BigInteger addr = new BigInteger(1, address)
    		.subtract(BIG_ONE);
        return convertBigIntegerIntoInetAddress(addr).getAddress();
    }

    /**
     * <p>getInetAddress</p>
     *
     * @param ipAddrOctets an array of byte.
     * @return a {@link java.net.InetAddress} object.
     */
    public static InetAddress getInetAddress(final byte[] ipAddrOctets) {
        try {
            return InetAddress.getByAddress(ipAddrOctets);
        } catch (final UnknownHostException e) {
            throw new IllegalArgumentException("Invalid IPAddress " + ipAddrOctets + " with length " + ipAddrOctets.length);
        }

    }

    /**
     * <p>getInetAddress</p>
     *
     * @param dottedNotation a {@link java.lang.String} object.
     * @return a {@link java.net.InetAddress} object.
     */
    public static InetAddress getInetAddress(final String dottedNotation) {
        try {
            return InetAddress.getByName(dottedNotation);
        } catch (final UnknownHostException e) {
            throw new IllegalArgumentException("Invalid IPAddress " + dottedNotation);
        }
    }

    /**
     * <p>toIpAddrBytes</p>
     *
     * @param dottedNotation a {@link java.lang.String} object.
     * @return an array of byte.
     */
    public static byte[] toIpAddrBytes(final String dottedNotation) {
        return getInetAddress(dottedNotation).getAddress();
    }

    /**
     * <p>toIpAddrString</p>
     *
     * @param addr IP address
     * @return a {@link java.lang.String} object.
     */
    public static String toIpAddrString(final InetAddress addr) {
        if (addr == null) {
            throw new IllegalArgumentException("Cannot convert null InetAddress to a string");
        } else {
        	final byte[] address = addr.getAddress();
            if (address == null) {
                // This case can occur when Jersey uses Spring bean classes which use
                // CGLIB bytecode manipulation to generate InetAddress classes. This will
                // occur during REST calls. {@see org.opennms.web.rest.NodeRestServiceTest}
                //
                throw new IllegalArgumentException("InetAddress instance violates contract by returning a null address from getAddress()");
            } else if (addr instanceof Inet4Address) {
                return toIpAddrString(address);
            } else if (addr instanceof Inet6Address) {
            	final Inet6Address addr6 = (Inet6Address)addr;
            	final StringBuilder sb = new StringBuilder(toIpAddrString(address));
            	if (addr6.getScopeId() != 0) {
            		sb.append("%").append(addr6.getScopeId());
            	}
            	return sb.toString();
            } else {
                throw new IllegalArgumentException("Unknown type of InetAddress: " + addr.getClass().getName());
            }
        }
    }

    /**
     * <p>toIpAddrString</p>
     *
     * @param addr an array of byte.
     * @return a {@link java.lang.String} object.
     */
    public static String toIpAddrString(final byte[] addr) {
        if (addr.length == 4) {
            return getInetAddress(addr).getHostAddress();
        } else if (addr.length == 16) {
            return String.format("%02x%02x:%02x%02x:%02x%02x:%02x%02x:%02x%02x:%02x%02x:%02x%02x:%02x%02x",
                                 addr[0],
                                 addr[1],
                                 addr[2],
                                 addr[3],
                                 addr[4],
                                 addr[5],
                                 addr[6],
                                 addr[7],
                                 addr[8],
                                 addr[9],
                                 addr[10],
                                 addr[11],
                                 addr[12],
                                 addr[13],
                                 addr[14],
                                 addr[15]
            );
        } else {
            throw new IllegalArgumentException("IP address has an illegal number of bytes: " + addr.length);
        }
    }

    /**
     * Given a list of IP addresses, return the lowest as determined by the
     * numeric representation and not the alphanumeric string.
     *
     * @param addresses a {@link java.util.List} object.
     * @return a {@link java.net.InetAddress} object.
     */
    public static InetAddress getLowestInetAddress(final List<InetAddress> addresses) {
        if (addresses == null) {
            throw new IllegalArgumentException("Cannot take null parameters.");
        }

        InetAddress lowest = null;
        // Start with the highest conceivable IP address value
        final byte[] originalBytes = toIpAddrBytes("ffff:ffff:ffff:ffff:ffff:ffff:ffff:ffff");
        byte[] lowestBytes = originalBytes;
<<<<<<< HEAD
        final ByteArrayComparator comparator = new ByteArrayComparator();
        for (final InetAddress temp : addresses) {
        	final byte[] tempBytes = temp.getAddress();
    
=======
        ByteArrayComparator comparator = new ByteArrayComparator();
        for (InetAddress temp : addresses) {
            byte[] tempBytes = temp.getAddress();

>>>>>>> f8529463
            if (comparator.compare(tempBytes, lowestBytes) < 0) {
                lowestBytes = tempBytes;
                lowest = temp;
            }
        }

        return comparator.compare(originalBytes, lowestBytes) == 0 ? null : lowest;
    }

<<<<<<< HEAD
    public static BigInteger difference(final String addr1, final String addr2) {
        return new BigInteger(getInetAddress(addr1).getAddress()).subtract(new BigInteger(getInetAddress(addr2).getAddress()));
=======
    public static BigInteger difference(String addr1, String addr2) {
        return difference(getInetAddress(addr1), getInetAddress(addr2));
    }

    public static BigInteger difference(InetAddress addr1, InetAddress addr2) {
        return new BigInteger(addr1.getAddress()).subtract(new BigInteger(addr2.getAddress()));
>>>>>>> f8529463
    }

	public static boolean isInetAddressInRange(final byte[] laddr, final String beginString, final String endString) {
        final byte[] begin = InetAddressUtils.toIpAddrBytes(beginString);
        final byte[] end = InetAddressUtils.toIpAddrBytes(endString);
        return isInetAddressInRange(laddr, begin, end);
	}

	public static boolean isInetAddressInRange(final String addrString, final String beginString, final String endString) {
        final ByteArrayComparator comparator = new ByteArrayComparator();
        final byte[] addr = InetAddressUtils.toIpAddrBytes(addrString);
        final byte[] begin = InetAddressUtils.toIpAddrBytes(beginString);
        if (comparator.compare(addr, begin) > 0) {
            final byte[] end = InetAddressUtils.toIpAddrBytes(endString);
            if (comparator.compare(addr, end) <= 0) {
                return true;
            } else { 
                return false;
            }
        } else if (comparator.compare(addr, begin) == 0) {
            return true;
        } else { 
            return false;
        }
    }

    public static boolean inSameScope(InetAddress addr1, InetAddress addr2) {
        if (addr1 instanceof Inet4Address) {
            if (addr2 instanceof Inet4Address) {
                return true;
            } else {
                return false;
            }
        } else {
            if (addr2 instanceof Inet4Address) {
                return false;
            } else {
                // Compare the IPv6 scope IDs
                return new Integer(((Inet6Address)addr1).getScopeId()).compareTo(((Inet6Address)addr2).getScopeId()) == 0;
            }
        }
    }

    public static boolean isInetAddressInRange(final byte[] addr, final byte[] begin, final byte[] end) {
        final ByteArrayComparator comparator = new ByteArrayComparator();
        if (comparator.compare(addr, begin) > 0) {
            if (comparator.compare(addr, end) <= 0) {
                return true;
            } else { 
                return false;
            }
        } else if (comparator.compare(addr, begin) == 0) {
            return true;
        } else { 
            return false;
        }
    }

	public static boolean isInetAddressInRange(final String ipAddr, final byte[] begin, final byte[] end) {
		return isInetAddressInRange(InetAddressUtils.toIpAddrBytes(ipAddr), begin, end);
	}

    public static InetAddress convertBigIntegerIntoInetAddress(final BigInteger i) throws UnknownHostException {
        if (i.compareTo(BigInteger.ZERO) < 0) {
            throw new IllegalArgumentException("BigInteger is negative, cannot convert into an IP address: " + i.toString());
        } else {
            // Note: This function will return the two's complement byte array so there will always
            // be a bit of value '0' (indicating positive sign) at the first position of the array
            // and it will be padded to the byte boundry. For example:
            //
            // 255.255.255.255 => 00 FF FF FF FF (5 bytes)
            // 127.0.0.1 => 0F 00 00 01 (4 bytes)
            //
        	final byte[] bytes = i.toByteArray();

            if (bytes.length == 0) {
                return InetAddress.getByAddress(new byte[] {0, 0, 0, 0});
            } else if (bytes.length <= 4) {
                // This case covers an IPv4 address with the most significant bit of zero (the MSB
                // will be used as the two's complement sign bit)
            	final byte[] addressBytes = new byte[4];
                int k = 3;
                for (int j = bytes.length - 1; j >= 0; j--, k--) {
                    addressBytes[k] = bytes[j];
                }
                return InetAddress.getByAddress(addressBytes);
            } else if (bytes.length <= 5 && bytes[0] == 0) {
                // This case covers an IPv4 address (4 bytes + two's complement sign bit of zero)
            	final byte[] addressBytes = new byte[4];
                int k = 3;
                for (int j = bytes.length - 1; j >= 1; j--, k--) {
                    addressBytes[k] = bytes[j];
                }
                return InetAddress.getByAddress(addressBytes);
            } else if (bytes.length <= 16) {
                // This case covers an IPv6 address with the most significant bit of zero (the MSB
                // will be used as the two's complement sign bit)
            	final byte[] addressBytes = new byte[16];
                int k = 15;
                for (int j = bytes.length - 1; j >= 0; j--, k--) {
                    addressBytes[k] = bytes[j];
                }
                return InetAddress.getByAddress(addressBytes);
            } else if (bytes.length <= 17 && bytes[0] == 0) {
                // This case covers an IPv6 address (16 bytes + two's complement sign bit of zero)
            	final byte[] addressBytes = new byte[16];
                int k = 15;
                for (int j = bytes.length - 1; j >= 1; j--, k--) {
                    addressBytes[k] = bytes[j];
                }
                return InetAddress.getByAddress(addressBytes);
            } else {
                throw new IllegalArgumentException("BigInteger is too large to convert into an IP address: " + i.toString());
            }
        }
    }
<<<<<<< HEAD
    
    public static InetAddress addr(final String ipAddrString) {
        return ipAddrString == null ? null : getInetAddress(ipAddrString);
    }
    
    public static String normalize(final String ipAddrString) {
    	return str(addr(ipAddrString));
    }
    
	public static InetAddress normalize(final InetAddress addr) {
		return addr(str(addr));
	}

	public static String str(final InetAddress addr) {
=======

    public static InetAddress addr(String ipAddrString) {
        return ipAddrString == null ? null : getInetAddress(ipAddrString);
    }

    public static String str(InetAddress addr) {
>>>>>>> f8529463
        return addr == null ? null : toIpAddrString(addr);
    }

    public static BigInteger toInteger(final InetAddress ipAddress) {
        return new BigInteger(1, ipAddress.getAddress());
    }
}<|MERGE_RESOLUTION|>--- conflicted
+++ resolved
@@ -39,11 +39,7 @@
 import java.net.Inet4Address;
 import java.net.Inet6Address;
 import java.net.InetAddress;
-import java.net.NetworkInterface;
-import java.net.SocketException;
 import java.net.UnknownHostException;
-import java.util.Collections;
-import java.util.Enumeration;
 import java.util.List;
 
 /**
@@ -61,79 +57,7 @@
         IPv6
     }
 
-<<<<<<< HEAD
     public static String incr(final String address) throws UnknownHostException {
-=======
-    /*
-    public static InetAddress getSiteLocalAddress(AddressType type) {
-        try {
-            return findSiteLocalAddress(NetworkInterface.getNetworkInterfaces(), type);
-        } catch (SocketException e) {
-            ThreadCategory.getInstance(InetAddressUtils.class).warn("SocketException thrown while iterating over network interfaces: " + e.getMessage(), e);
-            LogUtils.errorf(InetAddressUtils.class, "getSiteLocalAddress: Returning null");
-            return null;
-        }
-    }
-
-    private static InetAddress findSiteLocalAddress(Enumeration<NetworkInterface> ifaces, AddressType type) {
-        for (NetworkInterface iface : Collections.list(ifaces)) {
-            for (InetAddress address : Collections.list(iface.getInetAddresses())) {
-                LogUtils.errorf(InetAddressUtils.class, "findSiteLocalAddress: Address: " + address + ", site local?: " + address.isSiteLocalAddress());
-                if (address.isSiteLocalAddress()) {
-                    if (AddressType.IPv4.equals(type) && address instanceof Inet4Address) {
-                        LogUtils.errorf(InetAddressUtils.class, "findSiteLocalAddress: Returning IPv4: " + address);
-                        return address;
-                    } else if (AddressType.IPv6.equals(type) && address instanceof Inet6Address) {
-                        LogUtils.errorf(InetAddressUtils.class, "findSiteLocalAddress: Returning IPv6: " + address);
-                        return address;
-                    }
-                }
-            }
-            // Recursively search for a suitable child interface
-            Enumeration<NetworkInterface> children = iface.getSubInterfaces();
-            InetAddress child = findSiteLocalAddress(children, type);
-            if (child != null) return child;
-        }
-        LogUtils.errorf(InetAddressUtils.class, "findSiteLocalAddress: Returning null");
-        return null;
-    }
-
-    public static InetAddress getLinkLocalAddress(AddressType type, int scope) {
-        try {
-            return findLinkLocalAddress(NetworkInterface.getNetworkInterfaces(), type, scope);
-        } catch (SocketException e) {
-            ThreadCategory.getInstance(InetAddressUtils.class).warn("SocketException thrown while iterating over network interfaces: " + e.getMessage(), e);
-            LogUtils.errorf(InetAddressUtils.class, "getLinkLocalAddress: Returning null");
-            return null;
-        }
-    }
-
-    private static InetAddress findLinkLocalAddress(Enumeration<NetworkInterface> ifaces, AddressType type, int scope) {
-        for (NetworkInterface iface : Collections.list(ifaces)) {
-            for (InetAddress address : Collections.list(iface.getInetAddresses())) {
-                LogUtils.errorf(InetAddressUtils.class, "findLinkLocalAddress: Address: " + address + ", link local?: " + address.isLinkLocalAddress());
-                if (address.isLinkLocalAddress()) {
-                    if (AddressType.IPv4.equals(type) && address instanceof Inet4Address) {
-                        LogUtils.errorf(InetAddressUtils.class, "findLinkLocalAddress: Returning IPv4: " + address);
-                        return address;
-                    } else if (AddressType.IPv6.equals(type) && address instanceof Inet6Address && ((Inet6Address)address).getScopeId() == scope) {
-                        LogUtils.errorf(InetAddressUtils.class, "findLinkLocalAddress: Returning IPv6: " + address);
-                        return address;
-                    }
-                }
-            }
-            // Recursively search for a suitable child interface
-            Enumeration<NetworkInterface> children = iface.getSubInterfaces();
-            InetAddress child = findLinkLocalAddress(children, type, scope);
-            if (child != null) return child;
-        }
-        LogUtils.errorf(InetAddressUtils.class, "findLinkLocalAddress: Returning null");
-        return null;
-    }
-    */
-
-    public static String incr(String address) throws UnknownHostException {
->>>>>>> f8529463
         return InetAddressUtils.toIpAddrString(incr(InetAddressUtils.toIpAddrBytes(address)));
     }
 
@@ -273,17 +197,10 @@
         // Start with the highest conceivable IP address value
         final byte[] originalBytes = toIpAddrBytes("ffff:ffff:ffff:ffff:ffff:ffff:ffff:ffff");
         byte[] lowestBytes = originalBytes;
-<<<<<<< HEAD
         final ByteArrayComparator comparator = new ByteArrayComparator();
         for (final InetAddress temp : addresses) {
-        	final byte[] tempBytes = temp.getAddress();
-    
-=======
-        ByteArrayComparator comparator = new ByteArrayComparator();
-        for (InetAddress temp : addresses) {
             byte[] tempBytes = temp.getAddress();
 
->>>>>>> f8529463
             if (comparator.compare(tempBytes, lowestBytes) < 0) {
                 lowestBytes = tempBytes;
                 lowest = temp;
@@ -293,17 +210,12 @@
         return comparator.compare(originalBytes, lowestBytes) == 0 ? null : lowest;
     }
 
-<<<<<<< HEAD
     public static BigInteger difference(final String addr1, final String addr2) {
-        return new BigInteger(getInetAddress(addr1).getAddress()).subtract(new BigInteger(getInetAddress(addr2).getAddress()));
-=======
-    public static BigInteger difference(String addr1, String addr2) {
         return difference(getInetAddress(addr1), getInetAddress(addr2));
     }
 
-    public static BigInteger difference(InetAddress addr1, InetAddress addr2) {
+    public static BigInteger difference(final InetAddress addr1, final InetAddress addr2) {
         return new BigInteger(addr1.getAddress()).subtract(new BigInteger(addr2.getAddress()));
->>>>>>> f8529463
     }
 
 	public static boolean isInetAddressInRange(final byte[] laddr, final String beginString, final String endString) {
@@ -330,7 +242,7 @@
         }
     }
 
-    public static boolean inSameScope(InetAddress addr1, InetAddress addr2) {
+    public static boolean inSameScope(final InetAddress addr1, final InetAddress addr2) {
         if (addr1 instanceof Inet4Address) {
             if (addr2 instanceof Inet4Address) {
                 return true;
@@ -420,7 +332,6 @@
             }
         }
     }
-<<<<<<< HEAD
     
     public static InetAddress addr(final String ipAddrString) {
         return ipAddrString == null ? null : getInetAddress(ipAddrString);
@@ -435,14 +346,6 @@
 	}
 
 	public static String str(final InetAddress addr) {
-=======
-
-    public static InetAddress addr(String ipAddrString) {
-        return ipAddrString == null ? null : getInetAddress(ipAddrString);
-    }
-
-    public static String str(InetAddress addr) {
->>>>>>> f8529463
         return addr == null ? null : toIpAddrString(addr);
     }
 
