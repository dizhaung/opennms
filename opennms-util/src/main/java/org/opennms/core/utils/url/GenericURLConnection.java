--- conflicted
+++ resolved
@@ -145,11 +145,7 @@
 
             String decodedQueryString = queryString;
             try {
-<<<<<<< HEAD
-                decodedQueryString = URLDecoder.decode(queryString, UTF8_ENCODING);
-=======
-                queryString = URLDecoder.decode(queryString, StandardCharsets.UTF_8.name());
->>>>>>> cd8f77bc
+                decodedQueryString = URLDecoder.decode(queryString, StandardCharsets.UTF_8.name());
             } catch (UnsupportedEncodingException e) {
                 // Your system does not support UTF-8 encoding
                 logger.error("Unsupported {} encoding for URL query string: '{}'. Error message: '{}'", StandardCharsets.UTF_8.name(), queryString, e.getMessage());
