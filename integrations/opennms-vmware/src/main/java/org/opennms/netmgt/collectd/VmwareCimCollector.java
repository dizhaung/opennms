--- conflicted
+++ resolved
@@ -82,98 +82,6 @@
 import com.vmware.vim25.mo.HostSystem;
 
 public class VmwareCimCollector extends AbstractRemoteServiceCollector {
-
-    /**
-     * Interface for defining methods for value modifications
-     */
-    private interface ValueModifier {
-        String modifyValue(String name, String value, CIMObject cimObject, VmwareViJavaAccess vmwareViJavaAccess);
-    }
-
-    /**
-     * Value modifiers
-     */
-    private static Map<String, ValueModifier> valueModifiers = new HashMap<String, ValueModifier>();
-
-    static {
-        /**
-         * SensorType
-         */
-        valueModifiers.put("SensorType", new ValueModifier() {
-            public String modifyValue(String name, String value, CIMObject cimObject, VmwareViJavaAccess vmwareViJavaAccess) {
-                if (value != null) {
-                    String modifiedValue = sensorTypeMapping.get(Integer.valueOf(value));
-
-                    if (modifiedValue != null) {
-                        return modifiedValue;
-                    }
-                }
-
-                return "null";
-            }
-        });
-
-        /**
-         * BaseUnits
-         */
-        valueModifiers.put("BaseUnits", new ValueModifier() {
-            public String modifyValue(String name, String value, CIMObject cimObject, VmwareViJavaAccess vmwareViJavaAccess) {
-                if (value != null) {
-                    String modifiedValue = baseUnitMapping.get(Integer.valueOf(value));
-
-                    if (modifiedValue != null) {
-                        return modifiedValue;
-                    }
-                }
-
-                return "null";
-            }
-        });
-
-        /**
-         * RateUnits
-         */
-        valueModifiers.put("RateUnits", new ValueModifier() {
-            public String modifyValue(String name, String value, CIMObject cimObject, VmwareViJavaAccess vmwareViJavaAccess) {
-                if (value != null) {
-                    String modifiedValue = rateUnitMapping.get(Integer.valueOf(value));
-
-                    if (modifiedValue != null) {
-                        return modifiedValue;
-                    }
-                }
-
-                return "null";
-            }
-        });
-
-        /**
-         * CurrentReading, this is used also for thresholds and min/max readable
-         */
-        ValueModifier currentReadingModifier = new ValueModifier() {
-            public String modifyValue(String name, String value, CIMObject cimObject, VmwareViJavaAccess vmwareViJavaAccess) {
-                if (value == null) {
-                    return null;
-                } else {
-                    return applyUnitModifier(value, vmwareViJavaAccess.getPropertyOfCimObject(cimObject, "UnitModifier"));
-                }
-            }
-
-            private String applyUnitModifier(String attributeValue, String unitModifier) {
-                return String.valueOf(Double.valueOf(attributeValue) * Math.pow(10.0d, Double.valueOf(unitModifier)));
-            }
-        };
-
-        valueModifiers.put("CurrentReading", currentReadingModifier);
-        valueModifiers.put("UpperThresholdCritical", currentReadingModifier);
-        valueModifiers.put("LowerThresholdCritical", currentReadingModifier);
-        valueModifiers.put("UpperThresholdNonCritical", currentReadingModifier);
-        valueModifiers.put("LowerThresholdNonCritical", currentReadingModifier);
-        valueModifiers.put("UpperThresholdFatal", currentReadingModifier);
-        valueModifiers.put("LowerThresholdFatal", currentReadingModifier);
-        valueModifiers.put("MaxReadable", currentReadingModifier);
-        valueModifiers.put("MinReadable", currentReadingModifier);
-    }
 
     /**
      * Interface for defining methods for value modifications
@@ -424,7 +332,6 @@
     /**
      * Initializes this instance with a given parameter map.
      *
-     * @param parameters the parameter map to use
      * @throws CollectionInitializationException
      *
      */
@@ -610,9 +517,7 @@
                         final NodeLevelResource nodeResource = new NodeLevelResource(agent.getNodeId());
                         final Resource resource = new DeferredGenericTypeResource(nodeResource,vmwareCimGroup.getResourceType(), instance);
                         for (Attrib attrib : vmwareCimGroup.getAttrib()) {
-<<<<<<< HEAD
-                            final VmwareCimCollectionAttributeType attribType = m_attribTypeList.get(attrib.getName());
-
+                            final AttributeType type = attrib.getType();
                             String value = vmwareViJavaAccess.getPropertyOfCimObject(cimObject, attrib.getName());
 
                             if (valueModifiers.containsKey(attrib.getName())) {
@@ -621,13 +526,8 @@
                                 value = modifiedValue;
                             }
 
-                            vmwareCollectionResource.setAttributeValue(attribType, value);
+                            builder.withAttribute(resource, vmwareCimGroup.getName(), attrib.getAlias(), value, type);
                             logger.debug("Storing multi instance value " + attrib.getName() + "[" + instance + "]='" + value + "' for node " + agent.getNodeId());
-=======
-                            final AttributeType type = attrib.getType();
-                            final String value = vmwareViJavaAccess.getPropertyOfCimObject(cimObject, attrib.getName());
-                            builder.withAttribute(resource, vmwareCimGroup.getName(), attrib.getAlias(), value, type);
->>>>>>> c5c895b3
                         }
                     }
                 }
@@ -637,12 +537,7 @@
 
         vmwareViJavaAccess.disconnect();
 
-<<<<<<< HEAD
-        return collectionSet;
-=======
         return builder.build();
-
->>>>>>> c5c895b3
     }
 
     /**
