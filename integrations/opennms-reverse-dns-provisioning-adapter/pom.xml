--- conflicted
+++ resolved
@@ -44,18 +44,10 @@
       <artifactId>opennms-rrd-jrobin</artifactId>
       <scope>test</scope>
     </dependency>
-<<<<<<< HEAD
-=======
     <dependency>
       <groupId>org.opennms</groupId>
       <artifactId>opennms-rrdtool-api</artifactId>
       <scope>test</scope>
     </dependency>
-    <dependency>
-      <groupId>org.opennms</groupId>
-      <artifactId>opennms-services</artifactId>
-      <scope>test</scope>
-    </dependency>
->>>>>>> 7b0e610e
   </dependencies>
 </project>