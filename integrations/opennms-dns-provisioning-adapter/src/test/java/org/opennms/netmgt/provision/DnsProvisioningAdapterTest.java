--- conflicted
+++ resolved
@@ -59,10 +59,7 @@
         "classpath:/META-INF/opennms/applicationContext-mockDao.xml",
         "classpath:/META-INF/opennms/applicationContext-mockEventd.xml",
         "classpath:/META-INF/opennms/mockEventIpcManager.xml",
-<<<<<<< HEAD
-=======
         "classpath:/META-INF/opennms/applicationContext-daemon.xml",
->>>>>>> cf65d591
         "classpath:/META-INF/opennms/provisiond-extensions.xml"
 })
 @JUnitConfigurationEnvironment(systemProperties={
