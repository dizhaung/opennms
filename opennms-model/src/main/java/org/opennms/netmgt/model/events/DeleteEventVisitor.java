/*******************************************************************************
 * This file is part of OpenNMS(R).
 *
 * Copyright (C) 2006-2014 The OpenNMS Group, Inc.
 * OpenNMS(R) is Copyright (C) 1999-2014 The OpenNMS Group, Inc.
 *
 * OpenNMS(R) is a registered trademark of The OpenNMS Group, Inc.
 *
 * OpenNMS(R) is free software: you can redistribute it and/or modify
 * it under the terms of the GNU Affero General Public License as published
 * by the Free Software Foundation, either version 3 of the License,
 * or (at your option) any later version.
 *
 * OpenNMS(R) is distributed in the hope that it will be useful,
 * but WITHOUT ANY WARRANTY; without even the implied warranty of
 * MERCHANTABILITY or FITNESS FOR A PARTICULAR PURPOSE.  See the
 * GNU Affero General Public License for more details.
 *
 * You should have received a copy of the GNU Affero General Public License
 * along with OpenNMS(R).  If not, see:
 *      http://www.gnu.org/licenses/
 *
 * For more information contact:
 *     OpenNMS(R) Licensing <license@opennms.org>
 *     http://www.opennms.org/
 *     http://www.opennms.com/
 *******************************************************************************/

package org.opennms.netmgt.model.events;


import org.opennms.netmgt.events.api.EventForwarder;
import org.opennms.netmgt.model.AbstractEntityVisitor;
import org.opennms.netmgt.model.OnmsIpInterface;
import org.opennms.netmgt.model.OnmsMonitoredService;
import org.opennms.netmgt.model.OnmsNode;

public class DeleteEventVisitor extends AbstractEntityVisitor {
    private final EventForwarder m_eventForwarder;
    private static final String m_eventSource = "Provisiond";

    public DeleteEventVisitor(EventForwarder eventForwarder) {
        m_eventForwarder = eventForwarder;
    }

<<<<<<< HEAD
	/** {@inheritDoc} */
    @Override
	public void visitMonitoredServiceComplete(OnmsMonitoredService monSvc) {
	    m_eventForwarder.sendNow(EventUtils.createServiceDeletedEvent(m_eventSource, monSvc.getNodeId(), monSvc.getIpAddress(), monSvc.getServiceType().getName()));
	}

	/** {@inheritDoc} */
    @Override
	public void visitIpInterfaceComplete(OnmsIpInterface iface) {
	    m_eventForwarder.sendNow(EventUtils.createInterfaceDeletedEvent(m_eventSource, iface.getNode().getId(), iface.getIpAddress()));
	}

	/** {@inheritDoc} */
    @Override
	public void visitNodeComplete(OnmsNode node) {
	    m_eventForwarder.sendNow(EventUtils.createNodeDeletedEvent(m_eventSource, node.getId(), node.getLabel(), node.getLabel()));
	}
=======
    @Override
    public void visitMonitoredServiceComplete(final OnmsMonitoredService monSvc) {
        m_eventForwarder.sendNow(EventUtils.createServiceDeletedEvent(m_eventSource, monSvc.getNodeId(), monSvc.getIpAddress(), monSvc.getServiceType().getName()));
    }

    @Override
    public void visitIpInterfaceComplete(final OnmsIpInterface iface) {
        m_eventForwarder.sendNow(EventUtils.createInterfaceDeletedEvent(m_eventSource, iface.getNode().getId(), iface.getIpAddress()));
    }

    @Override
    public void visitNodeComplete(final OnmsNode node) {
        m_eventForwarder.sendNow(EventUtils.createNodeDeletedEvent(m_eventSource, node.getId(), node.getLabel(), node.getLabel()));
    }
>>>>>>> cf65d591
}<|MERGE_RESOLUTION|>--- conflicted
+++ resolved
@@ -43,25 +43,6 @@
         m_eventForwarder = eventForwarder;
     }
 
-<<<<<<< HEAD
-	/** {@inheritDoc} */
-    @Override
-	public void visitMonitoredServiceComplete(OnmsMonitoredService monSvc) {
-	    m_eventForwarder.sendNow(EventUtils.createServiceDeletedEvent(m_eventSource, monSvc.getNodeId(), monSvc.getIpAddress(), monSvc.getServiceType().getName()));
-	}
-
-	/** {@inheritDoc} */
-    @Override
-	public void visitIpInterfaceComplete(OnmsIpInterface iface) {
-	    m_eventForwarder.sendNow(EventUtils.createInterfaceDeletedEvent(m_eventSource, iface.getNode().getId(), iface.getIpAddress()));
-	}
-
-	/** {@inheritDoc} */
-    @Override
-	public void visitNodeComplete(OnmsNode node) {
-	    m_eventForwarder.sendNow(EventUtils.createNodeDeletedEvent(m_eventSource, node.getId(), node.getLabel(), node.getLabel()));
-	}
-=======
     @Override
     public void visitMonitoredServiceComplete(final OnmsMonitoredService monSvc) {
         m_eventForwarder.sendNow(EventUtils.createServiceDeletedEvent(m_eventSource, monSvc.getNodeId(), monSvc.getIpAddress(), monSvc.getServiceType().getName()));
@@ -76,5 +57,4 @@
     public void visitNodeComplete(final OnmsNode node) {
         m_eventForwarder.sendNow(EventUtils.createNodeDeletedEvent(m_eventSource, node.getId(), node.getLabel(), node.getLabel()));
     }
->>>>>>> cf65d591
 }