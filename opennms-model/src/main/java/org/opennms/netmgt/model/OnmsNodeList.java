--- conflicted
+++ resolved
@@ -37,22 +37,8 @@
 import org.opennms.core.config.api.JaxbListWrapper;
 
 @XmlRootElement(name = "nodes")
-<<<<<<< HEAD
-public class OnmsNodeList extends LinkedList<OnmsNode> {
-
-    private static final long serialVersionUID = 8031737923157780179L;
-    private long m_totalCount;
-    
-    /**
-     * <p>Constructor for OnmsNodeList.</p>
-     */
-    public OnmsNodeList() {
-        super();
-    }
-=======
 public class OnmsNodeList extends JaxbListWrapper<OnmsNode> {
     private static final long serialVersionUID = 1L;
->>>>>>> ba17cda5
 
     public OnmsNodeList() { super(); }
     public OnmsNodeList(final Collection<? extends OnmsNode> nodes) {
@@ -63,52 +49,4 @@
     public List<OnmsNode> getObjects() {
         return super.getObjects();
     }
-<<<<<<< HEAD
-    
-    /**
-     * <p>setNodes</p>
-     *
-     * @param nodes a {@link java.util.List} object.
-     */
-    public void setNodes(List<OnmsNode> nodes) {
-        if (nodes == this) return;
-        clear();
-        addAll(nodes);
-    }
-    
-    /**
-     * <p>getCount</p>
-     *
-     * @return a {@link java.lang.Integer} object.
-     */
-    @XmlAttribute(name="count")
-    public int getCount() {
-        return this.size();
-    }
-
-    // The property has a getter "" but no setter. For unmarshalling, please define setters.
-    public void setCount(final int count) {
-    }
-
-    /**
-     * <p>getTotalCount</p>
-     *
-     * @return a int.
-     */
-    @XmlAttribute(name="totalCount")
-    public long getTotalCount() {
-        return m_totalCount;
-    }
-    
-    /**
-     * <p>setTotalCount</p>
-     *
-     * @param l a int.
-     */
-    public void setTotalCount(long l) {
-        m_totalCount = l;
-    }
-
-=======
->>>>>>> ba17cda5
 }