/*******************************************************************************
 * This file is part of OpenNMS(R).
 *
 * Copyright (C) 2010-2012 The OpenNMS Group, Inc.
 * OpenNMS(R) is Copyright (C) 1999-2012 The OpenNMS Group, Inc.
 *
 * OpenNMS(R) is a registered trademark of The OpenNMS Group, Inc.
 *
 * OpenNMS(R) is free software: you can redistribute it and/or modify
 * it under the terms of the GNU General Public License as published
 * by the Free Software Foundation, either version 3 of the License,
 * or (at your option) any later version.
 *
 * OpenNMS(R) is distributed in the hope that it will be useful,
 * but WITHOUT ANY WARRANTY; without even the implied warranty of
 * MERCHANTABILITY or FITNESS FOR A PARTICULAR PURPOSE.  See the
 * GNU General Public License for more details.
 *
 * You should have received a copy of the GNU General Public License
 * along with OpenNMS(R).  If not, see:
 *      http://www.gnu.org/licenses/
 *
 * For more information contact:
 *     OpenNMS(R) Licensing <license@opennms.org>
 *     http://www.opennms.org/
 *     http://www.opennms.com/
 *******************************************************************************/

package org.opennms.mock.snmp;

import java.io.File;
import java.io.FileOutputStream;
import java.io.IOException;
import java.io.InputStream;
import java.io.ObjectOutputStream;
import java.net.BindException;
import java.net.MalformedURLException;
import java.net.URL;
import java.net.UnknownHostException;
import java.util.Iterator;
import java.util.List;

import org.snmp4j.MessageDispatcherImpl;
import org.snmp4j.TransportMapping;
import org.snmp4j.agent.BaseAgent;
import org.snmp4j.agent.CommandProcessor;
import org.snmp4j.agent.DuplicateRegistrationException;
import org.snmp4j.agent.ManagedObject;
import org.snmp4j.agent.io.ImportModes;
import org.snmp4j.agent.mo.MOTableRow;
import org.snmp4j.agent.mo.snmp.RowStatus;
import org.snmp4j.agent.mo.snmp.SnmpCommunityMIB;
import org.snmp4j.agent.mo.snmp.SnmpNotificationMIB;
import org.snmp4j.agent.mo.snmp.SnmpTargetMIB;
import org.snmp4j.agent.mo.snmp.StorageType;
import org.snmp4j.agent.mo.snmp.TransportDomains;
import org.snmp4j.agent.mo.snmp.VacmMIB;
import org.snmp4j.log.ConsoleLogFactory;
import org.snmp4j.log.Log4jLogFactory;
import org.snmp4j.log.LogAdapter;
import org.snmp4j.log.LogFactory;
import org.snmp4j.mp.MPv1;
import org.snmp4j.mp.MPv2c;
import org.snmp4j.mp.MPv3;
import org.snmp4j.mp.MessageProcessingModel;
import org.snmp4j.security.AuthMD5;
import org.snmp4j.security.AuthSHA;
import org.snmp4j.security.PrivDES;
import org.snmp4j.security.SecurityLevel;
import org.snmp4j.security.SecurityModel;
import org.snmp4j.security.SecurityProtocols;
import org.snmp4j.security.USM;
import org.snmp4j.security.UsmUser;
import org.snmp4j.smi.Counter32;
import org.snmp4j.smi.Counter64;
import org.snmp4j.smi.Integer32;
import org.snmp4j.smi.OID;
import org.snmp4j.smi.OctetString;
import org.snmp4j.smi.UdpAddress;
import org.snmp4j.smi.Variable;
import org.snmp4j.transport.DefaultUdpTransportMapping;
import org.snmp4j.util.ThreadPool;

/**
 * The <code>MockSnmpAgent</code> class extends the SNMP4J BaseAgent
 * class to provide a mock SNMP agent for SNMP-based OpenNMS tests.
 * Large chunks of code were lifted from the org.snmp4j.agent.test.TestAgent
 * class.
 * 
 * @author Jeff Gehlbach
 */
public class MockSnmpAgent extends BaseAgent implements Runnable {
    private static final String PROPERTY_SLEEP_ON_CREATE = "mockSnmpAgent.sleepOnCreate";

    // initialize Log4J logging
    static {
        try {
            Class.forName("org.apache.log4j.Logger");
            LogFactory.setLogFactory(new Log4jLogFactory());
        } catch (Exception e) {
            LogFactory.setLogFactory(new ConsoleLogFactory());
        }


    }

    private static final LogAdapter s_log = LogFactory.getLogger(MockSnmpAgent.class);

    private String m_address;
    private URL m_moFile;
    private boolean m_running;
    private boolean m_stopped;
    private List<ManagedObject> m_moList;
    private MockSnmpMOLoader m_moLoader;
    private IOException m_failure;

    private static File BOOT_COUNT_FILE;

    public static boolean allowSetOnMissingOid = false;

    static {
        File bootCountFile;
        try {
            bootCountFile = File.createTempFile("mockSnmpAgent", "boot");
            bootCountFile.createNewFile();
            ObjectOutputStream out = new ObjectOutputStream(new FileOutputStream(bootCountFile));
            out.writeInt(0);
            out.flush();
            out.close();
        } catch (IOException e) {
            bootCountFile = new File("/dev/null");
        }
        BOOT_COUNT_FILE = bootCountFile;
    }

    public MockSnmpAgent(final File confFile, final URL moFile) {
        super(BOOT_COUNT_FILE, confFile, new CommandProcessor(new OctetString(MPv3.createLocalEngineID(new OctetString("MOCKAGENT")))));
        m_moLoader = new PropertiesBackedManagedObject();
        m_moFile = moFile;
        agent.setWorkerPool(ThreadPool.create("RequestPool", 4));
    }
    
    /**
     * Creates the mock agent with files to read and store the boot counter,
     * to read and store the agent configuration, and to read the mocked
     * managed objects (MOs), plus a string describing the address and port
     * to bind to.
     * 
     * @param moFile
     * 		a MIB dump file describing the managed objects to be mocked.  The current implementation
     * 		expects a Java properties file, which can conveniently be generated using the Net-SNMP
     * 		utility <code>snmpwalk</code> with the <code>-One</code> option set.
     */
    public MockSnmpAgent(final File confFile, final URL moFile, final String bindAddress) {
        this(confFile, moFile);
        m_address = bindAddress;
    }
    
    public static MockSnmpAgent createAgentAndRun(URL moFile, String bindAddress) throws InterruptedException {
        setupLogging();
        try {
            InputStream in = moFile.openStream();
            if (in == null) {
                throw new IllegalArgumentException("could not get InputStream mock object resource; does it exist?  Resource: " + moFile);
            }
            in.close();

        } catch (IOException e) {
            throw new RuntimeException("Got IOException while checking for existence of mock object file: " + e, e);
        }

        final MockSnmpAgent agent = new MockSnmpAgent(new File("/dev/null"), moFile, bindAddress);
        Thread thread = new Thread(agent, agent.getClass().getSimpleName());
        thread.start();

        try {
            while (!agent.isRunning() && thread.isAlive()) {
                Thread.sleep(10);
            }
        } catch (final InterruptedException e) {
            s_log.warn("Agent interrupted while starting: " + e.getLocalizedMessage());
            agent.shutDownAndWait();
            throw e;
        }

        if (!thread.isAlive()) {
            agent.m_running = false;
            agent.m_stopped = true;
            throw new IllegalStateException("agent failed to start on address " + bindAddress, agent.m_failure);
        }

        if (System.getProperty(PROPERTY_SLEEP_ON_CREATE) != null) {
            long sleep = Long.parseLong(System.getProperty(PROPERTY_SLEEP_ON_CREATE));
            Thread.sleep(sleep);
        }

        return agent;
    }

    private static void setupLogging() {
        if (LogFactory.getLogFactory() == null) {
            LogFactory.setLogFactory(new ConsoleLogFactory());
        }
    }

    public static void main(String[] args) throws UnknownHostException, MalformedURLException {
        LogFactory.setLogFactory(new ConsoleLogFactory());
        AgentConfigData agentConfig = parseCli(args);
        if (agentConfig == null) {
            System.err.println("Could not parse configuration.");
            System.exit(1);
        }
        String listenSpec = agentConfig.getListenAddr().getHostAddress() + "/" + agentConfig.getListenPort();

        try {
            MockSnmpAgent.createAgentAndRun(agentConfig.getMoFile(), listenSpec);
        } catch (InterruptedException e) {
            System.exit(0);
        }
    }

    public static AgentConfigData parseCli(String[] args) throws UnknownHostException, MalformedURLException {

        String dumpFile = null;
        String listenAddr = "127.0.0.1";
        int listenPort = 1691;

        for(int i = 0; i < args.length; i++) {
            if ("-d".equals(args[i]) || "--dump-file".equals(args[i])) {
                if (i+1 >= args.length) {
                    usage("You must specify at least a pathname or URL for the dump file.");
                } else {
                    dumpFile = args[++i];
                }
            }
            else if ("-l".equals(args[i]) || "--listen-addr".equals(args[i])) {
                if (i+1 >= args.length) {
                    usage("You must pass an address argument when using " + args[i] + ".");
                } else {
                    listenAddr = args[++i];
                }
            }
            else if ("-p".equals(args[i]) || "--port".equals(args[i])) {
                if (i+1 >= args.length) {
                    usage("You must pass a port number when using " + args[i] + ".");
                } else {
                    listenPort = Integer.parseInt(args[++i]);
                }
            }

        }

        if (dumpFile == null) {
            usage("You must specify at least a pathname or URL for the dump file.");
        }

        return new AgentConfigData(dumpFile, listenAddr, listenPort);

    }

    private static void usage(String why) {
        System.err.println(why);
        System.err.println("java -jar mock-snmp-agent-jar-with-dependencies.jar -d dump-file [other options]");
        System.err.println("-d, --dump-file {filename}\tPathname or URL of file containing MIB dump");
        System.err.println("-l, --listen-addr {ip-address}\tIP address to bind to (default: all interfaces)");
        System.err.println("-p, --port {udp-port}\tUDP port to listen on (default: 1691)");
        System.exit(1);
    }



    /** {@inheritDoc} */
    @Override
    protected void initMessageDispatcher() {
        dispatcher = new MessageDispatcherImpl();

        usm = new USM(SecurityProtocols.getInstance(),
                      agent.getContextEngineID(),
                      updateEngineBoots());

        mpv3 = new MPv3(usm);

        SecurityProtocols.getInstance().addDefaultProtocols();
        dispatcher.addMessageProcessingModel(new MPv1());
        dispatcher.addMessageProcessingModel(new MPv2c());
        dispatcher.addMessageProcessingModel(mpv3);
        initSnmpSession();
    }

    public void shutDownAndWait() throws InterruptedException {
        if (!isRunning()) {
            return;
        }

        shutDown();

        while (!isStopped()) {
            Thread.sleep(10);
        } 
    }

    /**
     * Starts the <code>MockSnmpAgent</code> running.  Meant to be called from the
     * <code>start</code> method of class <code>Thread</code>, but could also be
     * used to bring up a standalone mock agent.
     * @see org.snmp4j.agent.BaseAgent#run()
     * 
     * @author Jeff Gehlbach
     */
    @Override
    public void run() {
        try {
            init();
            loadConfig(ImportModes.UPDATE_CREATE);
            addShutdownHook();
            finishInit();
            super.run();
            m_running = true;
        } catch (final BindException e) {
        	s_log.error(String.format("Unable to bind to %s.  You probably specified an invalid address or a port < 1024 and are not running as root. Exception: %s", m_address, e), e);
        } catch (final Throwable t) {
        	s_log.error("An error occurred while initializing: " + t, t);
        }

        boolean interrupted = false;
        while (m_running) {
            try {
                Thread.sleep(10); // fast, Fast, FAST, *FAST*!!!
            } catch (final InterruptedException e) {
                interrupted = true;
                break;
            }
        }

        for (final TransportMapping transportMapping : transportMappings) {
            try {
                if (transportMapping != null) {
                	transportMapping.close();
                }
            } catch (final IOException t) {
            	s_log.error("an error occurred while closing the transport mapping " + transportMapping + ": " + t, t);
            }
        }

        m_stopped = true;

        s_log.debug("Agent is no longer running.");
        if (interrupted) {
        	Thread.currentThread().interrupt();
        }
    }

    public void shutDown() {
        m_running = false;
        m_stopped = false;
    }

    public boolean isRunning() {
        return m_running;
    }

    public boolean isStopped() {
        return m_stopped;
    }

    /** {@inheritDoc} */
    @Override
    protected void addCommunities(SnmpCommunityMIB communityMIB) {
        Variable[] com2sec = new Variable[] {
                new OctetString("public"),              // community name
                new OctetString("public"),              // security name
                getAgent().getContextEngineID(),        // local engine ID
                new OctetString(),                      // default context name
                new OctetString(),                      // transport tag
                new Integer32(StorageType.nonVolatile), // storage type
                new Integer32(RowStatus.active)         // row status
        };
        MOTableRow row =
                communityMIB.getSnmpCommunityEntry().createRow(
                                                               new OctetString("public2public").toSubIndex(true), com2sec);
        communityMIB.getSnmpCommunityEntry().addRow(row);
    }

    /** {@inheritDoc} */
    @Override
    protected void addViews(VacmMIB vacm) {
        vacm.addGroup(SecurityModel.SECURITY_MODEL_SNMPv1,
                      new OctetString("public"),
                      new OctetString("v1v2group"),
                      StorageType.nonVolatile);
        vacm.addGroup(SecurityModel.SECURITY_MODEL_SNMPv2c,
                      new OctetString("public"),
                      new OctetString("v1v2group"),
                      StorageType.nonVolatile);
        vacm.addGroup(SecurityModel.SECURITY_MODEL_USM,
                      new OctetString("SHADES"),
                      new OctetString("v3group"),
                      StorageType.nonVolatile);
        vacm.addGroup(SecurityModel.SECURITY_MODEL_USM,
                      new OctetString("TEST"),
                      new OctetString("v3test"),
                      StorageType.nonVolatile);
        vacm.addGroup(SecurityModel.SECURITY_MODEL_USM,
                      new OctetString("opennmsUser"),
                      new OctetString("v3group"),
                      StorageType.nonVolatile);
        vacm.addGroup(SecurityModel.SECURITY_MODEL_USM,
                      new OctetString("SHA"),
                      new OctetString("v3restricted"),
                      StorageType.nonVolatile);

        vacm.addAccess(new OctetString("v1v2group"), new OctetString(),
                       SecurityModel.SECURITY_MODEL_ANY,
                       SecurityLevel.NOAUTH_NOPRIV, VacmMIB.vacmExactMatch,
                       new OctetString("fullReadView"),
                       new OctetString("fullWriteView"),
                       new OctetString("fullNotifyView"),
                       StorageType.nonVolatile);
        vacm.addAccess(new OctetString("v3group"), new OctetString(),
                       SecurityModel.SECURITY_MODEL_USM,
                       SecurityLevel.AUTH_PRIV, VacmMIB.vacmExactMatch,
                       new OctetString("fullReadView"),
                       new OctetString("fullWriteView"),
                       new OctetString("fullNotifyView"),
                       StorageType.nonVolatile);
        vacm.addAccess(new OctetString("v3restricted"), new OctetString(),
                       SecurityModel.SECURITY_MODEL_USM,
                       SecurityLevel.AUTH_NOPRIV, VacmMIB.vacmExactMatch,
                       new OctetString("restrictedReadView"),
                       new OctetString("restrictedWriteView"),
                       new OctetString("restrictedNotifyView"),
                       StorageType.nonVolatile);
        vacm.addAccess(new OctetString("v3test"), new OctetString(),
                       SecurityModel.SECURITY_MODEL_USM,
                       SecurityLevel.AUTH_PRIV, VacmMIB.vacmExactMatch,
                       new OctetString("testReadView"),
                       new OctetString("testWriteView"),
                       new OctetString("testNotifyView"),
                       StorageType.nonVolatile);

        vacm.addViewTreeFamily(new OctetString("fullReadView"), new OID("1"),
                               new OctetString(), VacmMIB.vacmViewIncluded,
                               StorageType.nonVolatile);
        vacm.addViewTreeFamily(new OctetString("fullWriteView"), new OID("1"),
                               new OctetString(), VacmMIB.vacmViewIncluded,
                               StorageType.nonVolatile);
        vacm.addViewTreeFamily(new OctetString("fullNotifyView"), new OID("1"),
                               new OctetString(), VacmMIB.vacmViewIncluded,
                               StorageType.nonVolatile);

        vacm.addViewTreeFamily(new OctetString("restrictedReadView"),
                               new OID("1.3.6.1.2"),
                               new OctetString(), VacmMIB.vacmViewIncluded,
                               StorageType.nonVolatile);
        vacm.addViewTreeFamily(new OctetString("restrictedWriteView"),
                               new OID("1.3.6.1.2.1"),
                               new OctetString(),
                               VacmMIB.vacmViewIncluded,
                               StorageType.nonVolatile);
        vacm.addViewTreeFamily(new OctetString("restrictedNotifyView"),
                               new OID("1.3.6.1.2"),
                               new OctetString(), VacmMIB.vacmViewIncluded,
                               StorageType.nonVolatile);

        vacm.addViewTreeFamily(new OctetString("testReadView"),
                               new OID("1.3.6.1.2"),
                               new OctetString(), VacmMIB.vacmViewIncluded,
                               StorageType.nonVolatile);
        vacm.addViewTreeFamily(new OctetString("testReadView"),
                               new OID("1.3.6.1.2.1.1"),
                               new OctetString(), VacmMIB.vacmViewExcluded,
                               StorageType.nonVolatile);
        vacm.addViewTreeFamily(new OctetString("testWriteView"),
                               new OID("1.3.6.1.2.1"),
                               new OctetString(),
                               VacmMIB.vacmViewIncluded,
                               StorageType.nonVolatile);
        vacm.addViewTreeFamily(new OctetString("testNotifyView"),
                               new OID("1.3.6.1.2"),
                               new OctetString(), VacmMIB.vacmViewIncluded,
                               StorageType.nonVolatile);

    }

    /** {@inheritDoc} */
    @Override
    protected void addNotificationTargets(SnmpTargetMIB targetMIB,
            SnmpNotificationMIB notificationMIB) {
        targetMIB.addDefaultTDomains();

        targetMIB.addTargetAddress(new OctetString("notification"),
                                   TransportDomains.transportDomainUdpIpv4,
                                   new OctetString(new UdpAddress("127.0.0.1/162").getValue()),
                                   200, 1,
                                   new OctetString("notify"),
                                   new OctetString("v2c"),
                                   StorageType.permanent);
        targetMIB.addTargetParams(new OctetString("v2c"),
                                  MessageProcessingModel.MPv2c,
                                  SecurityModel.SECURITY_MODEL_SNMPv2c,
                                  new OctetString("public"),
                                  SecurityLevel.NOAUTH_NOPRIV,
                                  StorageType.permanent);
        notificationMIB.addNotifyEntry(new OctetString("default"),
                                       new OctetString("notify"),
                                       SnmpNotificationMIB.SnmpNotifyTypeEnum.trap,
                                       StorageType.permanent);
    }

    /** {@inheritDoc} */
    @Override
    protected void addUsmUser(USM usm) {
        UsmUser user = new UsmUser(new OctetString("SHADES"),
                                   AuthSHA.ID,
                                   new OctetString("SHADESAuthPassword"),
                                   PrivDES.ID,
                                   new OctetString("SHADESPrivPassword"));
        usm.addUser(user.getSecurityName(), usm.getLocalEngineID(), user);
        user = new UsmUser(new OctetString("TEST"),
                           AuthSHA.ID,
                           new OctetString("maplesyrup"),
                           PrivDES.ID,
                           new OctetString("maplesyrup"));
        usm.addUser(user.getSecurityName(), usm.getLocalEngineID(), user);
        user = new UsmUser(new OctetString("opennmsUser"),
                           AuthMD5.ID,
                           new OctetString("0p3nNMSv3"),
                           PrivDES.ID,
                           new OctetString("0p3nNMSv3"));
        usm.addUser(user.getSecurityName(), usm.getLocalEngineID(), user);
        user = new UsmUser(new OctetString("SHA"),
                           AuthSHA.ID,
                           new OctetString("SHAAuthPassword"),
                           null,
                           null);
        usm.addUser(user.getSecurityName(), usm.getLocalEngineID(), user);
    }

    /** {@inheritDoc} */
    @Override
    protected void initTransportMappings() throws IOException {
        try {
            final MockUdpTransportMapping mapping = new MockUdpTransportMapping(new UdpAddress(m_address), true);
            mapping.setThreadName("MockSnmpAgent-UDP-Transport");
            transportMappings = new TransportMapping[] { mapping };
        } catch (final IOException e) {
            m_failure = e;
            throw e;
        }
    }

<<<<<<< HEAD
=======
    public static final class MockUdpTransportMapping extends DefaultUdpTransportMapping {
        public MockUdpTransportMapping(final UdpAddress udpAddress, final boolean reuseAddress) throws IOException {
            super(udpAddress, reuseAddress);
        }

        public int getPort() {
            return socket.getLocalPort();
        }
    }

    public int getPort() {
        final TransportMapping mapping = transportMappings[0];
        return ((MockUdpTransportMapping)mapping).getPort();
    }

>>>>>>> a7b4b048
    // override the agent defaults since we are providing all the agent data
    /** {@inheritDoc} */
    @Override
    protected void registerSnmpMIBs() {
        registerManagedObjects();
    }



    /** {@inheritDoc} */
    @Override
    protected void unregisterSnmpMIBs() {
        unregisterManagedObjects();
    }

    /** {@inheritDoc} */
    @Override
    protected void registerManagedObjects() {
        m_moList = createMockMOs();
        Iterator<ManagedObject> moListIter = m_moList.iterator();
        while (moListIter.hasNext()) {
            try {
                server.register(moListIter.next(), null);
            }
            catch (final DuplicateRegistrationException ex) {
                s_log.error("unable to register managed object", ex);
            }
        }
    }

    /** {@inheritDoc} */
    @Override
    protected void unregisterManagedObjects() {
        Iterator<ManagedObject> moListIter = m_moList.iterator();
        while (moListIter.hasNext()) {
            server.unregister(moListIter.next(), null);
        }
    }

    protected List<ManagedObject> createMockMOs() {
        return m_moLoader.loadMOs(m_moFile);
    }

    private ManagedObject findMOForOid(OID oid) {
        for(ManagedObject mo : m_moList) {
            if (mo.getScope().covers(oid)) {
                return mo;
            }
        }
        return null;
    }
    
    public void updateValue(OID oid, Variable value) {
        ManagedObject mo = findMOForOid(oid);
        assertNotNull("Unable to find oid in mib for mockAgent: "+oid, mo);
        if (mo instanceof Updatable) {
            ((Updatable)mo).updateValue(oid, value);
        }
    }

    private void assertNotNull(final String string, final Object o) {
        if (!allowSetOnMissingOid  && o == null) {
            throw new IllegalStateException(string);
        }
    }

    public void updateValue(String oid, Variable value) {
        updateValue(new OID(oid), value);
    }
    
    public void updateIntValue(String oid, int val) {
        updateValue(oid, new Integer32(val));
    }
    
    public void updateStringValue(String oid, String val) {
        updateValue(oid, new OctetString(val));
    }
    
    public void updateCounter32Value(String oid, int val) {
        updateValue(oid, new Counter32(val));
    }
    
    public void updateCounter64Value(String oid, long val) {
        updateValue(oid, new Counter64(val));
    }
    
    public void updateValuesFromResource(final URL moFile) {
        unregisterManagedObjects();
        m_moFile = moFile;
        registerManagedObjects();
    }
    
    @Override
    public String toString() {
        return "MockSnmpAgent["+m_address+"]";
    }

}<|MERGE_RESOLUTION|>--- conflicted
+++ resolved
@@ -549,8 +549,6 @@
         }
     }
 
-<<<<<<< HEAD
-=======
     public static final class MockUdpTransportMapping extends DefaultUdpTransportMapping {
         public MockUdpTransportMapping(final UdpAddress udpAddress, final boolean reuseAddress) throws IOException {
             super(udpAddress, reuseAddress);
@@ -566,7 +564,6 @@
         return ((MockUdpTransportMapping)mapping).getPort();
     }
 
->>>>>>> a7b4b048
     // override the agent defaults since we are providing all the agent data
     /** {@inheritDoc} */
     @Override
