<?xml version="1.0" encoding="UTF-8"?>
<project xmlns="http://maven.apache.org/POM/4.0.0" xmlns:xsi="http://www.w3.org/2001/XMLSchema-instance" xsi:schemaLocation="http://maven.apache.org/POM/4.0.0 http://maven.apache.org/maven-v4_0_0.xsd">
  <parent>
    <artifactId>dependencies</artifactId>
    <groupId>org.opennms</groupId>
    <version>1.13.0-SNAPSHOT</version>
  </parent>
  <modelVersion>4.0.0</modelVersion>
  <groupId>org.opennms.dependencies</groupId>
  <artifactId>hibernate-dependencies</artifactId>
  <packaging>pom</packaging>
  <name>OpenNMS Hibernate Dependencies</name>
  <description>
    This module is used to provide a single artifact that the opennms project
    can depend on to use the hibernate library.
  </description>
  <properties>
<<<<<<< HEAD
    <!-- <annotationsVersion>3.5.6-Final</annotationsVersion> -->
    <commonsAnnotationsVersion>4.0.2.Final</commonsAnnotationsVersion>
    <!-- <ejbVersion>1.0.2.GA</ejbVersion> -->
    <entityManagerVersion>4.1.12.Final</entityManagerVersion>
    <hibernateVersion>4.1.12.Final</hibernateVersion>
  </properties>
  <dependencies>
    <!--
    <dependency>
=======
   <!-- <annotationsVersion>3.5.6-Final</annotationsVersion>
    <commonsAnnotationsVersion>3.2.0.Final</commonsAnnotationsVersion> -->
   <!-- <entityManagerVersion>3.6.10.Final</entityManagerVersion> -->
<!--    <ejbVersion>3.3.2.Beta1</ejbVersion> -->
    <hibernateVersion>3.6.10.Final</hibernateVersion> 
  </properties>
  <dependencies>
<!--    <dependency>
>>>>>>> 7d50a175
      <groupId>org.hibernate</groupId>
      <artifactId>ejb3-persistence</artifactId>
      <version>${ejbVersion}</version>
    </dependency>
-->
   <!-- <dependency>
      <groupId>org.hibernate</groupId>
      <artifactId>hibernate-annotations</artifactId>
      <version>${annotationsVersion}</version>
      <exclusions>
        <exclusion>
          <groupId>org.hibernate</groupId>
          <artifactId>ejb3-persistence</artifactId>
        </exclusion>
        <exclusion>
          <groupId>org.hibernate</groupId>
          <artifactId>hibernate-commons-annotations</artifactId>
        </exclusion>
        <exclusion>
          <groupId>org.hibernate</groupId>
          <artifactId>hibernate-core</artifactId>
        </exclusion>
        <exclusion>
          <groupId>org.slf4j</groupId>
          <artifactId>slf4j-api</artifactId>
        </exclusion>
      </exclusions>
    </dependency>
<<<<<<< HEAD
    -->
    <dependency>
      <groupId>org.hibernate.common</groupId>
=======
-->
   <!-- <dependency>
      <groupId>org.hibernate</groupId>
>>>>>>> 7d50a175
      <artifactId>hibernate-commons-annotations</artifactId>
      <version>${commonsAnnotationsVersion}</version>
      <exclusions>
        <exclusion>
          <groupId>org.slf4j</groupId>
          <artifactId>slf4j-api</artifactId>
        </exclusion>
      </exclusions>
    </dependency>
-->
    <dependency>
      <groupId>org.hibernate</groupId>
      <artifactId>hibernate-core</artifactId>
      <version>${hibernateVersion}</version>
      <exclusions>
	<exclusion>
		<groupId>org.hibernate.javax.persistence</groupId>
		<artifactId>hibernate-jpa-2.0-api</artifactId>
	</exclusion>
        <exclusion>
          <groupId>asm</groupId>
          <artifactId>asm</artifactId>
        </exclusion>
        <exclusion>
          <groupId>asm-attrs</groupId>
          <artifactId>asm-attrs</artifactId>
        </exclusion>
        <exclusion>
          <groupId>cglib</groupId>
          <artifactId>cglib</artifactId>
        </exclusion>
      </exclusions>
    </dependency>
<!--   
 <dependency>
      <groupId>org.hibernate</groupId>
      <artifactId>hibernate-entitymanager</artifactId>
      <version>${entityManagerVersion}</version>
      <exclusions>
        <exclusion>
          <groupId>org.hibernate</groupId>
          <artifactId>ejb3-persistence</artifactId>
        </exclusion>
        <exclusion>
          <groupId>org.hibernate</groupId>
          <artifactId>hibernate-commons-annotations</artifactId>
        </exclusion>
        <exclusion>
          <groupId>org.hibernate</groupId>
          <artifactId>hibernate-annotations</artifactId>
        </exclusion>
        <exclusion>
          <groupId>org.hibernate</groupId>
          <artifactId>hibernate-core</artifactId>
        </exclusion>
        <exclusion>
          <groupId>org.slf4j</groupId>
          <artifactId>slf4j-api</artifactId>
        </exclusion>
      </exclusions>
    </dependency>
-->
    <dependency>
      <groupId>org.slf4j</groupId>
      <artifactId>slf4j-api</artifactId>
    </dependency>
    <dependency>
      <groupId>org.slf4j</groupId>
      <artifactId>slf4j-log4j12</artifactId>
      <scope>runtime</scope>
    </dependency>
    <dependency>
      <groupId>xml-apis</groupId>
      <artifactId>xml-apis</artifactId>
    </dependency>
  </dependencies>
</project><|MERGE_RESOLUTION|>--- conflicted
+++ resolved
@@ -15,7 +15,6 @@
     can depend on to use the hibernate library.
   </description>
   <properties>
-<<<<<<< HEAD
     <!-- <annotationsVersion>3.5.6-Final</annotationsVersion> -->
     <commonsAnnotationsVersion>4.0.2.Final</commonsAnnotationsVersion>
     <!-- <ejbVersion>1.0.2.GA</ejbVersion> -->
@@ -25,16 +24,6 @@
   <dependencies>
     <!--
     <dependency>
-=======
-   <!-- <annotationsVersion>3.5.6-Final</annotationsVersion>
-    <commonsAnnotationsVersion>3.2.0.Final</commonsAnnotationsVersion> -->
-   <!-- <entityManagerVersion>3.6.10.Final</entityManagerVersion> -->
-<!--    <ejbVersion>3.3.2.Beta1</ejbVersion> -->
-    <hibernateVersion>3.6.10.Final</hibernateVersion> 
-  </properties>
-  <dependencies>
-<!--    <dependency>
->>>>>>> 7d50a175
       <groupId>org.hibernate</groupId>
       <artifactId>ejb3-persistence</artifactId>
       <version>${ejbVersion}</version>
@@ -63,15 +52,9 @@
         </exclusion>
       </exclusions>
     </dependency>
-<<<<<<< HEAD
-    -->
-    <dependency>
-      <groupId>org.hibernate.common</groupId>
-=======
 -->
    <!-- <dependency>
-      <groupId>org.hibernate</groupId>
->>>>>>> 7d50a175
+      <groupId>org.hibernate.common</groupId>
       <artifactId>hibernate-commons-annotations</artifactId>
       <version>${commonsAnnotationsVersion}</version>
       <exclusions>
