<?xml version="1.0"?>
<project xmlns="http://maven.apache.org/POM/4.0.0" xmlns:xsi="http://www.w3.org/2001/XMLSchema-instance" xsi:schemaLocation="http://maven.apache.org/POM/4.0.0 http://maven.apache.org/maven-v4_0_0.xsd">
  <parent>
    <artifactId>dependencies</artifactId>
    <groupId>org.opennms</groupId>
    <version>16.0.0-SNAPSHOT</version>
  </parent>
  <modelVersion>4.0.0</modelVersion>
  <groupId>org.opennms.dependencies</groupId>
  <artifactId>jasper-dependencies</artifactId>
  <packaging>pom</packaging>
  <name>OpenNMS Dependencies Jasper Report</name>
  <dependencies>
    <dependency>
      <groupId>net.sf.jasperreports</groupId>
      <artifactId>jasperreports</artifactId>
      <version>${jasperreportsVersion}</version>
      <exclusions>
        <exclusion>
          <groupId>eclipse</groupId>
          <artifactId>jdtcore</artifactId>
        </exclusion>
        <exclusion>
          <groupId>commons-logging</groupId>
          <artifactId>commons-logging</artifactId>
        </exclusion>
        <exclusion>
          <groupId>bouncycastle</groupId>
          <artifactId>bcmail-jdk14</artifactId>
        </exclusion>
        <exclusion>
          <groupId>bouncycastle</groupId>
          <artifactId>bcprov-jdk14</artifactId>
        </exclusion>
      </exclusions>
    </dependency>
    <dependency>
      <groupId>jasperreports</groupId>
      <artifactId>iText</artifactId>
      <version>2.1.7</version>
      <exclusions>
        <exclusion>
          <groupId>eclipse</groupId>
          <artifactId>jdtcore</artifactId>
        </exclusion>
        <exclusion>
          <groupId>commons-logging</groupId>
          <artifactId>commons-logging</artifactId>
        </exclusion>
      </exclusions>
    </dependency>
    <dependency>
      <groupId>org.eclipse.jdt.core.compiler</groupId>
      <artifactId>ecj</artifactId>
      <scope>runtime</scope>
    </dependency>
    <dependency>
      <groupId>org.slf4j</groupId>
      <artifactId>jcl-over-slf4j</artifactId>
    </dependency>
    <dependency>
      <groupId>org.opennms.dependencies</groupId>
      <artifactId>jfreechart-dependencies</artifactId>
      <type>pom</type>
    </dependency>
    <dependency>
      <groupId>org.opennms.dependencies</groupId>
      <artifactId>spring-dependencies</artifactId>
      <type>pom</type>
    </dependency>
    <dependency>
      <groupId>commons-digester</groupId>
      <artifactId>commons-digester</artifactId>
    </dependency>
    <!-- yes, we really depend on this at runtime, for the compiler stuff -->
    <dependency>
      <groupId>org.codehaus.mojo</groupId>
      <artifactId>jasperreports-maven-plugin</artifactId>
<<<<<<< HEAD
      <version>1.0-beta-3-OPENNMS-20141110-1</version>
=======
      <version>1.0-beta-3-OPENNMS-20150402-1</version>
>>>>>>> 011d8bea
      <exclusions>
        <exclusion>
          <groupId>backport-util-concurrent</groupId>
          <artifactId>backport-util-concurrent</artifactId>
        </exclusion>
        <exclusion>
          <groupId>log4j</groupId>
          <artifactId>log4j</artifactId>
        </exclusion>
        <exclusion>
          <groupId>commons-logging</groupId>
          <artifactId>commons-logging</artifactId>
        </exclusion>
      </exclusions>
    </dependency>
  </dependencies>
  <repositories>
    <repository>
      <snapshots><enabled>false</enabled></snapshots>
      <releases><enabled>true</enabled></releases>
      <id>opennms-repo</id>
      <name>OpenNMS Maven Repository</name>
      <url>http://maven.opennms.org/content/groups/opennms.org-release</url>
    </repository>
  </repositories>
</project><|MERGE_RESOLUTION|>--- conflicted
+++ resolved
@@ -76,11 +76,7 @@
     <dependency>
       <groupId>org.codehaus.mojo</groupId>
       <artifactId>jasperreports-maven-plugin</artifactId>
-<<<<<<< HEAD
-      <version>1.0-beta-3-OPENNMS-20141110-1</version>
-=======
       <version>1.0-beta-3-OPENNMS-20150402-1</version>
->>>>>>> 011d8bea
       <exclusions>
         <exclusion>
           <groupId>backport-util-concurrent</groupId>
