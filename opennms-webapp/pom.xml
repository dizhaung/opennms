--- conflicted
+++ resolved
@@ -138,9 +138,6 @@
             <Bundle-RequiredExecutionEnvironment>JavaSE-1.7</Bundle-RequiredExecutionEnvironment>
             <Bundle-SymbolicName>${project.artifactId}</Bundle-SymbolicName>
             <Bundle-Version>${project.version}</Bundle-Version>
-<<<<<<< HEAD
-            <Web-ContextPath>/opennms</Web-ContextPath>
-=======
 
             <!-- Specify the servlet path for the WAR -->
             <Webapp-Context>opennms</Webapp-Context> <!-- Deprecated -->
@@ -282,7 +279,6 @@
               -->
               !*
             </Export-Package>
->>>>>>> b33389fe
           </instructions>
         </configuration>
       </plugin>
@@ -522,11 +518,6 @@
     </dependency>
     <dependency>
       <groupId>org.opennms</groupId>
-      <artifactId>opennms-services</artifactId>
-      <scope>${onmsLibScope}</scope>
-    </dependency>
-    <dependency>
-      <groupId>org.opennms</groupId>
       <artifactId>opennms-web-api</artifactId>
       <scope>${onmsLibScope}</scope>
     </dependency>
@@ -843,19 +834,12 @@
         </exclusion>
       </exclusions>
     </dependency>
-<<<<<<< HEAD
-
-    <!-- indirect 3rd-party dependencies that belong in WEB-INF/lib -->
-    <!-- these should all be <scope>compile</scope> -->
-
-=======
     <!-- Use an OSGi-compatible jdom bundle -->
     <dependency>
       <groupId>org.apache.servicemix.bundles</groupId>
       <artifactId>org.apache.servicemix.bundles.jdom</artifactId>
       <version>1.1_4</version>
     </dependency>
->>>>>>> b33389fe
     <dependency>
       <groupId>org.extremecomponents</groupId>
       <artifactId>extremecomponents</artifactId>
