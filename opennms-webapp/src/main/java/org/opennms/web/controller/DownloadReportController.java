--- conflicted
+++ resolved
@@ -36,18 +36,17 @@
 import javax.servlet.http.HttpServletResponse;
 
 import org.opennms.api.reporting.ReportFormat;
-<<<<<<< HEAD
 import org.opennms.core.utils.StreamUtils;
-=======
-import org.opennms.core.utils.BeanUtils;
-import org.opennms.core.utils.LogUtils;
->>>>>>> ea9db2e8
+import org.opennms.core.spring.BeanUtils;
 import org.opennms.core.utils.WebSecurityUtils;
-import org.opennms.netmgt.dao.ReportdConfigurationDao;
+import org.opennms.netmgt.dao.api.ReportdConfigurationDao;
 import org.opennms.reporting.core.svclayer.ReportStoreService;
 import org.opennms.web.servlet.MissingParameterException;
 import org.springframework.web.servlet.ModelAndView;
 import org.springframework.web.servlet.mvc.AbstractController;
+
+import org.slf4j.Logger;
+import org.slf4j.LoggerFactory;
 
 /**
  * <p>DownloadReportController class.</p>
@@ -57,6 +56,7 @@
  * @since 1.8.1
  */
 public class DownloadReportController extends AbstractController {
+    private static Logger LOG = LoggerFactory.getLogger(DownloadReportController.class);
 
     private ReportStoreService m_reportStoreService;
     private ReportdConfigurationDao m_reportdConfigurationDao;
@@ -74,7 +74,7 @@
         final File storageDirectory = new File(m_reportdConfigurationDao.getStorageDirectory());
         
         if (!requestedFile.getParentFile().getCanonicalFile().equals(storageDirectory.getCanonicalFile())) {
-            LogUtils.warnf(this, "User attempted to retrieve file %s but was restricted to %s", requestedFile, storageDirectory);
+            LOG.warn("User attempted to retrieve file {} but was restricted to {}", requestedFile, storageDirectory);
             throw new IllegalArgumentException("Cannot retrieve reports from outside Reportd storage directory");
         }
         
