--- conflicted
+++ resolved
@@ -43,13 +43,10 @@
 import org.slf4j.LoggerFactory;
 import org.springframework.util.Assert;
 import org.springframework.web.servlet.ModelAndView;
-<<<<<<< HEAD
-=======
 import org.opennms.web.servlet.XssRequestWrapper;
 
 import javax.servlet.http.HttpServletRequest;
 import javax.servlet.http.HttpServletResponse;
->>>>>>> aecda6b4
 import org.springframework.web.servlet.mvc.multiaction.MultiActionController;
 import org.springframework.web.servlet.view.RedirectView;
 
@@ -104,26 +101,16 @@
      * Display alarm detail page
      */
     public ModelAndView detail(HttpServletRequest httpServletRequest, HttpServletResponse httpServletResponse) throws Exception {
-<<<<<<< HEAD
 
         OnmsAlarm m_alarm = null;
-=======
-        int alarmId;
         XssRequestWrapper safeRequest = new XssRequestWrapper(httpServletRequest);
->>>>>>> aecda6b4
         String alarmIdString = "";
         List<OnmsAcknowledgment> acknowledgments = Collections.emptyList();
 
         // Try to parse alarm ID as string to integer
         try {
-<<<<<<< HEAD
-            alarmIdString = httpServletRequest.getParameter("id");
-            // Try to parse alarm ID as string to integer
+            alarmIdString = safeRequest.getParameter("id");
             int alarmId = Integer.parseInt(alarmIdString);
-=======
-            alarmIdString = safeRequest.getParameter("id");
-            alarmId = Integer.parseInt(alarmIdString);
->>>>>>> aecda6b4
             acknowledgments = m_webAlarmRepository.getAcknowledgments(alarmId);
 
             // Get alarm by ID
