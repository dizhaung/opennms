--- conflicted
+++ resolved
@@ -36,14 +36,9 @@
 import java.util.Map;
 
 import org.opennms.netmgt.EventConstants;
-<<<<<<< HEAD
 import org.opennms.netmgt.dao.api.GraphDao;
 import org.opennms.netmgt.dao.api.ResourceDao;
-=======
-import org.opennms.netmgt.dao.GraphDao;
-import org.opennms.netmgt.dao.ResourceDao;
 import org.opennms.netmgt.model.OnmsNode;
->>>>>>> 0b4c2d9c
 import org.opennms.netmgt.model.OnmsResource;
 import org.opennms.netmgt.model.PrefabGraph;
 import org.opennms.netmgt.model.RrdGraphAttribute;
@@ -179,9 +174,7 @@
     }
 
     /** {@inheritDoc} */
-<<<<<<< HEAD
-    @Override
-=======
+    @Override
     public List<OnmsResource> findNodeChildResources(OnmsNode node) {
         List<OnmsResource> resources = new ArrayList<OnmsResource>();
         if (node != null) {
@@ -196,7 +189,6 @@
     }
 
     /** {@inheritDoc} */
->>>>>>> 0b4c2d9c
     public List<OnmsResource> findNodeChildResources(int nodeId) {
         List<OnmsResource> resources = new ArrayList<OnmsResource>();
         OnmsResource resource = m_resourceDao.getResourceById(OnmsResource.createResourceId("node", Integer.toString(nodeId)));
