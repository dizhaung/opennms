/*******************************************************************************
 * This file is part of OpenNMS(R).
 *
 * Copyright (C) 2006-2012 The OpenNMS Group, Inc.
 * OpenNMS(R) is Copyright (C) 1999-2012 The OpenNMS Group, Inc.
 *
 * OpenNMS(R) is a registered trademark of The OpenNMS Group, Inc.
 *
 * OpenNMS(R) is free software: you can redistribute it and/or modify
 * it under the terms of the GNU General Public License as published
 * by the Free Software Foundation, either version 3 of the License,
 * or (at your option) any later version.
 *
 * OpenNMS(R) is distributed in the hope that it will be useful,
 * but WITHOUT ANY WARRANTY; without even the implied warranty of
 * MERCHANTABILITY or FITNESS FOR A PARTICULAR PURPOSE.  See the
 * GNU General Public License for more details.
 *
 * You should have received a copy of the GNU General Public License
 * along with OpenNMS(R).  If not, see:
 *      http://www.gnu.org/licenses/
 *
 * For more information contact:
 *     OpenNMS(R) Licensing <license@opennms.org>
 *     http://www.opennms.org/
 *     http://www.opennms.com/
 *******************************************************************************/

package org.opennms.web.svclayer.support;

import java.lang.reflect.InvocationTargetException;
import java.util.ArrayList;
import java.util.Collection;
import java.util.HashMap;
import java.util.LinkedList;
import java.util.Map;
import java.util.Set;
import java.util.SortedSet;
import java.util.TreeSet;
import java.util.concurrent.locks.Lock;
import java.util.concurrent.locks.ReadWriteLock;
import java.util.concurrent.locks.ReentrantReadWriteLock;

import org.apache.commons.beanutils.MethodUtils;
import org.opennms.core.utils.PropertyPath;
import org.opennms.netmgt.EventConstants;
import org.opennms.netmgt.config.CapsdConfig;
import org.opennms.netmgt.dao.api.CategoryDao;
import org.opennms.netmgt.dao.api.NodeDao;
import org.opennms.netmgt.dao.api.ServiceTypeDao;
import org.opennms.netmgt.model.OnmsAssetRecord;
import org.opennms.netmgt.model.OnmsCategory;
import org.opennms.netmgt.model.OnmsServiceType;
import org.opennms.netmgt.model.PrimaryType;
import org.opennms.netmgt.model.events.EventBuilder;
import org.opennms.netmgt.model.events.EventProxy;
import org.opennms.netmgt.model.events.EventProxyException;
import org.opennms.netmgt.provision.persist.ForeignSourceRepository;
import org.opennms.netmgt.provision.persist.foreignsource.ForeignSource;
import org.opennms.netmgt.provision.persist.requisition.Requisition;
import org.opennms.netmgt.provision.persist.requisition.RequisitionAsset;
import org.opennms.netmgt.provision.persist.requisition.RequisitionCategory;
import org.opennms.netmgt.provision.persist.requisition.RequisitionInterface;
import org.opennms.netmgt.provision.persist.requisition.RequisitionMonitoredService;
import org.opennms.netmgt.provision.persist.requisition.RequisitionNode;
import org.opennms.web.api.Util;
import org.opennms.web.svclayer.ManualProvisioningService;
import org.springframework.dao.DataAccessResourceFailureException;
import org.springframework.util.Assert;

/**
 * <p>DefaultManualProvisioningService class.</p>
 *
 * @author <a href="mailto:brozow@opennms.org">Mathew Brozowski</a>
 * @author <a href="mailto:dj@opennms.org">DJ Gregor</a>
 */
public class DefaultManualProvisioningService implements ManualProvisioningService {

    private ForeignSourceRepository m_deployedForeignSourceRepository;
    private ForeignSourceRepository m_pendingForeignSourceRepository;
    private NodeDao m_nodeDao;
    private CategoryDao m_categoryDao;
    private ServiceTypeDao m_serviceTypeDao;
    private CapsdConfig m_capsdConfig;
    
    private final ReadWriteLock m_globalLock = new ReentrantReadWriteLock();
    private final Lock m_readLock = m_globalLock.readLock();
    private final Lock m_writeLock = m_globalLock.writeLock();

    /**
     * <p>Constructor for DefaultManualProvisioningService.</p>
     */
    public DefaultManualProvisioningService() {
        
    }
    
    /**
     * <p>setDeployedForeignSourceRepository</p>
     *
     * @param repository a {@link org.opennms.netmgt.provision.persist.ForeignSourceRepository} object.
     */
    public void setDeployedForeignSourceRepository(final ForeignSourceRepository repository) {
        m_writeLock.lock();
        try {
            m_deployedForeignSourceRepository = repository;
        } finally {
            m_writeLock.unlock();
        }
    }
    
    /**
     * <p>setPendingForeignSourceRepository</p>
     *
     * @param repository a {@link org.opennms.netmgt.provision.persist.ForeignSourceRepository} object.
     */
    public void setPendingForeignSourceRepository(final ForeignSourceRepository repository) {
        m_writeLock.lock();
        try {
            m_pendingForeignSourceRepository = repository;
        } finally {
            m_writeLock.unlock();
        }
    }
    
    /**
     * <p>setNodeDao</p>
     *
     * @param nodeDao a {@link org.opennms.netmgt.dao.api.NodeDao} object.
     */
    public void setNodeDao(final NodeDao nodeDao) {
        m_writeLock.lock();
        try {
            m_nodeDao = nodeDao;
        } finally {
            m_writeLock.unlock();
        }
    }
    
    /**
     * <p>setCategoryDao</p>
     *
     * @param categoryDao a {@link org.opennms.netmgt.dao.api.CategoryDao} object.
     */
    public void setCategoryDao(final CategoryDao categoryDao) {
        m_writeLock.lock();
        try {
            m_categoryDao = categoryDao;
        } finally {
            m_writeLock.unlock();
        }
    }
    
    /**
     * <p>setServiceTypeDao</p>
     *
     * @param serviceTypeDao a {@link org.opennms.netmgt.dao.api.ServiceTypeDao} object.
     */
    public void setServiceTypeDao(final ServiceTypeDao serviceTypeDao) {
        m_serviceTypeDao = serviceTypeDao;
    }
    
    public void setCapsdConfig(final CapsdConfig capsdConfig) {
        m_capsdConfig = capsdConfig;
    }

    /** {@inheritDoc} */
    @Override
    public Requisition addCategoryToNode(final String groupName, final String pathToNode, final String categoryName) {
        m_writeLock.lock();
        try {
            final Requisition group = getProvisioningGroup(groupName);
            
            final RequisitionNode node = PropertyUtils.getPathValue(group, pathToNode, RequisitionNode.class);
            
            // final int catCount = node.getCategoryCount();
            final RequisitionCategory category = new RequisitionCategory();
            category.setName(categoryName);
            node.putCategory(category);
            // Assert.isTrue(node.getCategoryCount() == (catCount + 1), "Category was not added correctly");
    
            m_pendingForeignSourceRepository.save(group);
            m_pendingForeignSourceRepository.flush();
            return m_pendingForeignSourceRepository.getRequisition(groupName);
        } finally {
            m_writeLock.unlock();
        }
    }
    
    /** {@inheritDoc} */
    @Override
    public Requisition addAssetFieldToNode(final String groupName, final String pathToNode, final String assetName, final String assetValue) {
        m_writeLock.lock();
        try {
            final Requisition group = getProvisioningGroup(groupName);
            final RequisitionNode node = PropertyUtils.getPathValue(group, pathToNode, RequisitionNode.class);
    
            // final int assetCount = node.getAssetCount();
            final RequisitionAsset asset = new RequisitionAsset();
            asset.setName(assetName);
            asset.setValue(assetValue);
            node.putAsset(asset);
            // Assert.isTrue(node.getCategoryCount() == (assetCount + 1), "Asset was not added correctly");
    
            m_pendingForeignSourceRepository.save(group);
            m_pendingForeignSourceRepository.flush();
            return m_pendingForeignSourceRepository.getRequisition(groupName);
        } finally {
            m_writeLock.unlock();
        }
    }

    /** {@inheritDoc} */
    @Override
    public Requisition addInterfaceToNode(final String groupName, final String pathToNode, final String ipAddr) {
        m_writeLock.lock();
        try {
            final Requisition group = getProvisioningGroup(groupName);
            Assert.notNull(group, "Group should not be Null and is null groupName: " + groupName);
            final RequisitionNode node = PropertyUtils.getPathValue(group, pathToNode, RequisitionNode.class);
            Assert.notNull(node, "Node should not be Null and pathToNode: " + pathToNode);

            PrimaryType snmpPrimary = PrimaryType.PRIMARY;
            if (node.getInterfaceCount() > 0) {
                snmpPrimary = PrimaryType.SECONDARY;
            }
    
            // final int ifaceCount = node.getInterfaceCount();
            final RequisitionInterface iface = createInterface(ipAddr, snmpPrimary);
            node.putInterface(iface);
            // Assert.isTrue(node.getInterfaceCount() == (ifaceCount + 1), "Interface was not added correctly");
    
            m_pendingForeignSourceRepository.save(group);
            m_pendingForeignSourceRepository.flush();
            return m_pendingForeignSourceRepository.getRequisition(groupName);
        } finally {
            m_writeLock.unlock();
        }
    }

    private RequisitionInterface createInterface(final String ipAddr, final PrimaryType snmpPrimary) {
        final RequisitionInterface iface = new RequisitionInterface();
        iface.setIpAddr(ipAddr);
        iface.setStatus(1);
        iface.setSnmpPrimary(snmpPrimary);
        return iface;
    }

    /** {@inheritDoc} */
    @Override
    public Requisition addNewNodeToGroup(final String groupName, final String nodeLabel) {
        m_writeLock.lock();
        
        try {
            final Requisition group = getProvisioningGroup(groupName);
    
            final RequisitionNode node = createNode(nodeLabel, String.valueOf(System.currentTimeMillis()));
            node.setBuilding(groupName);
            group.insertNode(node);
            
            m_pendingForeignSourceRepository.save(group);
            m_pendingForeignSourceRepository.flush();
            return m_pendingForeignSourceRepository.getRequisition(groupName);
        } finally {
            m_writeLock.unlock();
        }
    }

    private RequisitionNode createNode(final String nodeLabel, final String foreignId) {
        final RequisitionNode node = new RequisitionNode();
        node.setNodeLabel(nodeLabel);
        node.setForeignId(foreignId);
        return node;
    }

    /** {@inheritDoc} */
    @Override
    public Requisition addServiceToInterface(final String groupName, final String pathToInterface, final String serviceName) {
        m_writeLock.lock();
        
        try {
            final Requisition group = getProvisioningGroup(groupName);
            
            final RequisitionInterface iface = PropertyUtils.getPathValue(group, pathToInterface, RequisitionInterface.class);
            
            final RequisitionMonitoredService monSvc = createService(serviceName);
            iface.insertMonitoredService(monSvc);
    
            m_pendingForeignSourceRepository.save(group);
            m_pendingForeignSourceRepository.flush();
            return m_pendingForeignSourceRepository.getRequisition(groupName);
        } finally {
            m_writeLock.unlock();
        }
    }

    /** {@inheritDoc} */
    @Override
    public Requisition getProvisioningGroup(final String name) {
        m_readLock.lock();
        try {
            m_pendingForeignSourceRepository.flush();
            final Requisition pending  = m_pendingForeignSourceRepository.getRequisition(name);

            if (pending == null) {
                m_deployedForeignSourceRepository.flush();
                final Requisition deployed = m_deployedForeignSourceRepository.getRequisition(name);
                return deployed;
            }

            return pending;
        } finally {
            m_readLock.unlock();
        }
    }
    
    /** {@inheritDoc} */
    @Override
    public Requisition saveProvisioningGroup(final String groupName, final Requisition group) {
        m_writeLock.lock();
        try {
            group.setForeignSource(groupName);
            m_pendingForeignSourceRepository.save(group);
            m_pendingForeignSourceRepository.flush();
            return m_pendingForeignSourceRepository.getRequisition(groupName);
        } finally {
            m_writeLock.unlock();
        }
    }

    /**
     * <p>getProvisioningGroupNames</p>
     *
     * @return a {@link java.util.Collection} object.
     */
    @Override
    public Collection<String> getProvisioningGroupNames() {
        m_readLock.lock();
        try {
            m_deployedForeignSourceRepository.flush();
            final Set<String> names = new TreeSet<String>();
            for (final Requisition r : m_deployedForeignSourceRepository.getRequisitions()) {
                names.add(r.getForeignSource());
            }
            m_pendingForeignSourceRepository.flush();
            for (final Requisition r : m_pendingForeignSourceRepository.getRequisitions()) {
                names.add(r.getForeignSource());
            }
            return names;
        } finally {
            m_readLock.unlock();
        }
    }
    
    /** {@inheritDoc} */
    @Override
    public Requisition createProvisioningGroup(final String name) {
        m_writeLock.lock();
        try {
            final Requisition group = new Requisition();
            group.setForeignSource(name);
    
            m_pendingForeignSourceRepository.save(group);
            m_pendingForeignSourceRepository.flush();
            return m_pendingForeignSourceRepository.getRequisition(name);
        } finally {
            m_writeLock.unlock();
        }
    }

    private RequisitionMonitoredService createService(final String serviceName) {
        final RequisitionMonitoredService svc = new RequisitionMonitoredService();
        svc.setServiceName(serviceName);
        return svc;
    }


    /** {@inheritDoc} */
<<<<<<< HEAD
    @Override
    public void importProvisioningGroup(final String groupName) {
=======
    public void importProvisioningGroup(final String requisitionName) {
>>>>>>> 75f440c4
        m_writeLock.lock();
        
        try {
            final Requisition requisition = getProvisioningGroup(requisitionName);
            saveProvisioningGroup(requisitionName, requisition);
            
            // then we send an event to the importer
            final EventProxy proxy = Util.createEventProxy();
    
            m_pendingForeignSourceRepository.flush();
            final String url = m_pendingForeignSourceRepository.getRequisitionURL(requisitionName).toString();
            Assert.notNull(url, "Could not find url for group "+requisitionName+".  Does it exists?");
            
            final EventBuilder bldr = new EventBuilder(EventConstants.RELOAD_IMPORT_UEI, "Web");
            bldr.addParam(EventConstants.PARM_URL, url);
            
            try {
                proxy.send(bldr.getEvent());
            } catch (final EventProxyException e) {
                throw new DataAccessResourceFailureException("Unable to send event to import group "+requisitionName, e);
            }
        } finally {
            m_writeLock.unlock();
        }
    }

    /** {@inheritDoc} */
    @Override
    public Requisition deletePath(final String groupName, final String pathToDelete) {
        m_writeLock.lock();
        
        try {
            final Requisition group = getProvisioningGroup(groupName);
    
            final PropertyPath path = new PropertyPath(pathToDelete);
            
            final Object objToDelete = path.getValue(group);
            final Object parentObject = path.getParent() == null ? group : path.getParent().getValue(group);
            
            final String propName = path.getPropertyName();
            final String methodSuffix = Character.toUpperCase(propName.charAt(0))+propName.substring(1);
            final String methodName = "delete"+methodSuffix;
    
            try {
                MethodUtils.invokeMethod(parentObject, methodName, new Object[] { objToDelete });
            } catch (final NoSuchMethodException e) {
                throw new IllegalArgumentException("Unable to find method "+methodName+" on object of type "+parentObject.getClass(), e);
            } catch (final IllegalAccessException e) {
                throw new IllegalArgumentException("unable to access property "+pathToDelete, e);
            } catch (final InvocationTargetException e) {
                throw new IllegalArgumentException("an execption occurred deleting "+pathToDelete, e);
            }
            
            m_pendingForeignSourceRepository.save(group);
            m_pendingForeignSourceRepository.flush();
            return m_pendingForeignSourceRepository.getRequisition(groupName);
        } finally {
            m_writeLock.unlock();
        }
    }

    /**
     * <p>getAllGroups</p>
     *
     * @return a {@link java.util.Collection} object.
     */
    @Override
    public Collection<Requisition> getAllGroups() {
        m_readLock.lock();
        
        try {
            final Collection<Requisition> groups = new LinkedList<Requisition>();
    
            for(final String groupName : getProvisioningGroupNames()) {
                groups.add(getProvisioningGroup(groupName));
            }
            
            return groups;
        } finally {
            m_readLock.unlock();
        }
    }

    /** {@inheritDoc} */
    @Override
    public void deleteProvisioningGroup(final String groupName) {
        m_writeLock.lock();
        
        try {
            final Requisition r = getProvisioningGroup(groupName);
            if (r != null) {
                m_deployedForeignSourceRepository.delete(r);
                m_deployedForeignSourceRepository.flush();
                m_pendingForeignSourceRepository.delete(r);
                m_pendingForeignSourceRepository.flush();
            }
        } finally {
            m_writeLock.unlock();
        }
    }

    /** {@inheritDoc} */
    @Override
    public void deleteAllNodes(final String groupName) {
        m_writeLock.lock();
        
        try {
            m_deployedForeignSourceRepository.flush();
            Requisition group = m_deployedForeignSourceRepository.getRequisition(groupName);
            if (group != null) {
                group.setNodes(new ArrayList<RequisitionNode>());
                m_deployedForeignSourceRepository.save(group);
            }
    
            m_pendingForeignSourceRepository.flush();
            group = m_pendingForeignSourceRepository.getRequisition(groupName);
            if (group != null) {
                group.setNodes(new ArrayList<RequisitionNode>());
                m_pendingForeignSourceRepository.save(group);
            }
        } finally {
            m_writeLock.unlock();
        }
    }

    /**
     * <p>getGroupDbNodeCounts</p>
     *
     * @return a java$util$Map object.
     */
    @Override
    public Map<String, Integer> getGroupDbNodeCounts() {
        m_readLock.lock();
        
        try {
            final Map<String, Integer> counts = new HashMap<String, Integer>();
            
            for(final String groupName : getProvisioningGroupNames()) {
                counts.put(groupName, m_nodeDao.getNodeCountForForeignSource(groupName));
            }
            
            return counts;
        } finally {
            m_readLock.unlock();
        }
    }

    /**
     * <p>getNodeCategoryNames</p>
     *
     * @return a {@link java.util.Collection} object.
     */
    @Override
    public Collection<String> getNodeCategoryNames() {
        m_readLock.lock();
        
        try {
            final Collection<String> names = new LinkedList<String>();
            for (final OnmsCategory category : m_categoryDao.findAll()) {
                names.add(category.getName());
            }
            return names;
        } finally {
            m_readLock.unlock();
        }
    }
    
    /**
     * <p>getServiceTypeNames</p>
     *
     * @return a {@link java.util.Collection} object.
     */
    @Override
    public Collection<String> getServiceTypeNames(String groupName) {
        final SortedSet<String> serviceNames = new TreeSet<String>();

        m_readLock.lock();
        try {
            m_pendingForeignSourceRepository.flush();
            final ForeignSource pendingForeignSource = m_pendingForeignSourceRepository.getForeignSource(groupName);
            serviceNames.addAll(pendingForeignSource.getDetectorNames());

            m_deployedForeignSourceRepository.flush();
            final ForeignSource deployedForeignSource = m_deployedForeignSourceRepository.getForeignSource(groupName);
            serviceNames.addAll(deployedForeignSource.getDetectorNames());

            for (final OnmsServiceType type : m_serviceTypeDao.findAll()) {
                serviceNames.add(type.getName());
            }
            serviceNames.addAll(m_capsdConfig.getConfiguredProtocols());
            return serviceNames;
        } finally {
            m_readLock.unlock();
        }
    }

    /**
     * <p>getAssetFieldNames</p>
     *
     * @return a {@link java.util.Collection} object.
     */
    @Override
    public Collection<String> getAssetFieldNames() {
        m_readLock.lock();
        
        try {
            return PropertyUtils.getProperties(new OnmsAssetRecord());
        } finally {
            m_readLock.unlock();
        }
    }

}<|MERGE_RESOLUTION|>--- conflicted
+++ resolved
@@ -375,12 +375,8 @@
 
 
     /** {@inheritDoc} */
-<<<<<<< HEAD
-    @Override
-    public void importProvisioningGroup(final String groupName) {
-=======
+    @Override
     public void importProvisioningGroup(final String requisitionName) {
->>>>>>> 75f440c4
         m_writeLock.lock();
         
         try {
