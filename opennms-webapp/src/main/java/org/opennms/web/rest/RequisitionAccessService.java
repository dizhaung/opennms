package org.opennms.web.rest;

import java.net.MalformedURLException;
import java.net.URL;
import java.util.HashMap;
import java.util.Map;
import java.util.Set;
import java.util.TreeSet;
import java.util.concurrent.Callable;
import java.util.concurrent.ExecutionException;
import java.util.concurrent.ExecutorService;
import java.util.concurrent.Executors;
import java.util.concurrent.Future;
import java.util.concurrent.ThreadFactory;

import org.opennms.netmgt.EventConstants;
import org.opennms.netmgt.model.events.EventBuilder;
import org.opennms.netmgt.model.events.EventProxy;
import org.opennms.netmgt.model.events.EventProxyException;
import org.opennms.netmgt.provision.persist.ForeignSourceRepository;
import org.opennms.netmgt.provision.persist.RequisitionFileUtils;
import org.opennms.netmgt.provision.persist.requisition.Requisition;
import org.opennms.netmgt.provision.persist.requisition.RequisitionAsset;
import org.opennms.netmgt.provision.persist.requisition.RequisitionAssetCollection;
import org.opennms.netmgt.provision.persist.requisition.RequisitionCategory;
import org.opennms.netmgt.provision.persist.requisition.RequisitionCategoryCollection;
import org.opennms.netmgt.provision.persist.requisition.RequisitionCollection;
import org.opennms.netmgt.provision.persist.requisition.RequisitionInterface;
import org.opennms.netmgt.provision.persist.requisition.RequisitionInterfaceCollection;
import org.opennms.netmgt.provision.persist.requisition.RequisitionMonitoredService;
import org.opennms.netmgt.provision.persist.requisition.RequisitionMonitoredServiceCollection;
import org.opennms.netmgt.provision.persist.requisition.RequisitionNode;
import org.opennms.netmgt.provision.persist.requisition.RequisitionNodeCollection;
import org.slf4j.Logger;
import org.slf4j.LoggerFactory;
import org.springframework.beans.factory.annotation.Autowired;
import org.springframework.beans.factory.annotation.Qualifier;
import org.springframework.dao.DataAccessResourceFailureException;

public class RequisitionAccessService {
	
	private static final Logger LOG = LoggerFactory.getLogger(RequisitionAccessService.class);


    @Autowired
    @Qualifier("pending")
    private ForeignSourceRepository m_pendingForeignSourceRepository;

    @Autowired
    @Qualifier("deployed")
    private ForeignSourceRepository m_deployedForeignSourceRepository;

    @Autowired
    private EventProxy m_eventProxy;

    private final ExecutorService m_executor = Executors.newSingleThreadExecutor(new ThreadFactory() {
        @Override
        public Thread newThread(final Runnable r) {
            return new Thread(r, "Requisition-Accessor-Thread");
        }
    });

    static class RequisitionAccessor {
    	
    	private static final Logger LOG = LoggerFactory.getLogger(RequisitionAccessor.class);

        private final String m_foreignSource;

        private final ForeignSourceRepository m_pendingRepo;

        private final ForeignSourceRepository m_deployedRepo;

        private Requisition m_pending = null;

        public RequisitionAccessor(final String foreignSource, final ForeignSourceRepository pendingRepo, final ForeignSourceRepository deployedRepo) {
            m_foreignSource = foreignSource;
            m_pendingRepo = pendingRepo;
            m_deployedRepo = deployedRepo;
            m_pending = null;
        }

        public String getForeignSource() {
            return m_foreignSource;
        }

        public ForeignSourceRepository getPendingForeignSourceRepository() {
            return m_pendingRepo;
        }

        public ForeignSourceRepository getDeployedForeignSourceRepository() {
            return m_deployedRepo;
        }

<<<<<<< HEAD
       
=======
        public void debug(final String format, final Object... args) {
            LogUtils.debugf(this, format, args);
        }

        public void warn(final Throwable t, final String format, final Object... args) {
            LogUtils.warnf(this, t, format, args);
        }
>>>>>>> 05cb8249

        public Requisition getActiveRequisition(final boolean createIfMissing) {
            if (m_pending != null) {
                return m_pending;
            }

            final Requisition pending = RequisitionFileUtils.getLatestPendingOrSnapshotRequisition(getPendingForeignSourceRepository(), m_foreignSource);
            final Requisition deployed = getDeployedForeignSourceRepository().getRequisition(m_foreignSource);

            if (pending == null && deployed == null && createIfMissing) {
                return new Requisition(m_foreignSource);
            } else if (pending == null) {
                return deployed;
            } else if (deployed == null) {
                return pending;
            } else if (deployed.getDate().after(pending.getDate())) {
                // deployed is newer than pending
                return deployed;
            }
            return pending;
        }

        public void save(final Requisition requisition) {
            m_pending = requisition;
        }

        void addOrReplaceNode(final RequisitionNode node) {
            final Requisition req = getActiveRequisition(true);
            if (req != null) {
                req.updateDateStamp();
                req.putNode(node);
                save(req);
            }
        }

        void addOrReplaceInterface(final String foreignId, final RequisitionInterface iface) {
            final Requisition req = getActiveRequisition(true);
            if (req != null) {
                final RequisitionNode node = req.getNode(foreignId);
                if (node != null) {
                    req.updateDateStamp();
                    node.putInterface(iface);
                    save(req);
                }
            }
        }

        void addOrReplaceService(final String foreignId, final String ipAddress, final RequisitionMonitoredService service) {
            final Requisition req = getActiveRequisition(true);
            if (req != null) {
                final RequisitionNode node = req.getNode(foreignId);
                if (node != null) {
                    final RequisitionInterface iface = node.getInterface(ipAddress);
                    if (iface != null) {
                        req.updateDateStamp();
                        iface.putMonitoredService(service);
                        save(req);
                    }
                }
            }
        }

        void addOrReplaceNodeCategory(final String foreignId, final RequisitionCategory category) {
            final Requisition req = getActiveRequisition(true);
            if (req != null) {
                final RequisitionNode node = req.getNode(foreignId);
                if (node != null) {
                    req.updateDateStamp();
                    node.putCategory(category);
                    save(req);
                }
            }
        }

        void addOrReplaceNodeAssetParameter(final String foreignId, final RequisitionAsset asset) {
            final Requisition req = getActiveRequisition(true);
            if (req != null) {
                final RequisitionNode node = req.getNode(foreignId);
                if (node != null) {
                    req.updateDateStamp();
                    node.putAsset(asset);
                    save(req);
                }
            }
        }

        void updateRequisition(final MultivaluedMapImpl params) {
            final String foreignSource = m_foreignSource;
            LOG.debug("updateRequisition: Updating requisition with foreign source {}", foreignSource);
            if (params.isEmpty()) return;
            final Requisition req = getActiveRequisition(false);
            if (req != null) {
                req.updateDateStamp();
                RestUtils.setBeanProperties(req, params);
                save(req);
                LOG.debug("updateRequisition: Requisition with foreign source {} updated", foreignSource);
            }
        }

        void updateNode(final String foreignId, final MultivaluedMapImpl params) {
            final String foreignSource = m_foreignSource;
            LOG.debug("updateNode: Updating node with foreign source {} and foreign id {}", foreignSource, foreignId);
            if (params.isEmpty()) return;
            final Requisition req = getActiveRequisition(false);
            if (req != null) {
                final RequisitionNode node = req.getNode(foreignId);
                if (node != null) {
                    req.updateDateStamp();
                    RestUtils.setBeanProperties(node, params);
                    save(req);
                    LOG.debug("updateNode: Node with foreign source {} and foreign id {} updated", foreignSource, foreignId);
                }
            }
        }

        void updateInterface(final String foreignId, final String ipAddress, final MultivaluedMapImpl params) {
<<<<<<< HEAD
            String foreignSource = m_foreignSource;
            LOG.debug("updateInterface: Updating interface {} on node {}/{}", ipAddress, foreignSource, foreignId);
=======
            final String foreignSource = m_foreignSource;
            debug("updateInterface: Updating interface %s on node %s/%s", ipAddress, foreignSource, foreignId);
>>>>>>> 05cb8249
            if (params.isEmpty()) return;
            final Requisition req = getActiveRequisition(false);
            if (req != null) {
                final RequisitionNode node = req.getNode(foreignId);
                if (node != null) {
                    final RequisitionInterface iface = node.getInterface(ipAddress);
                    if (iface != null) {
                        req.updateDateStamp();
                        RestUtils.setBeanProperties(iface, params);
                        save(req);
                        LOG.debug("updateInterface: Interface {} on node {}/{} updated", ipAddress, foreignSource, foreignId);
                    }
                }
            }
        }

        void deletePending() {
            LOG.debug("deletePendingRequisition: deleting pending requisition with foreign source {}", getForeignSource());
            Requisition req = getActiveRequisition(false);
            getPendingForeignSourceRepository().delete(req);
        }

        void deleteDeployed() {
            LOG.debug("deleteDeployedRequisition: deleting pending requisition with foreign source {}", getForeignSource());
            Requisition req = getActiveRequisition(false);
            getDeployedForeignSourceRepository().delete(req);
        }

<<<<<<< HEAD
        void deleteNode(String foreignId) {
            LOG.debug("deleteNode: Deleting node {} from foreign source {}", foreignId, getForeignSource());
=======
        void deleteNode(final String foreignId) {
            debug("deleteNode: Deleting node %s from foreign source %s", foreignId, getForeignSource());
>>>>>>> 05cb8249
            final Requisition req = getActiveRequisition(false);
            if (req != null) {
                req.updateDateStamp();
                req.deleteNode(foreignId);
                save(req);
            }
        }

<<<<<<< HEAD
        void deleteInterface(String foreignId, String ipAddress) {
            LOG.debug("deleteInterface: Deleting interface {} from node {}/{}", ipAddress, getForeignSource(), foreignId);
            Requisition req = getActiveRequisition(false);
=======
        void deleteInterface(final String foreignId, final String ipAddress) {
            debug("deleteInterface: Deleting interface %s from node %s/%s", ipAddress, getForeignSource(), foreignId);
            final Requisition req = getActiveRequisition(false);
>>>>>>> 05cb8249
            if (req != null) {
                final RequisitionNode node = req.getNode(foreignId);
                if (node != null) {
                    req.updateDateStamp();
                    node.deleteInterface(ipAddress);
                    save(req);
                }
            }
        }

<<<<<<< HEAD
        void deleteInterfaceService(String foreignId, String ipAddress, String service) {
            LOG.debug("deleteInterfaceService: Deleting service {} from interface {} on node {}/{}", service, ipAddress, getForeignSource(), foreignId);
=======
        void deleteInterfaceService(final String foreignId, final String ipAddress, final String service) {
            debug("deleteInterfaceService: Deleting service %s from interface %s on node %s/%s", service, ipAddress, getForeignSource(), foreignId);
>>>>>>> 05cb8249
            final Requisition req = getActiveRequisition(false);
            if (req != null) {
                final RequisitionNode node = req.getNode(foreignId);
                if (node != null) {
                    final RequisitionInterface iface = node.getInterface(ipAddress);
                    if (iface != null) {
                        req.updateDateStamp();
                        iface.deleteMonitoredService(service);
                        save(req);
                    }
                }
            }
        }

<<<<<<< HEAD
        void deleteCategory(String foreignId, String category) {
            LOG.debug("deleteCategory: Deleting category {} from node {}/{}", category, getForeignSource(), foreignId);
            Requisition req = getActiveRequisition(false);
=======
        void deleteCategory(final String foreignId, final String category) {
            debug("deleteCategory: Deleting category %s from node %s/%s", category, getForeignSource(), foreignId);
            final Requisition req = getActiveRequisition(false);
>>>>>>> 05cb8249
            if (req != null) {
                final RequisitionNode node = req.getNode(foreignId);
                if (node != null) {
                    req.updateDateStamp();
                    node.deleteCategory(category);
                    save(req);
                }
            }
        }

<<<<<<< HEAD
        void deleteAssetParameter(String foreignId, String parameter) {
            LOG.debug("deleteAssetParameter: Deleting asset parameter {} from node {}/{}", parameter, getForeignSource(), foreignId);
=======
        void deleteAssetParameter(final String foreignId, final String parameter) {
            debug("deleteAssetParameter: Deleting asset parameter %s from node %s/%s", parameter, getForeignSource(), foreignId);
>>>>>>> 05cb8249
            final Requisition req = getActiveRequisition(false);
            if (req != null) {
                final RequisitionNode node = req.getNode(foreignId);
                if (node != null) {
                    req.updateDateStamp();
                    node.deleteAsset(parameter);
                    save(req);
                }
            }
        }

        RequisitionAsset getAssetParameter(final String foreignId, final String parameter) {
            flush();

            final Requisition req = getActiveRequisition(false);
            final RequisitionNode node = req == null ? null : req.getNode(foreignId);
            return node == null ? null : node.getAsset(parameter);
        }

        RequisitionAssetCollection getAssetParameters(final String foreignId) {
            flush();

            final Requisition req = getActiveRequisition(false);
            final RequisitionNode node = req == null ? null : req.getNode(foreignId);
            return node == null ? null : new RequisitionAssetCollection(node.getAssets());
        }

        RequisitionCategory getCategory(final String foreignId, final String category) {
            flush();

            final Requisition req = getActiveRequisition(false);
            final RequisitionNode node = req == null ? null : req.getNode(foreignId);
            return node == null ? null : node.getCategory(category);
        }

        RequisitionCategoryCollection getCategories(final String foreignId) {
            flush();

            final Requisition req = getActiveRequisition(false);
            final RequisitionNode node = req == null ? null : req.getNode(foreignId);
            return node == null ? null : new RequisitionCategoryCollection(node.getCategories());
        }

        RequisitionInterface getInterfaceForNode(final String foreignId, final String ipAddress) {
            flush();

            final Requisition req = getActiveRequisition(false);
            final RequisitionNode node = req == null ? null : req.getNode(foreignId);
            return node == null ? null : node.getInterface(ipAddress);
        }

        RequisitionInterfaceCollection getInterfacesForNode(final String foreignId) {
            flush();

            final Requisition req = getActiveRequisition(false);
            final RequisitionNode node = req == null ? null : req.getNode(foreignId);
            return node == null ? null : new RequisitionInterfaceCollection(node.getInterfaces());
        }

        RequisitionNode getNode(final String foreignId) {
            flush();

            final Requisition req = getActiveRequisition(false);
            return req == null ? null : req.getNode(foreignId);
        }

        RequisitionNodeCollection getNodes() {
            flush();

            final Requisition req = getActiveRequisition(false);
            return req == null ? null : new RequisitionNodeCollection(req.getNodes());
        }

        Requisition getRequisition() {
            flush();

            return getActiveRequisition(false);
        }

        RequisitionMonitoredService getServiceForInterface(final String foreignId, final String ipAddress, final String service) {
            flush();

            final Requisition req = getActiveRequisition(false);
            final RequisitionNode node = req == null ? null : req.getNode(foreignId);
            final RequisitionInterface iface = node == null ? null : node.getInterface(ipAddress);

            return iface == null ? null : iface.getMonitoredService(service);
        }

        RequisitionMonitoredServiceCollection getServicesForInterface(final String foreignId, final String ipAddress) {
            flush();

            final Requisition req = getActiveRequisition(false);
            final RequisitionNode node = req == null ? null : req.getNode(foreignId);
            final RequisitionInterface iface = node == null ? null : node.getInterface(ipAddress);

            return iface == null ? null : new RequisitionMonitoredServiceCollection(iface.getMonitoredServices());
        }

        URL createSnapshot() throws MalformedURLException {
            flush();

            final Requisition pending = getPendingForeignSourceRepository().getRequisition(getForeignSource());
            final Requisition deployed = getDeployedForeignSourceRepository().getRequisition(getForeignSource());

            final URL activeUrl = pending == null || (deployed != null && deployed.getDateStamp().compare(pending.getDateStamp()) > -1)
                    ? getDeployedForeignSourceRepository().getRequisitionURL(getForeignSource())
                        : RequisitionFileUtils.createSnapshot(getPendingForeignSourceRepository(), getForeignSource(), pending.getDate()).toURI().toURL();

                    return activeUrl;
        }

        private void flush() {
            if (m_pending != null) {
                getPendingForeignSourceRepository().save(m_pending);
                m_pending = null;
            }

            getPendingForeignSourceRepository().flush();
            getDeployedForeignSourceRepository().flush();
        }

    }

    // This should only be accessed on the executor thread
    private final Map<String, RequisitionAccessor> m_accessors = new HashMap<String, RequisitionAccessor>();

    // should only called inside a submitted job on the executor thread
    private RequisitionAccessor getAccessor(final String foreignSource) {
        RequisitionAccessor accessor = m_accessors.get(foreignSource);
        if (accessor == null) {
            accessor = new RequisitionAccessor(foreignSource, m_pendingForeignSourceRepository, m_deployedForeignSourceRepository);
            m_accessors.put(foreignSource, accessor);
        }
        return accessor;
    }

    // should only be called inside a submitted job on the executor thread -
    // Used for operations that access
    // requisitions for multiple foreignSources
    void flushAll() {
        for (final RequisitionAccessor accessor : m_accessors.values()) {
            accessor.flush();
        }
    }

    private ForeignSourceRepository getPendingForeignSourceRepository() {
        return m_pendingForeignSourceRepository;
    }

    private ForeignSourceRepository getDeployedForeignSourceRepository() {
        return m_deployedForeignSourceRepository;
    }

    private EventProxy getEventProxy() {
        return m_eventProxy;
    }

    private <T> T submitAndWait(final Callable<T> callable) {
        try {
            return m_executor.submit(callable).get();
        } catch (final InterruptedException e) {
            throw new RuntimeException(e);
        } catch (final ExecutionException e) {
            if (e.getCause() instanceof RuntimeException) {
                throw ((RuntimeException) e.getCause());
            } else {
                throw new RuntimeException(e.getCause());
            }
        }
    }

    private Future<?> submitWriteOp(final Runnable r) {
        return m_executor.submit(r);
    }

    // GLOBAL
    public int getDeployedCount() {
        return submitAndWait(new Callable<Integer>() {
            @Override public Integer call() throws Exception {
                flushAll();
                return getDeployedForeignSourceRepository().getRequisitions().size();
            }
        });
    }

    // GLOBAL
    public RequisitionCollection getDeployedRequisitions() {
        return submitAndWait(new Callable<RequisitionCollection>() {
            @Override public RequisitionCollection call() throws Exception {
                flushAll();
                return new RequisitionCollection(getDeployedForeignSourceRepository().getRequisitions());
            }
        });
    }

    // GLOBAL
    public RequisitionCollection getRequisitions() {
        return submitAndWait(new Callable<RequisitionCollection>() {
            @Override public RequisitionCollection call() throws Exception {
                flushAll();

                final Set<Requisition> reqs = new TreeSet<Requisition>();
                final Set<String> fsNames = getPendingForeignSourceRepository().getActiveForeignSourceNames();
                fsNames.addAll(getDeployedForeignSourceRepository().getActiveForeignSourceNames());
                final Set<String> activeForeignSourceNames = fsNames;
                for (final String fsName : activeForeignSourceNames) {
                    final Requisition r = getAccessor(fsName).getActiveRequisition(false);
                    if (r != null) {
                        reqs.add(r);
                    }
                }
                return new RequisitionCollection(reqs);
            }

        });
    }

    // GLOBAL
    public int getPendingCount() {
        return submitAndWait(new Callable<Integer>() {
            @Override public Integer call() throws Exception {
                flushAll();
                return getPendingForeignSourceRepository().getRequisitions().size();
            }
        });
    }

    public Requisition getRequisition(final String foreignSource) {
        return submitAndWait(new Callable<Requisition>() {
            @Override public Requisition call() throws Exception {
                return getAccessor(foreignSource).getRequisition();
            }
        });
    }

    public RequisitionNodeCollection getNodes(final String foreignSource) {
        return submitAndWait(new Callable<RequisitionNodeCollection>() {
            @Override public RequisitionNodeCollection call() throws Exception {
                return getAccessor(foreignSource).getNodes();
            }
        });
    }

    public RequisitionNode getNode(final String foreignSource, final String foreignId) {
        return submitAndWait(new Callable<RequisitionNode>() {
            @Override public RequisitionNode call() throws Exception {
                return getAccessor(foreignSource).getNode(foreignId);
            }

        });
    }

    public RequisitionInterfaceCollection getInterfacesForNode(final String foreignSource, final String foreignId) {
        return submitAndWait(new Callable<RequisitionInterfaceCollection>() {
            @Override public RequisitionInterfaceCollection call() throws Exception {
                return getAccessor(foreignSource).getInterfacesForNode(foreignId);
            }
        });
    }

    public RequisitionInterface getInterfaceForNode(final String foreignSource, final String foreignId, final String ipAddress) {
        return submitAndWait(new Callable<RequisitionInterface>() {
            @Override public RequisitionInterface call() throws Exception {
                return getAccessor(foreignSource).getInterfaceForNode(foreignId, ipAddress);
            }
        });
    }

    public RequisitionMonitoredServiceCollection getServicesForInterface(final String foreignSource, final String foreignId, final String ipAddress) {
        return submitAndWait(new Callable<RequisitionMonitoredServiceCollection>() {
            @Override public RequisitionMonitoredServiceCollection call() throws Exception {
                return getAccessor(foreignSource).getServicesForInterface(foreignId, ipAddress);
            }
        });
    }

    public RequisitionMonitoredService getServiceForInterface(final String foreignSource, final String foreignId, final String ipAddress, final String service) {
        return submitAndWait(new Callable<RequisitionMonitoredService>() {
            @Override public RequisitionMonitoredService call() throws Exception {
                return getAccessor(foreignSource).getServiceForInterface(foreignId, ipAddress, service);
            }
        });
    }

    public RequisitionCategoryCollection getCategories(final String foreignSource, final String foreignId) {
        return submitAndWait(new Callable<RequisitionCategoryCollection>() {
            @Override public RequisitionCategoryCollection call() throws Exception {
                return getAccessor(foreignSource).getCategories(foreignId);
            }
        });
    }

    public RequisitionCategory getCategory(final String foreignSource, final String foreignId, final String category) {
        return submitAndWait(new Callable<RequisitionCategory>() {
            @Override public RequisitionCategory call() throws Exception {
                return getAccessor(foreignSource).getCategory(foreignId, category);
            }
        });
    }

    public RequisitionAssetCollection getAssetParameters(final String foreignSource, final String foreignId) {
        return submitAndWait(new Callable<RequisitionAssetCollection>() {
            @Override public RequisitionAssetCollection call() throws Exception {
                return getAccessor(foreignSource).getAssetParameters(foreignId);
            }
        });
    }

    public RequisitionAsset getAssetParameter(final String foreignSource, final String foreignId, final String parameter) {
        return submitAndWait(new Callable<RequisitionAsset>() {
            @Override public RequisitionAsset call() throws Exception {
                return getAccessor(foreignSource).getAssetParameter(foreignId, parameter);
            }
        });
    }

    public void addOrReplaceRequisition(final Requisition requisition) {
        submitWriteOp(new Runnable() {
            @Override public void run() {
                getAccessor(requisition.getForeignSource()).save(requisition);
            }
        });
    }

    public void addOrReplaceNode(final String foreignSource, final RequisitionNode node) {
        submitWriteOp(new Runnable() {
            @Override public void run() {
                getAccessor(foreignSource).addOrReplaceNode(node);
            }
        });
    }

    public void addOrReplaceInterface(final String foreignSource, final String foreignId, final RequisitionInterface iface) {
        submitWriteOp(new Runnable() {
            @Override public void run() {
                getAccessor(foreignSource).addOrReplaceInterface(foreignId, iface);
            }
        });
    }

    public void addOrReplaceService(final String foreignSource, final String foreignId, final String ipAddress, final RequisitionMonitoredService service) {
        submitWriteOp(new Runnable() {
            @Override public void run() {
                getAccessor(foreignSource).addOrReplaceService(foreignId, ipAddress, service);
            }
        });
    }

    public void addOrReplaceNodeCategory(final String foreignSource, final String foreignId, final RequisitionCategory category) {
        submitWriteOp(new Runnable() {
            @Override public void run() {
                getAccessor(foreignSource).addOrReplaceNodeCategory(foreignId, category);
            }
        });
    }

    public void addOrReplaceNodeAssetParameter(final String foreignSource, final String foreignId, final RequisitionAsset asset) {
        submitWriteOp(new Runnable() {
            @Override public void run() {
                getAccessor(foreignSource).addOrReplaceNodeAssetParameter(foreignId, asset);
            }
        });
    }

    public void importRequisition(final String foreignSource, final Boolean rescanExisting) {
        final URL activeUrl = createSnapshot(foreignSource);

        final String url = activeUrl.toString();
        LOG.debug("importRequisition: Sending import event with URL {}", url);
        final EventBuilder bldr = new EventBuilder(EventConstants.RELOAD_IMPORT_UEI, "Web");
        bldr.addParam(EventConstants.PARM_URL, url);
        if (rescanExisting != null) {
            bldr.addParam(EventConstants.PARM_IMPORT_RESCAN_EXISTING, rescanExisting);
        }

        try {
            getEventProxy().send(bldr.getEvent());
        } catch (final EventProxyException e) {
            throw new DataAccessResourceFailureException("Unable to send event to import group " + foreignSource, e);
        }

    }

    private URL createSnapshot(final String foreignSource) {
        return submitAndWait(new Callable<URL>() {
            @Override public URL call() throws Exception {
                return getAccessor(foreignSource).createSnapshot();
            }
        });
    }

    public void updateRequisition(final String foreignSource, final MultivaluedMapImpl params) {
        submitWriteOp(new Runnable() {
            @Override public void run() {
                getAccessor(foreignSource).updateRequisition(params);
            }
        });
    }

    public void updateNode(final String foreignSource, final String foreignId, final MultivaluedMapImpl params) {
        submitWriteOp(new Runnable() {
            @Override public void run() {
                getAccessor(foreignSource).updateNode(foreignId, params);
            }
        });
    }

    public void updateInterface(final String foreignSource, final String foreignId, final String ipAddress, final MultivaluedMapImpl params) {
        submitWriteOp(new Runnable() {
            @Override public void run() {
                getAccessor(foreignSource).updateInterface(foreignId, ipAddress, params);
            }
        });
    }

    public void deletePendingRequisition(final String foreignSource) {
        submitWriteOp(new Runnable() {
            @Override public void run() {
                getAccessor(foreignSource).deletePending();
            }
        });
    }

    public void deleteDeployedRequisition(final String foreignSource) {
        submitWriteOp(new Runnable() {
            @Override public void run() {
                getAccessor(foreignSource).deleteDeployed();
            }
        });
    }

    public void deleteNode(final String foreignSource, final String foreignId) {
        submitWriteOp(new Runnable() {
            @Override public void run() {
                getAccessor(foreignSource).deleteNode(foreignId);
            }
        });
    }

    public void deleteInterface(final String foreignSource, final String foreignId, final String ipAddress) {
        submitWriteOp(new Runnable() {
            @Override public void run() {
                getAccessor(foreignSource).deleteInterface(foreignId, ipAddress);
            }
        });
    }

    public void deleteInterfaceService(final String foreignSource, final String foreignId, final String ipAddress, final String service) {
        submitWriteOp(new Runnable() {
            @Override public void run() {
                getAccessor(foreignSource).deleteInterfaceService(foreignId, ipAddress, service);
            }
        });
    }

    public void deleteCategory(final String foreignSource, final String foreignId, final String category) {
        submitWriteOp(new Runnable() {
            @Override public void run() {
                getAccessor(foreignSource).deleteCategory(foreignId, category);
            }
        });
    }

    public void deleteAssetParameter(final String foreignSource, final String foreignId, final String parameter) {
        submitWriteOp(new Runnable() {
            @Override public void run() {
                getAccessor(foreignSource).deleteAssetParameter(foreignId, parameter);
            }
        });
    }

<<<<<<< HEAD
    
=======
    void debug(final String format, final Object... args) {
        LogUtils.debugf(this, format, args);
    }

    void warn(final Throwable t, final String format, final Object... args) {
        LogUtils.warnf(this, t, format, args);
    }
>>>>>>> 05cb8249

}<|MERGE_RESOLUTION|>--- conflicted
+++ resolved
@@ -91,17 +91,6 @@
             return m_deployedRepo;
         }
 
-<<<<<<< HEAD
-       
-=======
-        public void debug(final String format, final Object... args) {
-            LogUtils.debugf(this, format, args);
-        }
-
-        public void warn(final Throwable t, final String format, final Object... args) {
-            LogUtils.warnf(this, t, format, args);
-        }
->>>>>>> 05cb8249
 
         public Requisition getActiveRequisition(final boolean createIfMissing) {
             if (m_pending != null) {
@@ -218,13 +207,8 @@
         }
 
         void updateInterface(final String foreignId, final String ipAddress, final MultivaluedMapImpl params) {
-<<<<<<< HEAD
-            String foreignSource = m_foreignSource;
+            final String foreignSource = m_foreignSource;
             LOG.debug("updateInterface: Updating interface {} on node {}/{}", ipAddress, foreignSource, foreignId);
-=======
-            final String foreignSource = m_foreignSource;
-            debug("updateInterface: Updating interface %s on node %s/%s", ipAddress, foreignSource, foreignId);
->>>>>>> 05cb8249
             if (params.isEmpty()) return;
             final Requisition req = getActiveRequisition(false);
             if (req != null) {
@@ -253,13 +237,8 @@
             getDeployedForeignSourceRepository().delete(req);
         }
 
-<<<<<<< HEAD
-        void deleteNode(String foreignId) {
+        void deleteNode(final String foreignId) {
             LOG.debug("deleteNode: Deleting node {} from foreign source {}", foreignId, getForeignSource());
-=======
-        void deleteNode(final String foreignId) {
-            debug("deleteNode: Deleting node %s from foreign source %s", foreignId, getForeignSource());
->>>>>>> 05cb8249
             final Requisition req = getActiveRequisition(false);
             if (req != null) {
                 req.updateDateStamp();
@@ -268,15 +247,9 @@
             }
         }
 
-<<<<<<< HEAD
-        void deleteInterface(String foreignId, String ipAddress) {
+        void deleteInterface(final String foreignId, final String ipAddress) {
             LOG.debug("deleteInterface: Deleting interface {} from node {}/{}", ipAddress, getForeignSource(), foreignId);
             Requisition req = getActiveRequisition(false);
-=======
-        void deleteInterface(final String foreignId, final String ipAddress) {
-            debug("deleteInterface: Deleting interface %s from node %s/%s", ipAddress, getForeignSource(), foreignId);
-            final Requisition req = getActiveRequisition(false);
->>>>>>> 05cb8249
             if (req != null) {
                 final RequisitionNode node = req.getNode(foreignId);
                 if (node != null) {
@@ -287,13 +260,8 @@
             }
         }
 
-<<<<<<< HEAD
-        void deleteInterfaceService(String foreignId, String ipAddress, String service) {
+        void deleteInterfaceService(final String foreignId, final String ipAddress, final String service) {
             LOG.debug("deleteInterfaceService: Deleting service {} from interface {} on node {}/{}", service, ipAddress, getForeignSource(), foreignId);
-=======
-        void deleteInterfaceService(final String foreignId, final String ipAddress, final String service) {
-            debug("deleteInterfaceService: Deleting service %s from interface %s on node %s/%s", service, ipAddress, getForeignSource(), foreignId);
->>>>>>> 05cb8249
             final Requisition req = getActiveRequisition(false);
             if (req != null) {
                 final RequisitionNode node = req.getNode(foreignId);
@@ -308,15 +276,9 @@
             }
         }
 
-<<<<<<< HEAD
-        void deleteCategory(String foreignId, String category) {
+        void deleteCategory(final String foreignId, final String category) {
             LOG.debug("deleteCategory: Deleting category {} from node {}/{}", category, getForeignSource(), foreignId);
             Requisition req = getActiveRequisition(false);
-=======
-        void deleteCategory(final String foreignId, final String category) {
-            debug("deleteCategory: Deleting category %s from node %s/%s", category, getForeignSource(), foreignId);
-            final Requisition req = getActiveRequisition(false);
->>>>>>> 05cb8249
             if (req != null) {
                 final RequisitionNode node = req.getNode(foreignId);
                 if (node != null) {
@@ -327,13 +289,8 @@
             }
         }
 
-<<<<<<< HEAD
-        void deleteAssetParameter(String foreignId, String parameter) {
+        void deleteAssetParameter(final String foreignId, final String parameter) {
             LOG.debug("deleteAssetParameter: Deleting asset parameter {} from node {}/{}", parameter, getForeignSource(), foreignId);
-=======
-        void deleteAssetParameter(final String foreignId, final String parameter) {
-            debug("deleteAssetParameter: Deleting asset parameter %s from node %s/%s", parameter, getForeignSource(), foreignId);
->>>>>>> 05cb8249
             final Requisition req = getActiveRequisition(false);
             if (req != null) {
                 final RequisitionNode node = req.getNode(foreignId);
@@ -806,16 +763,5 @@
         });
     }
 
-<<<<<<< HEAD
-    
-=======
-    void debug(final String format, final Object... args) {
-        LogUtils.debugf(this, format, args);
-    }
-
-    void warn(final Throwable t, final String format, final Object... args) {
-        LogUtils.warnf(this, t, format, args);
-    }
->>>>>>> 05cb8249
 
 }