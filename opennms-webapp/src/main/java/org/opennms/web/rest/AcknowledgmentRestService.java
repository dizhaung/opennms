--- conflicted
+++ resolved
@@ -163,9 +163,8 @@
     @POST
     @Consumes(MediaType.APPLICATION_FORM_URLENCODED)
     @Transactional
-<<<<<<< HEAD
     public OnmsAcknowledgment acknowledge(MultivaluedMap<String, String> formParams) {
-    	getWriteLock().lock();
+    	writeLock();
     	
     	try {
 	        String alarmId = formParams.getFirst("alarmId");
@@ -203,49 +202,8 @@
 	        m_ackSvc.processAck(ack);
 	        return ack;
     	} finally {
-    		getWriteLock().unlock();
+    		writeUnlock();
     	}
-=======
-    public OnmsAcknowledgment acknowledge(@FormParam("alarmId") String alarmId, @FormParam("notifId") String notifId, @FormParam("action") String action) {
-        writeLock();
-        
-        try {
-        	OnmsAcknowledgment ack = null;
-        	if (alarmId == null && notifId == null) {
-        		throw new IllegalArgumentException("You must supply either an alarmId or notifId!");
-        	} else if (alarmId != null && notifId != null) {
-        		throw new IllegalArgumentException("You cannot supply both an alarmId and a notifId!");
-        	} else if (alarmId != null) {
-        		final OnmsAlarm alarm = m_alarmDao.get(Integer.valueOf(alarmId));
-                ack = new OnmsAcknowledgment(alarm);
-        	} else if (notifId != null) {
-        		final OnmsNotification notification = m_notificationDao.get(Integer.valueOf(notifId));
-        		ack = new OnmsAcknowledgment(notification);
-        	}
-            
-            if (action == null) {
-                action = "ack";
-            }
-            
-            if ("ack".equals(action)) {
-                ack.setAckAction(AckAction.ACKNOWLEDGE);
-            } else if ("unack".equals(action)) {
-                ack.setAckAction(AckAction.UNACKNOWLEDGE);
-            } else if ("clear".equals(action)) {
-                ack.setAckAction(AckAction.CLEAR);
-            } else if ("esc".equals(action)) {
-                ack.setAckAction(AckAction.ESCALATE);
-            } else {
-                throw new IllegalArgumentException(
-                "Must supply the 'action' parameter, set to either 'ack, 'unack', 'clear', or 'esc'");
-            }
-            
-            m_ackSvc.processAck(ack);
-            return ack;
-        } finally {
-            writeUnlock();
-        }
->>>>>>> ecff676c
     }
 
     private CriteriaBuilder getQueryFilters(MultivaluedMap<String,String> params) {
