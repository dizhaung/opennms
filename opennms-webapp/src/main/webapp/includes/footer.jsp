<%--
/*******************************************************************************
 * This file is part of OpenNMS(R).
 *
 * Copyright (C) 2006-2013 The OpenNMS Group, Inc.
 * OpenNMS(R) is Copyright (C) 1999-2013 The OpenNMS Group, Inc.
 *
 * OpenNMS(R) is a registered trademark of The OpenNMS Group, Inc.
 *
 * OpenNMS(R) is free software: you can redistribute it and/or modify
 * it under the terms of the GNU General Public License as published
 * by the Free Software Foundation, either version 3 of the License,
 * or (at your option) any later version.
 *
 * OpenNMS(R) is distributed in the hope that it will be useful,
 * but WITHOUT ANY WARRANTY; without even the implied warranty of
 * MERCHANTABILITY or FITNESS FOR A PARTICULAR PURPOSE.  See the
 * GNU General Public License for more details.
 *
 * You should have received a copy of the GNU General Public License
 * along with OpenNMS(R).  If not, see:
 *      http://www.gnu.org/licenses/
 *
 * For more information contact:
 *     OpenNMS(R) Licensing <license@opennms.org>
 *     http://www.opennms.org/
 *     http://www.opennms.com/
 *******************************************************************************/

--%>

<%--

  Modifications:

  2013 Jan 04: Happy new year - jeffg@opennms.org
  2011 Jan 01: Happy new year - jeffg@opennms.org
  2010 Feb 09: Happy new year - jeffg@opennms.org
  2009 Jan 14: Happy new year, copyright update. - jeffg@opennms.org
  2005 Sep 30: Hacked up to use CSS for layout. -- DJ Gregor

--%>
<%-- 
  This page is included by other JSPs to create a uniform footer. 
  It expects that a <base> tag has been set in the including page
  that directs all URLs to be relative to the servlet context.
  
  This include JSP takes one parameter:
    location (optional): used to "dull out" the item in the menu bar
      that has a link to the location given  (for example, on the
      outage/index.jsp, give the location "outages")
--%>

<%@page language="java"
	contentType="text/html"
	session="true"
	import="java.io.File"
%>

<%@ taglib uri="http://java.sun.com/jsp/jstl/core" prefix="c" %>

  <!-- End of Content -->
  <div class="spacer"><!-- --></div>
<%-- This </div> tag is unmatched in this file (its matching tag is in the
     header), so we hide it in a JSP code fragment so the Eclipse HTML
     validator doesn't complain.  See bug #1728. --%>
<%= "</div>" %><!-- id="content" -->

<c:choose>
  <c:when test="${param.quiet == 'true'}">
    <!-- Not displaying footer -->
  </c:when>

  <c:otherwise>
    <!-- Footer -->

    <div id="prefooter"></div>

    <div id="footer">
<<<<<<< HEAD
      <p class="jlogofooter">
<!--        OpenNMS <a href="support/about.jsp">Copyright</a> &copy; 2002-2012
=======
      <p>
        OpenNMS <a href="support/about.jsp">Copyright</a> &copy; 2002-2013
>>>>>>> 5de93927
	    <a href="http://www.opennms.com/">The OpenNMS Group, Inc.</a>
	    OpenNMS&reg; is a registered trademark of
        <a href="http://www.opennms.com">The OpenNMS Group, Inc.</a>  -->
	  </p>
    </div>
  </c:otherwise>
</c:choose>

<%
  File extraIncludes = new File(request.getSession().getServletContext().getRealPath("includes") + File.separator + "custom-footer");
  if (extraIncludes.exists()) {
	  for (File file : extraIncludes.listFiles()) {
		  if (file.isFile()) {
			  pageContext.setAttribute("file", "custom-footer/" + file.getName());
%>
<jsp:include page="${file}" />
<%
		  }
	  }
  }
%>


<%--
  Pass user session timeout reset events back to JxMainUI.js
--%>
<script>
  if (window.top != window.self) { // inside an iframe
    document.onclick = function(e) {
                        if (parent.resetIdle != null)
                            parent.resetIdle();
                     }

    document.onkeypress = function(e) {
                        if (parent.resetIdle != null)
                            parent.resetIdle();
                     }

    document.onmousemove = function(e) {
                        if (parent.resetIdle != null)
                            parent.resetIdle();
                     }
  } 
</script>

<%-- The </body> and </html> tags are unmatched in this file (the matching
     tags are in the header), so we hide them in JSP code fragments so the
     Eclipse HTML validator doesn't complain.  See bug #1728. --%>
<%= "</body>" %>
<%= "</html>" %><|MERGE_RESOLUTION|>--- conflicted
+++ resolved
@@ -77,13 +77,8 @@
     <div id="prefooter"></div>
 
     <div id="footer">
-<<<<<<< HEAD
       <p class="jlogofooter">
 <!--        OpenNMS <a href="support/about.jsp">Copyright</a> &copy; 2002-2012
-=======
-      <p>
-        OpenNMS <a href="support/about.jsp">Copyright</a> &copy; 2002-2013
->>>>>>> 5de93927
 	    <a href="http://www.opennms.com/">The OpenNMS Group, Inc.</a>
 	    OpenNMS&reg; is a registered trademark of
         <a href="http://www.opennms.com">The OpenNMS Group, Inc.</a>  -->
