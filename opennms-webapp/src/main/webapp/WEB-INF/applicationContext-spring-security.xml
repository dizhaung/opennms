--- conflicted
+++ resolved
@@ -68,30 +68,10 @@
     <custom-filter position="LAST" ref="authFilterEnabler"/>
   </http>
   
-<<<<<<< HEAD
-  <authentication-manager>
-    <authentication-provider user-service-ref="openNMSUserDetailsService">
-      <password-encoder ref="upperCaseMd5PasswordEncoder" />
-    </authentication-provider>
-  </authentication-manager>
-  
   <!--  This filter is used to setup the Hibernate query filtering to authorized nodes only -->
   <beans:bean id="authFilterEnabler" class="org.opennms.web.springframework.security.AuthFilterEnabler">
     <beans:property name="filterManager" ref="filterManager" />
     <beans:property name="groupDao" ref="groupDao" />
-=======
-  <beans:bean id="mappedEntryPoint" class="org.opennms.web.springframework.security.AntPatternBasedAuthenticationEntryPointChain">
-    <beans:property name="patterns">
-      <beans:list>
-        <beans:value>/rss.jsp*</beans:value>
-        <beans:value>/rest/**</beans:value>
-      </beans:list>
-    </beans:property>
-    <!-- This bean is the entry point defined by the <http-basic> element above -->
-    <beans:property name="matchingEntryPoint" ref="_basicAuthenticationEntryPoint" />
-    <!-- This bean is the entry point defined by the <form-login> element above -->
-    <beans:property name="nonMatchingEntryPoint" ref="_formLoginEntryPoint" />
->>>>>>> 16a1b61a
   </beans:bean>
 
   <!-- ===================== USER DAO AUTHENTICATION ==================== -->
