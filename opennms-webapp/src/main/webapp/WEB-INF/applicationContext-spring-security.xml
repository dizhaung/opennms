<?xml version="1.0" encoding="UTF-8"?>
<beans:beans xmlns="http://www.springframework.org/schema/security"
  xmlns:beans="http://www.springframework.org/schema/beans"
  xmlns:xsi="http://www.w3.org/2001/XMLSchema-instance"
  xsi:schemaLocation="http://www.springframework.org/schema/beans http://www.springframework.org/schema/beans/spring-beans-4.0.xsd
              http://www.springframework.org/schema/security http://www.springframework.org/schema/security/spring-security-3.2.xsd"> 
  
  <!-- Only use BASIC auth for the RESTful APIs -->
  <http pattern="/rest/**" realm="OpenNMS Realm">
    <!-- OPTIONS pre-flight requests should always be accepted -->
    <intercept-url pattern="/rest/**" method="OPTIONS" access="ROLE_ANONYMOUS,ROLE_REST,ROLE_ADMIN,ROLE_USER,ROLE_MOBILE"/>

    <!-- give the MOBILE role access to the things the mobile app uses -->
    <intercept-url pattern="/rest/**" method="GET" access="ROLE_MOBILE" />
    <intercept-url pattern="/rest/**" method="HEAD" access="ROLE_MOBILE" />
    <!-- ack/unack/escalate/clear alarms -->
    <intercept-url pattern="/rest/alarms/**" method="PUT" access="ROLE_MOBILE" />
    <!-- set/unset maintenance mode on services -->
    <intercept-url pattern="/rest/nodes/**/ipinterface/**/services/**" method="PUT" access="ROLE_MOBILE" />
    <!-- set/unset maintenance mode on nodes -->
    <intercept-url pattern="/rest/ifservices" method="PUT" access="ROLE_MOBILE" />

    <!-- Provisioning-related stuff is all allowed as long as you're in the provision, rest, or admin roles. -->
    <intercept-url pattern="/rest/foreignSources/**" access="ROLE_PROVISION,ROLE_REST,ROLE_ADMIN"/>
    <intercept-url pattern="/rest/requisitions/**" access="ROLE_PROVISION,ROLE_REST,ROLE_ADMIN"/>

    <!-- Restrict access to SNMP configuration to ROLE_REST and ROLE_ADMIN only -->
    <intercept-url pattern="/rest/snmpConfig/**" access="ROLE_REST,ROLE_ADMIN"/>
<<<<<<< HEAD
    <!-- Allow users to POST to the Measurements API, which is read-only -->
    <intercept-url pattern="/rest/measurements" method="POST" access="ROLE_REST,ROLE_MOBILE,ROLE_ADMIN,ROLE_USER"/>
    <intercept-url pattern="/rest/**" method="DELETE" access="ROLE_REST,ROLE_MOBILE,ROLE_ADMIN"/>
    <intercept-url pattern="/rest/**" method="POST" access="ROLE_REST,ROLE_MOBILE,ROLE_ADMIN"/>
    <intercept-url pattern="/rest/**" method="PUT" access="ROLE_REST,ROLE_MOBILE,ROLE_ADMIN"/>
    <intercept-url pattern="/rest/**" method="GET" access="ROLE_REST,ROLE_MOBILE,ROLE_ADMIN,ROLE_USER"/>
    <intercept-url pattern="/rest/**" method="HEAD" access="ROLE_REST,ROLE_MOBILE,ROLE_ADMIN,ROLE_USER"/>
    <intercept-url pattern="/rest/**" method="OPTIONS" access="ROLE_ANONYMOUS,ROLE_REST,ROLE_MOBILE,ROLE_ADMIN,ROLE_USER"/>
=======

    <!-- read-only calls should be allowed for any user -->
    <intercept-url pattern="/rest/**" method="GET" access="ROLE_REST,ROLE_ADMIN,ROLE_USER"/>
    <intercept-url pattern="/rest/**" method="HEAD" access="ROLE_REST,ROLE_ADMIN,ROLE_USER"/>

    <!-- read-write calls should be allowed for the REST and ADMIN roles -->
    <intercept-url pattern="/rest/**" method="DELETE" access="ROLE_REST,ROLE_ADMIN"/>
    <intercept-url pattern="/rest/**" method="POST" access="ROLE_REST,ROLE_ADMIN"/>
    <intercept-url pattern="/rest/**" method="PUT" access="ROLE_REST,ROLE_ADMIN"/>
>>>>>>> 4b07ba25

    <http-basic />

    <custom-filter position="LAST" ref="authFilterEnabler"/>
  </http>
  
  <!-- Only use BASIC auth for the RSS URL -->
  <http pattern="/rss.jsp*" access-denied-page="/accessDenied.jsp" realm="OpenNMS Realm">
    <intercept-url pattern="/rss.jsp*" access="ROLE_REST,ROLE_ADMIN,ROLE_USER"/>

    <http-basic />

    <custom-filter position="LAST" ref="authFilterEnabler"/>
  </http>
  
  <!-- Allow anonymous access to the webstart portion of the app -->
  <http pattern="/webstart/**" security="none"/>

  <!-- Only one <http> section can match the implicit '/**' pattern -->
  <http pattern="/**" access-denied-page="/accessDenied.jsp" realm="OpenNMS Realm" auto-config="false" entry-point-ref="loginUrlAuthenticationEntryPoint">
    <intercept-url pattern="/" access="ROLE_ANONYMOUS,ROLE_USER,ROLE_DASHBOARD" />
    <intercept-url pattern="/favicon.ico" access="ROLE_ANONYMOUS,ROLE_USER,ROLE_DASHBOARD" />
    <intercept-url pattern="/logoff.jsp" access="ROLE_ANONYMOUS,ROLE_USER,ROLE_DASHBOARD" />
    <intercept-url pattern="/login.jsp*" access="ROLE_ANONYMOUS,ROLE_USER,ROLE_DASHBOARD" />
    <intercept-url pattern="/accessDenied.jsp*" access="ROLE_ANONYMOUS,ROLE_USER,ROLE_DASHBOARD" />
    <intercept-url pattern="/css/**" access="ROLE_ANONYMOUS,ROLE_USER,ROLE_DASHBOARD" />
    <intercept-url pattern="/js/global.js" access="ROLE_ANONYMOUS,ROLE_USER,ROLE_DASHBOARD" />
    <intercept-url pattern="/lib/**" access="ROLE_ANONYMOUS,ROLE_USER,ROLE_DASHBOARD" />
    <intercept-url pattern="/images/**" access="ROLE_ANONYMOUS,ROLE_USER,ROLE_DASHBOARD" />
    <intercept-url pattern="/admin/node/add.htm" access="ROLE_PROVISION, ROLE_ADMIN" />
    <intercept-url pattern="/admin/provisioningGroups.htm" access="ROLE_PROVISION, ROLE_ADMIN" />
    <intercept-url pattern="/admin/editForeignSource.htm" access="ROLE_PROVISION, ROLE_ADMIN" />
    <intercept-url pattern="/admin/editProvisioningGroup.htm" access="ROLE_PROVISION, ROLE_ADMIN" />
    <intercept-url pattern="/admin/**" access="ROLE_ADMIN" />
    <intercept-url pattern="/**/mib-compiler" access="ROLE_ADMIN" />
    <intercept-url pattern="/**/admin-*" access="ROLE_ADMIN" />
    <intercept-url pattern="/rtc/post/**" access="ROLE_RTC" />
    
    <intercept-url pattern="/frontpage.htm" access="ROLE_USER,ROLE_DASHBOARD" />
    <intercept-url pattern="/dashboard.jsp" access="ROLE_USER,ROLE_DASHBOARD" />
    <intercept-url pattern="/gwt.js" access="ROLE_USER,ROLE_DASHBOARD" />
    <intercept-url pattern="/surveillanceservice.gwt" access="ROLE_USER,ROLE_DASHBOARD" />
    <intercept-url pattern="/graph/graph.png" access="ROLE_USER,ROLE_DASHBOARD" />
    <intercept-url pattern="/dashboard/**" access="ROLE_USER,ROLE_DASHBOARD" />
    <intercept-url pattern="/coreweb/**" access="ROLE_USER,ROLE_DASHBOARD" />
    
    <intercept-url pattern="/**" access="ROLE_USER" />
    
    
    
    <!-- NrtCollection -->
    <intercept-url pattern="/amq/*" access="ROLE_ANONYMOUS,ROLE_USER,ROLE_DASHBOARD" />
    
    <!--Commented out for custom authentication filter<form-login login-page="/login.jsp" authentication-failure-url="/login.jsp?login_error=1" />-->
    <http-basic />
    <logout logout-success-url="/" />

      <!-- added for custom authentication filter -->
    <custom-filter position="FORM_LOGIN_FILTER" ref="onmsUsernamePasswordAuthenticationFilter" />

    <custom-filter position="LAST" ref="authFilterEnabler"/>
  </http>
  
  <!--  This filter is used to setup the Hibernate query filtering to authorized nodes only -->
  <beans:bean id="authFilterEnabler" class="org.opennms.web.springframework.security.AuthFilterEnabler">
    <beans:property name="filterManager" ref="filterManager" />
    <beans:property name="groupDao" ref="groupDao" />
  </beans:bean>

  <!-- Custom Authentication Filter -->
  <beans:bean id="onmsUsernamePasswordAuthenticationFilter" class="org.opennms.web.springframework.security.OnmsUsernamePasswordAuthenticationFilter">
        <beans:property name="authenticationManager" ref="authenticationManager"/>
        <beans:property name="authenticationFailureHandler" ref="failureHandler"/>
        <beans:property name="authenticationSuccessHandler" ref="successHandler"/>
  </beans:bean>

    <beans:bean id="successHandler" class="org.springframework.security.web.authentication.SavedRequestAwareAuthenticationSuccessHandler">
        <beans:property name="defaultTargetUrl" value="/index.jsp"/>
    </beans:bean>
    <beans:bean id="failureHandler" class="org.springframework.security.web.authentication.SimpleUrlAuthenticationFailureHandler">
        <beans:property name="defaultFailureUrl" value="/login.jsp?login_error=1"/>
    </beans:bean>

    <beans:bean id="loginUrlAuthenticationEntryPoint"
                class="org.springframework.security.web.authentication.LoginUrlAuthenticationEntryPoint">
        <beans:property name="loginFormUrl" value="/login.jsp" />
    </beans:bean>
    <!-- END CUSTOM AUthentication Filter -->

  <!-- use our custom authentication provider; to use RADIUS instead, change this to "radiusAuthenticationProvider" and uncomment below -->
  <authentication-manager alias="authenticationManager">
    <!-- Use our custom authentication provider -->
    <authentication-provider ref="hybridAuthenticationProvider" />
    <!-- To enable external (e.g. LDAP, RADIUS) authentication, uncomment the following.
         You must also rename and customize exactly ONE of the example files in the
         spring-security.d subdirectory. -->
    <!-- <authentication-provider ref="externalAuthenticationProvider" /> -->
  </authentication-manager>

  <!-- ===================== USER DAO AUTHENTICATION ==================== -->
  <beans:bean id="userDao" class="org.opennms.web.springframework.security.SpringSecurityUserDaoImpl">
    <beans:property name="magicUsersConfigurationFile" value="${opennms.home}/etc/magic-users.properties" />
    <beans:property name="usersConfigurationFile" value="${opennms.home}/etc/users.xml" />
    <beans:property name="groupsConfigurationFile" value="${opennms.home}/etc/groups.xml" />
    <beans:property name="useGroups" value="false" />
    <beans:property name="userManager" ref="userManager" />
    <beans:property name="groupManager" ref="groupManager" />
  </beans:bean>

  <beans:bean id="openNMSUserDetailsService" class="org.opennms.web.springframework.security.OpenNMSUserDetailsService">
    <beans:property name="userDao" ref="userDao" />
  </beans:bean>

  <beans:bean id="hybridAuthenticationProvider" class="org.opennms.web.springframework.security.HybridOpenNMSUserAuthenticationProvider">
    <beans:property name="userDao" ref="userDao" />
    <beans:property name="userManager" ref="userManager" />
  </beans:bean>

  <!--  this is used to send events on login success and failure -->
  <beans:bean class="org.opennms.web.springframework.security.SecurityAuthenticationEventOnmsEventBuilder">
    <beans:property name="eventProxy" ref="eventProxy"/>
  </beans:bean>

</beans:beans><|MERGE_RESOLUTION|>--- conflicted
+++ resolved
@@ -26,16 +26,9 @@
 
     <!-- Restrict access to SNMP configuration to ROLE_REST and ROLE_ADMIN only -->
     <intercept-url pattern="/rest/snmpConfig/**" access="ROLE_REST,ROLE_ADMIN"/>
-<<<<<<< HEAD
+
     <!-- Allow users to POST to the Measurements API, which is read-only -->
-    <intercept-url pattern="/rest/measurements" method="POST" access="ROLE_REST,ROLE_MOBILE,ROLE_ADMIN,ROLE_USER"/>
-    <intercept-url pattern="/rest/**" method="DELETE" access="ROLE_REST,ROLE_MOBILE,ROLE_ADMIN"/>
-    <intercept-url pattern="/rest/**" method="POST" access="ROLE_REST,ROLE_MOBILE,ROLE_ADMIN"/>
-    <intercept-url pattern="/rest/**" method="PUT" access="ROLE_REST,ROLE_MOBILE,ROLE_ADMIN"/>
-    <intercept-url pattern="/rest/**" method="GET" access="ROLE_REST,ROLE_MOBILE,ROLE_ADMIN,ROLE_USER"/>
-    <intercept-url pattern="/rest/**" method="HEAD" access="ROLE_REST,ROLE_MOBILE,ROLE_ADMIN,ROLE_USER"/>
-    <intercept-url pattern="/rest/**" method="OPTIONS" access="ROLE_ANONYMOUS,ROLE_REST,ROLE_MOBILE,ROLE_ADMIN,ROLE_USER"/>
-=======
+    <intercept-url pattern="/rest/measurements" method="POST" access="ROLE_REST,ROLE_ADMIN,ROLE_USER"/>
 
     <!-- read-only calls should be allowed for any user -->
     <intercept-url pattern="/rest/**" method="GET" access="ROLE_REST,ROLE_ADMIN,ROLE_USER"/>
@@ -45,7 +38,6 @@
     <intercept-url pattern="/rest/**" method="DELETE" access="ROLE_REST,ROLE_ADMIN"/>
     <intercept-url pattern="/rest/**" method="POST" access="ROLE_REST,ROLE_ADMIN"/>
     <intercept-url pattern="/rest/**" method="PUT" access="ROLE_REST,ROLE_ADMIN"/>
->>>>>>> 4b07ba25
 
     <http-basic />
 
