<?xml version="1.0" encoding="UTF-8"?>
<web-app id="opennms" version="3.0"
  xmlns="http://java.sun.com/xml/ns/javaee"
  xmlns:xsi="http://www.w3.org/2001/XMLSchema-instance"
  xsi:schemaLocation="http://java.sun.com/xml/ns/javaee http://java.sun.com/xml/ns/javaee/web-app_3_0.xsd"
>
    <jsp-config>
        <taglib>
            <taglib-uri>http://www.springframework.org/tags/form</taglib-uri>
            <taglib-location>/WEB-INF/spring-form.tld</taglib-location>
        </taglib>
        <jsp-property-group>
            <url-pattern>*.jsp</url-pattern>
            <page-encoding>UTF-8</page-encoding>
        </jsp-property-group>
    </jsp-config>

  <display-name>opennms</display-name>

  <!-- Uncomment this to set the webapp timeout to infinite.
  <session-config>
    <session-timeout>-1</session-timeout>
  </session-config>
  -->
  
  <!--  This is used by the Spring ContextLoaderListener <listener> below -->
  <context-param>
    <param-name>contextConfigLocation</param-name>
    <param-value>
        /WEB-INF/applicationContext-common.xml
        classpath:/META-INF/opennms/applicationContext-commonConfigs.xml
        classpath:/META-INF/opennms/applicationContext-reportingRepository.xml
        classpath:/META-INF/opennms/applicationContext-reportingDao.xml
        classpath:/org/opennms/web/svclayer/applicationContext-svclayer.xml
        classpath*:/META-INF/opennms/component-service.xml
        classpath:/META-INF/opennms/applicationContext-systemReport.xml
        classpath:/META-INF/opennms/applicationContext-reportingCore.xml
        classpath*:/META-INF/opennms/component-reporting.xml

        classpath:/META-INF/opennms/applicationContext-reporting.xml
        /WEB-INF/spring-security.d/*.xml
        /WEB-INF/applicationContext-spring-security.xml
        /WEB-INF/applicationContext-spring-webflow.xml
        <!-- WARMERGE: insert contextConfigLocation -->
    </param-value>
  </context-param>
  
  <context-param>
    <param-name>parentContextKey</param-name>
    <param-value>daoContext</param-value>
  </context-param>

  <!-- WARMERGE: insert context-param -->  

  <filter>
    <!-- This filter has to come before other filters. -->
    <filter-name>characterEncodingFilter</filter-name>
    <filter-class>org.springframework.web.filter.CharacterEncodingFilter</filter-class>
    <init-param>
        <param-name>encoding</param-name>
        <param-value>UTF-8</param-value>
    </init-param>
  </filter>

  <filter>
    <!--  note the name of this filter is important and is used in the app contexts -->
    <filter-name>springSecurityFilterChain</filter-name>
    <filter-class>org.springframework.web.filter.DelegatingFilterProxy</filter-class>
  </filter>

  <!-- NOTE, this filter is not mapped to anything by default.  To enable CORS for ReST,
       uncomment the "CORS Filter" <filter-mapping> section later in this file. -->
  <filter>
    <description>Adds the refresh HTTP header to a servlet's or JSP's output so it will be automatically reloaded.</description>
    <filter-name>AddRefreshHeader-300</filter-name>
    <filter-class>org.opennms.web.servlet.AddRefreshHeaderFilter</filter-class>
    <init-param>
      <description>This parameter specifies how often to refresh the page.</description>
      <param-name>seconds</param-name>
      <param-value>300</param-value>
    </init-param>
  </filter>

  <filter>
    <description>Adds the refresh HTTP header to a servlet's or JSP's output so it will be automatically reloaded.</description>
    <filter-name>AddRefreshHeader-120</filter-name>
    <filter-class>org.opennms.web.servlet.AddRefreshHeaderFilter</filter-class>
    <init-param>
      <description>This parameter specifies how often to refresh the page.</description>
      <param-name>seconds</param-name>
      <param-value>120</param-value>
    </init-param>
  </filter>
  
  <filter>
    <description>Adds the refresh HTTP header to a servlet's or JSP's output so it will be automatically reloaded.</description>
    <filter-name>AddRefreshHeader-30</filter-name>
    <filter-class>org.opennms.web.servlet.AddRefreshHeaderFilter</filter-class>
    <init-param>
      <description>This parameter specifies how often to refresh the page.</description>
      <param-name>seconds</param-name>
      <param-value>30</param-value>
    </init-param>
  </filter>

  
  <filter>
    <description>Stores HTTP request parameters in request attributes for later access</description>
    <filter-name>StoreRequestProperties</filter-name>
    <filter-class>org.opennms.web.servlet.StoreRequestPropertiesFilter</filter-class>
    <init-param>
      <description>Into which request attribute the value of HttpServletRequest.getServletPath() is stored</description>
      <param-name>relativeServletPathAttribute</param-name>
      <param-value>relativeRequestPath</param-value>
    </init-param>
  </filter>
  
  <filter>
    <filter-name>openSessionInViewFilter</filter-name>
    <filter-class>org.springframework.orm.hibernate3.support.OpenSessionInViewFilter</filter-class>
  </filter>
  
  <filter>
    <filter-name>eXtremeExport</filter-name>
    <filter-class>org.extremecomponents.table.filter.ExportFilter</filter-class>
  </filter>
  
  <filter>
    <filter-name>UrlRewriteFilter</filter-name>
    <filter-class>org.tuckey.web.filters.urlrewrite.UrlRewriteFilter</filter-class>
    <init-param>
      <param-name>statusEnabled</param-name>
      <param-value>false</param-value>
    </init-param>
  </filter>

  <!-- WARMERGE: insert filter -->

  <filter-mapping>
    <filter-name>characterEncodingFilter</filter-name>
    <url-pattern>/*</url-pattern>
  </filter-mapping>

  <filter-mapping>
    <filter-name>openSessionInViewFilter</filter-name>
    <url-pattern>/*</url-pattern>
  </filter-mapping>

  <!--
  <filter-mapping>
<<<<<<< HEAD
=======
    <filter-name>CORS Filter</filter-name>
    <url-pattern>/rest/*</url-pattern>
  </filter-mapping>
  -->

  <filter-mapping>
>>>>>>> e381be9c
    <filter-name>springSecurityFilterChain</filter-name>
    <url-pattern>/*</url-pattern>
  </filter-mapping>
  
  <filter-mapping>
    <filter-name>StoreRequestProperties</filter-name>
    <url-pattern>/*</url-pattern>
  </filter-mapping>

  <filter-mapping>
    <filter-name>AddRefreshHeader-300</filter-name>
    <url-pattern>/index.jsp</url-pattern>
  </filter-mapping>
  <filter-mapping>
    <filter-name>AddRefreshHeader-300</filter-name>
    <url-pattern>/rtc/category.jsp</url-pattern>
  </filter-mapping>
  <filter-mapping>
    <filter-name>AddRefreshHeader-300</filter-name>
    <url-pattern>/element/node.jsp</url-pattern>
  </filter-mapping>
  <filter-mapping>
    <filter-name>AddRefreshHeader-300</filter-name>
    <url-pattern>/element/linkednode.jsp</url-pattern>
  </filter-mapping>
  <filter-mapping>
    <filter-name>AddRefreshHeader-300</filter-name>
    <url-pattern>/element/interface.jsp</url-pattern>
  </filter-mapping>
  <filter-mapping>
    <filter-name>AddRefreshHeader-300</filter-name>
    <url-pattern>/element/service.jsp</url-pattern>
  </filter-mapping>
  <filter-mapping>
    <filter-name>AddRefreshHeader-300</filter-name>
    <url-pattern>/outage/list.htm</url-pattern>
  </filter-mapping>
  <filter-mapping>
    <filter-name>AddRefreshHeader-300</filter-name>
    <url-pattern>/graph/results.htm</url-pattern>
  </filter-mapping>
  <filter-mapping>
    <filter-name>AddRefreshHeader-300</filter-name>
    <url-pattern>/KSC/customView.htm</url-pattern>
  </filter-mapping>
  <filter-mapping>
    <filter-name>AddRefreshHeader-120</filter-name>
    <url-pattern>/event/list</url-pattern>
  </filter-mapping>
  <filter-mapping>
    <filter-name>AddRefreshHeader-30</filter-name>
    <url-pattern>/alarm/list.htm</url-pattern>
  </filter-mapping>
  <filter-mapping>
    <filter-name>AddRefreshHeader-300</filter-name>
    <url-pattern>/alarm/detail.htm</url-pattern>
  </filter-mapping>
  <filter-mapping>
    <filter-name>eXtremeExport</filter-name>
    <url-pattern>/*</url-pattern>
  </filter-mapping>

  <filter-mapping>
    <filter-name>UrlRewriteFilter</filter-name>
    <url-pattern>*.jnlp</url-pattern>
    <dispatcher>REQUEST</dispatcher>
    <dispatcher>FORWARD</dispatcher>
  </filter-mapping>

  <!-- WARMERGE: insert filter-mapping -->

  <!--
    This listener handles setting OpenNMS-specific context properties 
    and starts and stops the RTC subscription timer.
  -->
  <listener>
    <listener-class>org.opennms.web.servlet.InitializerServletContextListener</listener-class>
  </listener>

  <!-- Bootstrap listener to start up and shut down Spring's root WebApplicationContext. -->
  <listener>
    <listener-class>org.springframework.web.context.ContextLoaderListener</listener-class>
  </listener>

  <!-- NrtCollection -->
    <context-param>
        <description>The URL of the Message Broker to connect to</description>
        <param-name>org.apache.activemq.brokerURL</param-name>
        <param-value>tcp://localhost:61616</param-value>
    </context-param>
  
  <!-- WARMERGE: insert listener -->

  <!-- ==================================================================== -->
  <!-- The default servlet.                                                 -->
  <!-- This servlet, normally mapped to /, provides the handling for static -->
  <!-- content, OPTIONS and TRACE methods for the context.                  -->
  <!-- The following initParameters are supported:                          -->
  <!--  
 *  acceptRanges      If true, range requests and responses are
 *                    supported
 *
 *  dirAllowed        If true, directory listings are returned if no
 *                    welcome file is found. Else 403 Forbidden.
 *
 *  welcomeServlets   If true, attempt to dispatch to welcome files
 *                    that are servlets, but only after no matching static
 *                    resources could be found. If false, then a welcome
 *                    file must exist on disk. If "exact", then exact
 *                    servlet matches are supported without an existing file.
 *                    Default is true.
 *
 *                    This must be false if you want directory listings,
 *                    but have index.jsp in your welcome file list.
 *
 *  redirectWelcome   If true, welcome files are redirected rather than
 *                    forwarded to.
 *
 *  gzip              If set to true, then static content will be served as
 *                    gzip content encoded if a matching resource is
 *                    found ending with ".gz"
 *
 *  resourceBase      Set to replace the context resource base
 *
 *  resourceCache     If set, this is a context attribute name, which the servlet 
 *                    will use to look for a shared ResourceCache instance. 
 *                        
 *  relativeResourceBase
 *                    Set with a pathname relative to the base of the
 *                    servlet context root. Useful for only serving static content out
 *                    of only specific subdirectories.
 *
 *  aliases           If True, aliases of resources are allowed (eg. symbolic
 *                    links and caps variations). May bypass security constraints.
 *
 *  maxCacheSize      The maximum total size of the cache or 0 for no cache.
 *  maxCachedFileSize The maximum size of a file to cache
 *  maxCachedFiles    The maximum number of files to cache
 *
 *  useFileMappedBuffer
 *                    If set to true, it will use mapped file buffer to serve static content
 *                    when using NIO connector. Setting this value to false means that
 *                    a direct buffer will be used instead of a mapped file buffer.
 *                    By default, this is set to true.
 *
 *  cacheControl      If set, all static content will have this value set as the cache-control
 *                    header.
 -->
  <!-- - - - - - - - - - - - - - - - - - - - - - - - - - - - - - - - - - -  -->
  <servlet>
    <servlet-name>default</servlet-name>
    <servlet-class>org.eclipse.jetty.servlet.DefaultServlet</servlet-class>
    <init-param>
      <param-name>aliases</param-name>
      <param-value>false</param-value>
    </init-param>
    <init-param>
      <param-name>acceptRanges</param-name>
      <param-value>true</param-value>
    </init-param>
    <init-param>
      <param-name>dirAllowed</param-name>
      <param-value>false</param-value> <!-- NMS-3475 -->
    </init-param>
    <init-param>
      <param-name>welcomeServlets</param-name>
      <param-value>false</param-value>
    </init-param>
    <init-param>
      <param-name>redirectWelcome</param-name>
      <param-value>false</param-value>
    </init-param>
    <init-param>
      <param-name>maxCacheSize</param-name>
      <param-value>256000000</param-value>
    </init-param>
    <init-param>
      <param-name>maxCachedFileSize</param-name>
      <param-value>200000000</param-value>
    </init-param>
    <init-param>
      <param-name>maxCachedFiles</param-name>
      <param-value>2048</param-value>
    </init-param>
    <init-param>
      <param-name>gzip</param-name>
      <param-value>true</param-value>
    </init-param>
    <init-param>
      <param-name>useFileMappedBuffer</param-name>
      <param-value>true</param-value>
    </init-param>
    <init-param>
      <param-name>resourceCache</param-name>
      <param-value>resourceCache</param-value>
    </init-param>
    <!--
    <init-param>
      <param-name>cacheControl</param-name>
      <param-value>max-age=3600,public</param-value>
    </init-param>
    -->
    <load-on-startup>0</load-on-startup>
  </servlet>

  <!--  servlet that gwt rpc requests get mapped to -->
   <servlet>
     <servlet-name>gwtDispatcher</servlet-name>
     <servlet-class>org.springframework.web.servlet.DispatcherServlet</servlet-class>
     <load-on-startup>1</load-on-startup>
   </servlet>

  <!--  servlet that map requests get mapped to -->
   <servlet>
     <servlet-name>mapDispatcher</servlet-name>
     <servlet-class>org.springframework.web.servlet.DispatcherServlet</servlet-class>
     <load-on-startup>2</load-on-startup>
   </servlet>

   <!-- Serves static resource content from .jar files such as spring-js.jar -->
   <servlet>
	<servlet-name>Resources Servlet</servlet-name>
	<servlet-class>org.springframework.js.resource.ResourceServlet</servlet-class>
	<load-on-startup>0</load-on-startup>
   </servlet>
	
   <!-- Map all /resources requests to the Resource Servlet for handling -->
   <servlet-mapping>
		<servlet-name>Resources Servlet</servlet-name>
		<url-pattern>/resources/*</url-pattern>
   </servlet-mapping>

  <!-- Servlet for modify Discovery configuration service -->
  <servlet>
    <servlet-name>actionDiscovery</servlet-name>
    <servlet-class>org.opennms.web.admin.discovery.ActionDiscoveryServlet</servlet-class>
  </servlet>
  <servlet>
    <servlet-name>modifyDiscoveryConfig</servlet-name>
    <servlet-class>org.opennms.web.admin.discovery.ModifyDiscoveryConfigurationServlet</servlet-class>
  </servlet>  
  
  <servlet>
    <servlet-name>importAssets</servlet-name>
    <servlet-class>org.opennms.web.asset.ImportAssetsServlet</servlet-class>
    <init-param>
      <description>Redirect to this sibling URL on success.</description>
      <param-name>redirect.success</param-name>
      <param-value>../../asset/nodelist.jsp?column=_allNonEmpty</param-value>
    </init-param>
  </servlet>
  <servlet>
    <servlet-name>exportAssets</servlet-name>
    <servlet-class>org.opennms.web.asset.ExportAssetsServlet</servlet-class>
  </servlet>
  <servlet>
    <servlet-name>modifyAsset</servlet-name>
    <servlet-class>org.opennms.web.asset.ModifyAssetServlet</servlet-class>
    <init-param>
      <description>Redirect to this sibling URL on success.</description>
      <param-name>redirect.success</param-name>
      <param-value>list</param-value>
    </init-param>
  </servlet>
  <servlet>
    <servlet-name>queryEvent</servlet-name>
    <servlet-class>org.opennms.web.event.EventQueryServlet</servlet-class>
    <init-param>
      <description>Redirect to this sibling URL after changing the parameter set.</description>
      <param-name>redirect.url</param-name>
      <param-value>list</param-value>
    </init-param>    
  </servlet>
  <servlet>
    <servlet-name>queryAlarm</servlet-name>
    <servlet-class>org.opennms.web.alarm.AlarmQueryServlet</servlet-class>
    <init-param>
      <description>Redirect to this sibling URL after changing the parameter set.</description>
      <param-name>redirect.url</param-name>
      <param-value>list.htm</param-value>
    </init-param>    
  </servlet>
  
  
  <!-- Servlet for updating the notification status -->
  <servlet>
    <servlet-name>updateNotificationStatus</servlet-name>
    <servlet-class>org.opennms.web.admin.notification.UpdateNotifdStatusServlet</servlet-class>
  </servlet>
  
  <!-- Servlet for building destination paths from a wizard -->
  <servlet>
    <servlet-name>destinationWizard</servlet-name>
    <servlet-class>org.opennms.web.admin.notification.DestinationWizardServlet</servlet-class>
  </servlet>
  
  <!-- Servlet for building notifications from a wizard -->
  <servlet>
    <servlet-name>notificationWizard</servlet-name>
    <servlet-class>org.opennms.web.admin.notification.noticeWizard.NotificationWizardServlet</servlet-class>
  </servlet>
  
  <!-- Servlets for configuration of users groups -->
  <servlet>
    <!-- servlet for passing parameters to the user modify jsp -->
    <servlet-name>modifyUser</servlet-name>
    <servlet-class>org.opennms.web.admin.users.ModifyUserServlet</servlet-class>
  </servlet>
  <servlet>
    <!-- servlet for updating the local user info during modification-->
    <servlet-name>updateUser</servlet-name>
    <servlet-class>org.opennms.web.admin.users.UpdateUserServlet</servlet-class>
  </servlet>
  <servlet>
    <!-- servlet for saving the local user info during modification-->
    <servlet-name>saveUser</servlet-name>
    <servlet-class>org.opennms.web.admin.users.SaveUserServlet</servlet-class>
  </servlet>
  <servlet>
    <!-- servlet for renaming the local user info during modification-->
    <servlet-name>renameUser</servlet-name>
    <servlet-class>org.opennms.web.admin.users.RenameUserServlet</servlet-class>
  </servlet>
  <servlet>
    <!-- servlet for adding a new user-->
    <servlet-name>addNewUser</servlet-name>
    <servlet-class>org.opennms.web.admin.users.AddNewUserServlet</servlet-class>
  </servlet>
  <servlet>
    <!-- servlet for deleting a user-->
    <servlet-name>deleteUser</servlet-name>
    <servlet-class>org.opennms.web.admin.users.DeleteUserServlet</servlet-class>
  </servlet>
  
  <servlet>
    <!-- servlet for adding duty schedules to a user's notification info-->
    <servlet-name>addDutySchedules</servlet-name>
    <servlet-class>org.opennms.web.admin.users.AddDutySchedulesServlet</servlet-class>
  </servlet>
  <servlet>
    <!-- servlet for removing duty schedules from a user's notification info-->
    <servlet-name>removeDutySchedules</servlet-name>
    <servlet-class>org.opennms.web.admin.users.RemoveDutySchedulesServlet</servlet-class>
  </servlet>
  
  <servlet>
  	<servlet-name>admin-roles</servlet-name>
  	<servlet-class>org.opennms.web.admin.roles.AdminRoleServlet</servlet-class>
  </servlet>
  
  <servlet>
  	<servlet-name>user-roles</servlet-name>
  	<servlet-class>org.opennms.web.admin.roles.UserRoleServlet</servlet-class>
  </servlet>
  
<!-- Servlets for user account self-service -->
  <!-- servlet for self-service password change entry point-->
  <servlet>
    <servlet-name>newPasswordEntry</servlet-name>
    <servlet-class>org.opennms.web.account.selfService.NewPasswordEntryServlet</servlet-class>
  </servlet>
   <!-- servlet for self-service password change action -->
  <servlet>   
    <servlet-name>newPasswordAction</servlet-name>
    <servlet-class>org.opennms.web.account.selfService.NewPasswordActionServlet</servlet-class>
  </servlet>

  <!-- Servlet mappings for user account self-service -->
  <servlet-mapping>
    <servlet-name>newPasswordEntry</servlet-name>
    <url-pattern>/account/selfService/newPasswordEntry</url-pattern>
  </servlet-mapping>
  <servlet-mapping>
    <servlet-name>newPasswordAction</servlet-name>
    <url-pattern>/account/selfService/newPasswordAction</url-pattern>
  </servlet-mapping>
  
  <servlet>
    <servlet-name>nodeLabelChange</servlet-name>
    <servlet-class>org.opennms.web.nodelabel.NodeLabelChangeServlet</servlet-class>
  </servlet>

  <servlet>
    <!-- servlet for setting critical path -->
    <servlet-name>setCriticalPath</servlet-name>
    <servlet-class>org.opennms.web.admin.nodeManagement.SetCriticalPathServlet</servlet-class>
  </servlet>
  <servlet>
    <!-- servlet for grabbing node information -->
    <servlet-name>deleteSelNodes</servlet-name>
    <servlet-class>org.opennms.web.admin.nodeManagement.DeleteNodesServlet</servlet-class>
  </servlet>
  <servlet>
     <servlet-name>deleteInterface</servlet-name>
     <servlet-class>org.opennms.web.admin.nodeManagement.DeleteInterfaceServlet</servlet-class>
  </servlet>
  <servlet>
     <servlet-name>deleteService</servlet-name>
     <servlet-class>org.opennms.web.admin.nodeManagement.DeleteServiceServlet</servlet-class>
  </servlet>
  <servlet>
    <!-- servlet for grabbing interfaces and services on a node -->
    <servlet-name>getInterfaces</servlet-name>
    <servlet-class>org.opennms.web.admin.nodeManagement.GetInterfacesServlet</servlet-class>
  </servlet>
  <servlet>
    <!-- servlet for adding a new interface -->
    <servlet-name>addNewInterface</servlet-name>
    <servlet-class>org.opennms.web.admin.nodeManagement.AddNewInterfaceServlet</servlet-class>
  </servlet>
  <servlet>
    <!-- servlet for deleting nodes -->
    <servlet-name>deleteNodes</servlet-name>
    <servlet-class>org.opennms.web.admin.nodeManagement.DeleteGetNodesServlet</servlet-class>
  </servlet>
  <servlet>
    <!-- servlet for grabbing SNMP node information -->
    <servlet-name>snmpGetNodes</servlet-name>
    <servlet-class>org.opennms.web.admin.nodeManagement.SnmpGetNodesServlet</servlet-class>
  </servlet>
  <servlet>
    <!-- servlet for grabbing SNMP interface information -->
    <servlet-name>snmpGetInterfaces</servlet-name>
    <servlet-class>org.opennms.web.admin.nodeManagement.SnmpGetInterfacesServlet</servlet-class>
  </servlet>
  <servlet>
    <!-- servlet for grabbing node, interface and service information -->
    <servlet-name>getNodes</servlet-name>
    <servlet-class>org.opennms.web.admin.nodeManagement.GetNodesServlet</servlet-class>
  </servlet>
  <servlet>
    <!-- servlet for managing and unmanaging interfaces and services -->
    <servlet-name>manageNodes</servlet-name>
    <servlet-class>org.opennms.web.admin.nodeManagement.ManageNodesServlet</servlet-class>
  </servlet>
  <servlet>
     <!-- servlet for managing/unmanaging interfaces and services for a single node -->
     <servlet-name>manageNode</servlet-name>
     <servlet-class>org.opennms.web.admin.nodeManagement.ManageNodeServlet</servlet-class>
  </servlet>
  <servlet>
    <!-- servlet for managing and unmanaging interfaces and services -->
    <servlet-name>snmpManageNodes</servlet-name>
    <servlet-class>org.opennms.web.admin.nodeManagement.SnmpManageNodesServlet</servlet-class>
  </servlet>
  <servlet>
    <!-- servlet for configuring SNMP parameters -->
    <servlet-name>snmpConfig</servlet-name>
    <servlet-class>org.opennms.web.admin.nodeManagement.SnmpConfigServlet</servlet-class>
  </servlet>
  
  <!--servlet for updating the notify flag in the ifservices table -->
  <servlet>
        <servlet-name>updateServiceNotify</servlet-name>
        <servlet-class>org.opennms.web.admin.notification.ServiceNoticeUpdateServlet</servlet-class>
  </servlet>
  
  <servlet>
    <servlet-name>rtcPost</servlet-name>
    <servlet-class>org.opennms.web.category.RTCPostServlet</servlet-class>
    <!-- Load on startup so that we can immediately start processing RTC POSTs -->
    <load-on-startup>1</load-on-startup>
  </servlet>
  <servlet>
    <servlet-name>rtcRaw</servlet-name>
    <servlet-class>org.opennms.web.category.RTCDebugServlet</servlet-class>
    <!-- Load on startup so that we can immediately start processing RTC POSTs -->
    <load-on-startup>1</load-on-startup>
  </servlet>
  
  <servlet>
    <servlet-name>sendMail</servlet-name>
    <servlet-class>org.opennms.web.mail.MailerServlet</servlet-class>
    <init-param>
      <description>Redirect to this sibling URL on success.</description>
      <param-name>redirect.success</param-name>
      <param-value>../support/index.htm</param-value>
    </init-param>
    <init-param>
      <description>Redirect to this sibling URL on success.</description>
      <param-name>mail.program</param-name>
      <param-value>/bin/mail</param-value>
    </init-param>    
  </servlet>

  <servlet>
    <servlet-name>nodeRescan</servlet-name>
    <servlet-class>org.opennms.web.element.NodeRescanServlet</servlet-class>
  </servlet>

  <!-- Servlet to set snmp interface up or down -->
  <servlet>
     <servlet-name>ManageSnmpIntf</servlet-name>
    <servlet-class>org.opennms.web.element.ManageSnmpIntfServlet</servlet-class>
  </servlet>

  <!--
  <servlet>
    <servlet-name>filterOutage</servlet-name>
    <servlet-class>org.opennms.web.outage.OutageFilterServlet</servlet-class>
  </servlet>
  -->

  <!-- servlet>
    <servlet-name>invClogin</servlet-name>
    <servlet-class>org.opennms.web.inventory.InvCloginServlet</servlet-class>
  </servlet-->
  
  <servlet>
  	<servlet-name>purdyChart</servlet-name>
  	<servlet-class>org.opennms.web.graph.PurdyChartServlet</servlet-class>
  	<init-param>
  		<param-name>chart-name</param-name>
  		<param-value>sample-bar-chart</param-value>
  	</init-param>
  </servlet>
 
  <servlet>
        <servlet-name>dispatcher</servlet-name>
        <servlet-class>org.springframework.web.servlet.DispatcherServlet</servlet-class>
        <load-on-startup>1</load-on-startup>
  </servlet>

  <!-- desktop graph servlet mapping -->
  <!-- desktop survey report servlet mapping -->  
  
  <servlet-mapping>
  	<servlet-name>purdyChart</servlet-name>
  	<url-pattern>/charts</url-pattern>
  </servlet-mapping>
  
  <servlet-mapping>
    <servlet-name>queryEvent</servlet-name>
    <url-pattern>/event/query</url-pattern>
  </servlet-mapping>
  
  <servlet-mapping>
    <servlet-name>queryAlarm</servlet-name>
    <url-pattern>/alarm/query</url-pattern>
  </servlet-mapping>

  <!--servlet mapping for update notification status servlet -->
  <servlet-mapping>
    <servlet-name>updateNotificationStatus</servlet-name>
    <url-pattern>/admin/updateNotificationStatus</url-pattern>
  </servlet-mapping>
  
  <!-- servlet mapping for the destination wizard servlet -->
  <servlet-mapping>
    <servlet-name>destinationWizard</servlet-name>
    <url-pattern>/admin/notification/destinationWizard</url-pattern>
  </servlet-mapping>
  
  <!-- servlet mapping for the notification wizard servlet -->
  <servlet-mapping>
    <servlet-name>notificationWizard</servlet-name>
    <url-pattern>/admin/notification/noticeWizard/notificationWizard</url-pattern>
  </servlet-mapping>
    
  <!-- servlet mapping for configuring users groups -->
  <!-- user configuration servlets -->
  <!-- converted to Controller -->
  <servlet-mapping>
    <servlet-name>modifyUser</servlet-name>
    <url-pattern>/admin/userGroupView/users/modifyUser</url-pattern>
  </servlet-mapping>

  <servlet-mapping>
    <servlet-name>updateUser</servlet-name>
    <url-pattern>/admin/userGroupView/users/updateUser</url-pattern>
  </servlet-mapping>
  <servlet-mapping>
    <servlet-name>saveUser</servlet-name>
    <url-pattern>/admin/userGroupView/users/saveUser</url-pattern>
  </servlet-mapping>
  <servlet-mapping>
    <servlet-name>renameUser</servlet-name>
    <url-pattern>/admin/userGroupView/users/renameUser</url-pattern>
  </servlet-mapping>
  <servlet-mapping>
    <servlet-name>addNewUser</servlet-name>
    <url-pattern>/admin/userGroupView/users/addNewUser</url-pattern>
  </servlet-mapping>
  <servlet-mapping>
    <servlet-name>deleteUser</servlet-name>
    <url-pattern>/admin/userGroupView/users/deleteUser</url-pattern>
  </servlet-mapping>
  <servlet-mapping>
    <servlet-name>addDutySchedules</servlet-name>
    <url-pattern>/admin/userGroupView/users/addDutySchedules</url-pattern>
  </servlet-mapping>
  <servlet-mapping>
    <servlet-name>removeDutySchedules</servlet-name>
    <url-pattern>/admin/userGroupView/users/removeDutySchedules</url-pattern>
  </servlet-mapping>
  <!-- end of user configuration servlets -->

  <!-- group configuration servlets -->
  <servlet-mapping>
    <servlet-name>dispatcher</servlet-name>
    <url-pattern>/admin/userGroupView/groups/modifyGroup</url-pattern>
  </servlet-mapping>
  <!-- end of group configuration servlets -->
  <!-- set UserGroup for user dynamically -->
  <servlet-mapping>
      <servlet-name>dispatcher</servlet-name>
      <url-pattern>/support/groups/setACLUserGroups</url-pattern>
  </servlet-mapping>
  <!-- end -->
  
  <servlet-mapping>
    <servlet-name>admin-roles</servlet-name>
    <url-pattern>/admin/userGroupView/roles</url-pattern>
  </servlet-mapping>

  <servlet-mapping>
    <servlet-name>user-roles</servlet-name>
    <url-pattern>/roles</url-pattern>
  </servlet-mapping>

  <!-- end of user groups configuration servlets -->

  <servlet-mapping>
    <servlet-name>nodeLabelChange</servlet-name>
    <url-pattern>/admin/nodeLabelChange</url-pattern>
  </servlet-mapping>
  
    <!--servlet mapping for restart discovery servlet-->
  <servlet-mapping>
    <servlet-name>actionDiscovery</servlet-name>
    <url-pattern>/admin/discovery/actionDiscovery</url-pattern>
  </servlet-mapping>
  <servlet-mapping>
    <servlet-name>modifyDiscoveryConfig</servlet-name>
    <url-pattern>/admin/discovery/modifyDiscoveryConfig</url-pattern>
  </servlet-mapping>
  
  <servlet-mapping>
    <servlet-name>modifyAsset</servlet-name>
    <url-pattern>/asset/modifyAsset</url-pattern>
  </servlet-mapping>
  <servlet-mapping>
    <servlet-name>importAssets</servlet-name>
    <url-pattern>/admin/asset/import/*</url-pattern>
  </servlet-mapping>
  <servlet-mapping>
    <servlet-name>exportAssets</servlet-name>
    <url-pattern>/admin/asset/assets.csv</url-pattern>
  </servlet-mapping>
  
  <servlet-mapping>
    <servlet-name>getInterfaces</servlet-name>
    <url-pattern>/admin/nodemanagement/getInterfaces</url-pattern>
  </servlet-mapping>
  <servlet-mapping>
    <servlet-name>addNewInterface</servlet-name>
    <url-pattern>/admin/addNewInterface</url-pattern>
  </servlet-mapping>
  <servlet-mapping>
    <servlet-name>setCriticalPath</servlet-name>
    <url-pattern>/admin/setCriticalPath</url-pattern>
  </servlet-mapping>
  <servlet-mapping>
    <servlet-name>deleteSelNodes</servlet-name>
    <url-pattern>/admin/deleteSelNodes</url-pattern>
  </servlet-mapping>
  <servlet-mapping>
    <servlet-name>deleteNodes</servlet-name>
    <url-pattern>/admin/deleteNodes</url-pattern>
  </servlet-mapping>
  <servlet-mapping>
     <servlet-name>deleteInterface</servlet-name>
     <url-pattern>/admin/deleteInterface</url-pattern>
  </servlet-mapping>
  <servlet-mapping>
  	<servlet-name>deleteService</servlet-name>
  	<url-pattern>/admin/deleteService</url-pattern>
  </servlet-mapping>
  <servlet-mapping>
    <servlet-name>snmpGetNodes</servlet-name>
    <url-pattern>/admin/snmpGetNodes</url-pattern>
  </servlet-mapping>
  <servlet-mapping>
    <servlet-name>snmpGetInterfaces</servlet-name>
    <url-pattern>/admin/snmpGetInterfaces</url-pattern>
  </servlet-mapping>
  <servlet-mapping>
    <servlet-name>getNodes</servlet-name>
    <url-pattern>/admin/getNodes</url-pattern>
  </servlet-mapping>
  <servlet-mapping>
    <servlet-name>manageNodes</servlet-name>
    <url-pattern>/admin/manageNodes</url-pattern>
  </servlet-mapping>
  <servlet-mapping>
     <servlet-name>manageNode</servlet-name>
     <url-pattern>/admin/manageNode</url-pattern>
  </servlet-mapping>
  <servlet-mapping>
    <servlet-name>snmpManageNodes</servlet-name>
    <url-pattern>/admin/changeCollectStatus</url-pattern>
  </servlet-mapping>
  <servlet-mapping>
    <servlet-name>snmpConfig</servlet-name>
    <url-pattern>/admin/snmpConfig</url-pattern>
  </servlet-mapping>

  <servlet-mapping>
        <servlet-name>updateServiceNotify</servlet-name>
        <url-pattern>/admin/updateServiceNotify</url-pattern>
  </servlet-mapping>
  
  <servlet-mapping>
    <servlet-name>rtcPost</servlet-name>
    <url-pattern>/rtc/post/*</url-pattern>
  </servlet-mapping>
  <servlet-mapping>
    <servlet-name>rtcRaw</servlet-name>
    <url-pattern>/rtc/raw</url-pattern>
  </servlet-mapping>

  <servlet-mapping>
    <servlet-name>sendMail</servlet-name>
    <url-pattern>/mail/send</url-pattern>
  </servlet-mapping>

  <servlet-mapping>
    <servlet-name>nodeRescan</servlet-name>
    <url-pattern>/element/rescan</url-pattern>
  </servlet-mapping>
  
   <servlet-mapping>
    <servlet-name>ManageSnmpIntf</servlet-name>
    <url-pattern>/element/ManageSnmpIntf</url-pattern>
  </servlet-mapping>
  
  <servlet-mapping>
    <servlet-name>gwtDispatcher</servlet-name>
    <url-pattern>*.gwt</url-pattern>
  </servlet-mapping>

  <servlet-mapping>
    <servlet-name>mapDispatcher</servlet-name>
    <url-pattern>*.map</url-pattern>
  </servlet-mapping>
  
    <servlet-mapping>
        <servlet-name>dispatcher</servlet-name>
        <url-pattern>*.htm</url-pattern>
    </servlet-mapping>
    <servlet-mapping>
        <servlet-name>dispatcher</servlet-name>
        <url-pattern>/alarm/index</url-pattern>
    </servlet-mapping>
    <servlet-mapping>
        <servlet-name>dispatcher</servlet-name>
        <url-pattern>/alarm/list</url-pattern>
    </servlet-mapping>
    <servlet-mapping>
        <servlet-name>dispatcher</servlet-name>
        <url-pattern>/alarm/createFavorite</url-pattern>
    </servlet-mapping>
    <servlet-mapping>
        <servlet-name>dispatcher</servlet-name>
        <url-pattern>/alarm/deleteFavorite</url-pattern>
    </servlet-mapping>
  <servlet-mapping>
    <servlet-name>dispatcher</servlet-name>
    <url-pattern>/alarm/acknowledge</url-pattern>
  </servlet-mapping>
  <servlet-mapping>
    <servlet-name>dispatcher</servlet-name>
    <url-pattern>/alarm/acknowledgeByFilter</url-pattern>
  </servlet-mapping>  
  <servlet-mapping>
    <servlet-name>dispatcher</servlet-name>
    <url-pattern>/alarm/changeSeverity</url-pattern>
  </servlet-mapping>
  <servlet-mapping>
    <servlet-name>dispatcher</servlet-name>
    <url-pattern>/event/acknowledge</url-pattern>
  </servlet-mapping>
  <servlet-mapping>
    <servlet-name>dispatcher</servlet-name>
    <url-pattern>/event/acknowledgeByFilter</url-pattern>
  </servlet-mapping>
  <servlet-mapping>
    <servlet-name>dispatcher</servlet-name>
    <url-pattern>/event/index</url-pattern>
  </servlet-mapping>
  <servlet-mapping>
    <servlet-name>dispatcher</servlet-name>
    <url-pattern>/event/createFavorite</url-pattern>
  </servlet-mapping>
  <servlet-mapping>
    <servlet-name>dispatcher</servlet-name>
    <url-pattern>/event/deleteFavorite</url-pattern>
  </servlet-mapping>
  <servlet-mapping>
    <servlet-name>dispatcher</servlet-name>
    <url-pattern>/event/list</url-pattern>
  </servlet-mapping>
  <servlet-mapping>
    <servlet-name>dispatcher</servlet-name>
    <url-pattern>/event/detail.jsp</url-pattern>
  </servlet-mapping>
  <servlet-mapping>
    <servlet-name>dispatcher</servlet-name>
    <url-pattern>/notification/browse</url-pattern>
  </servlet-mapping>
  <servlet-mapping>
    <servlet-name>dispatcher</servlet-name>
    <url-pattern>/notification/acknowledge</url-pattern>
  </servlet-mapping>
  <servlet-mapping>
    <servlet-name>dispatcher</servlet-name>
    <url-pattern>/outage/list</url-pattern>
  </servlet-mapping>
  <servlet-mapping>
    <servlet-name>dispatcher</servlet-name>
    <url-pattern>/outage/detail.jsp</url-pattern>
  </servlet-mapping>
  <servlet-mapping>
    <servlet-name>dispatcher</servlet-name>
    <url-pattern>/element/service.jsp</url-pattern>
  </servlet-mapping>

  <!-- Although this will be matched by the above *.htm url-pattern,
       this servlet-mapping needs to be here because wildcard url-pattern
       elements don't seem to work as a welcome-page entry. -->
  <servlet-mapping>
        <servlet-name>dispatcher</servlet-name>
        <url-pattern>/frontPage.htm</url-pattern>
  </servlet-mapping>
    
  <servlet-mapping>
        <servlet-name>dispatcher</servlet-name>
        <url-pattern>/graph/graph.png</url-pattern>
  </servlet-mapping>

  <!-- WARMERGE: insert servlet -->  
  <!-- WARMERGE: insert servlet-mapping -->  

  <error-page>
    <exception-type>org.opennms.web.category.CategoryNotFoundException</exception-type>
    <location>/errors/categorynotfound.jsp</location>
  </error-page>
  <error-page>
    <exception-type>org.opennms.web.servlet.MissingParameterException</exception-type>
    <location>/errors/missingparam.jsp</location>
  </error-page>
  <error-page>
    <exception-type>org.opennms.web.event.EventIdNotFoundException</exception-type>
    <location>/errors/eventidnotfound.jsp</location>
  </error-page>
  <error-page>
    <exception-type>org.opennms.web.alarm.AlarmIdNotFoundException</exception-type>
    <location>/errors/alarmidnotfound.jsp</location>
  </error-page>
  <error-page>
    <exception-type>org.opennms.web.element.ElementNotFoundException</exception-type>
    <location>/errors/elementnotfound.jsp</location>
  </error-page>
  <error-page>
    <exception-type>org.opennms.web.element.ElementIdNotFoundException</exception-type>
    <location>/errors/elementidnotfound.jsp</location>
  </error-page>
  <error-page>
    <exception-type>org.opennms.web.notification.NoticeIdNotFoundException</exception-type>
    <location>/errors/noticeidnotfound.jsp</location>
  </error-page>
  <error-page>
    <exception-type>org.opennms.web.outage.OutageIdNotFoundException</exception-type>
    <location>/errors/outageidnotfound.jsp</location>
  </error-page>
  <error-page>
    <exception-type>java.lang.SecurityException</exception-type>
    <location>/errors/sealingviolation.jsp</location>
  </error-page>
  <error-page>
    <exception-type>org.opennms.web.controller.statisticsReports.StatisticsReportIdNotFoundException</exception-type>
    <location>/errors/statisticsreportidnotfound.jsp</location>
  </error-page>
  <error-page>
    <exception-type>org.opennms.netmgt.events.api.EventProxyException</exception-type>
    <location>/errors/eventproxyexception.jsp</location>
  </error-page>  
  <error-page>
    <exception-type>org.opennms.web.admin.nodeManagement.NoManagedInterfacesException</exception-type>
    <location>/errors/nomanagedinterfaces.jsp</location>
  </error-page>
  <error-page>
    <exception-type>java.lang.Throwable</exception-type>
    <location>/errors/unknownexception.jsp</location>
  </error-page>  
  <error-page>
    <error-code>500</error-code>
    <location>/errors/unknownexception.jsp</location>
  </error-page>  
  <error-page>
    <error-code>404</error-code>
    <location>/errors/pagenotfound.jsp</location>
  </error-page>
  
  <!-- the welcome-file elements need to point at a file that exists or
       a non-wildcard url-pattern in a servlet-mapping element. -->
  <welcome-file-list>
    <welcome-file>frontPage.jsp</welcome-file>
  </welcome-file-list>
  
</web-app>
<|MERGE_RESOLUTION|>--- conflicted
+++ resolved
@@ -148,15 +148,12 @@
 
   <!--
   <filter-mapping>
-<<<<<<< HEAD
-=======
     <filter-name>CORS Filter</filter-name>
     <url-pattern>/rest/*</url-pattern>
   </filter-mapping>
   -->
 
   <filter-mapping>
->>>>>>> e381be9c
     <filter-name>springSecurityFilterChain</filter-name>
     <url-pattern>/*</url-pattern>
   </filter-mapping>
