<%--
/*******************************************************************************
 * This file is part of OpenNMS(R).
 *
 * Copyright (C) 2011-2012 The OpenNMS Group, Inc.
 * OpenNMS(R) is Copyright (C) 1999-2012 The OpenNMS Group, Inc.
 *
 * OpenNMS(R) is a registered trademark of The OpenNMS Group, Inc.
 *
 * OpenNMS(R) is free software: you can redistribute it and/or modify
 * it under the terms of the GNU General Public License as published
 * by the Free Software Foundation, either version 3 of the License,
 * or (at your option) any later version.
 *
 * OpenNMS(R) is distributed in the hope that it will be useful,
 * but WITHOUT ANY WARRANTY; without even the implied warranty of
 * MERCHANTABILITY or FITNESS FOR A PARTICULAR PURPOSE.  See the
 * GNU General Public License for more details.
 *
 * You should have received a copy of the GNU General Public License
 * along with OpenNMS(R).  If not, see:
 *      http://www.gnu.org/licenses/
 *
 * For more information contact:
 *     OpenNMS(R) Licensing <license@opennms.org>
 *     http://www.opennms.org/
 *     http://www.opennms.com/
 *******************************************************************************/

--%>

<%@page language="java"
	contentType="text/html"
	session="true"
	import="
        java.util.Map,
        java.util.TreeMap,
        java.util.Enumeration,
        org.opennms.netmgt.config.PollerConfigFactory,
        org.opennms.netmgt.config.PollerConfig,
        org.opennms.netmgt.config.poller.Package,
        org.opennms.netmgt.config.poller.Service,
        org.opennms.netmgt.config.poller.Parameter,
        org.opennms.netmgt.model.OnmsMonitoredService,
        org.opennms.netmgt.poller.ServiceMonitor
	"
%>
<%@taglib uri="http://java.sun.com/jsp/jstl/core" prefix="c" %>
<%@taglib uri="http://java.sun.com/jsp/jstl/fmt" prefix="fmt" %>
<%@taglib uri="http://java.sun.com/jsp/jstl/functions" prefix="fn" %>
<%@ taglib prefix="sec" uri="http://www.springframework.org/security/tags" %>

<%
    OnmsMonitoredService service = (OnmsMonitoredService)request.getAttribute("service");

    String ipAddr = service.getIpAddress().getHostAddress();
    String serviceName = service.getServiceName();

    PollerConfigFactory.init();
    PollerConfig pollerCfgFactory = PollerConfigFactory.getInstance();
    pollerCfgFactory.rebuildPackageIpListMap();

    Package lastPkg = null;
    Enumeration<Package> en = pollerCfgFactory.enumeratePackage();
    while (en.hasMoreElements()) {
        Package pkg = en.nextElement();
        if (!pkg.getRemote() &&
    pollerCfgFactory.isServiceInPackageAndEnabled(serviceName, pkg) &&
    pollerCfgFactory.isInterfaceInPackage(ipAddr, pkg)) {
    lastPkg = pkg;
        }
    }
    pageContext.setAttribute("packageName", lastPkg == null ? "N/A" : lastPkg.getName());

    ServiceMonitor monitor = pollerCfgFactory.getServiceMonitor(serviceName);
    pageContext.setAttribute("monitorClass", monitor == null ? "N/A" : monitor.getClass().getName());

    Map<String,String> parameters = new TreeMap<String,String>();
    Map<String,String> xmlParams  = new TreeMap<String,String>();
    if (lastPkg != null) {
<<<<<<< HEAD
        for (Service s : lastPkg.getServices()) {
    if (s.getName().equalsIgnoreCase(serviceName)) {
        for (Parameter p : s.getParameters()) {
    if (p.getKey().toLowerCase().equals("password")) {
        continue; // Hide passwords for security reasons
    }
    if (p.getValue() == null) {
        xmlParams.put(p.getKey(), p.getAnyObject().toString().replaceAll("<","&lt;").replaceAll(">", "&gt;").replaceAll("[\\r\\n]+", "<br/>"));
    } else {
        parameters.put(p.getKey(), p.getValue());
    }
        }
    }
=======
        for (Service s : lastPkg.getServiceCollection()) {
            if (s.getName().equalsIgnoreCase(serviceName)) {
                for (Parameter p : s.getParameterCollection()) {
                    if (p.getKey().toLowerCase().contains("password")) {
                        continue; // Hide passwords for security reasons
                    }
                    if (p.getValue() == null) {
                        xmlParams.put(p.getKey(), p.getAnyObject().toString().replaceAll("<","&lt;").replaceAll(">", "&gt;").replaceAll("[\\r\\n]+", "<br/>").replaceAll(" ","&nbsp;").replaceAll("(password|user-info)=\"[^\"]+\"", "$1=\"XXXX\"").replaceAll("key=\"([^\"]*pass(word|wd)[^\"]*)\"(\\s|&nbsp;)+value=\"[^\"]+\"", "key=\"$1\" value=\"XXXX\""));
                    } else {
                        parameters.put(p.getKey(), p.getValue());
                    }
                }
            }
>>>>>>> 5e30db9e
        }
        pageContext.setAttribute("parameters", parameters);
        pageContext.setAttribute("xmlParams", xmlParams);
    }
%>

<c:url var="eventUrl" value="event/list.htm">
  <c:param name="filter" value="node= ${service.ipInterface.node.id}"/> 
  <c:param name="filter" value="interface= ${service.ipInterface.ipAddress.hostAddress}"/>
  <c:param name="filter" value="service= ${service.serviceId}"/>
</c:url>
<c:url var="nodeLink" value="element/node.jsp">
  <c:param name="node" value="${service.ipInterface.node.id}"/>
</c:url>
<c:url var="interfaceLink" value="element/interface.jsp">
  <c:param name="ipinterfaceid" value="${service.ipInterface.id}"/>
</c:url>


<jsp:include page="/includes/header.jsp" flush="false" >
  <jsp:param name="title" value="Service" />
  <jsp:param name="headTitle" value="${service.serviceName} Service on ${service.ipInterface.ipAddress.hostAddress}" />
  <jsp:param name="breadcrumb" value="<a href='element/index.jsp'>Search</a>" />
  <jsp:param name="breadcrumb" value="<a href='${fn:escapeXml(nodeLink)}'>Node</a>" />
  <jsp:param name="breadcrumb" value="<a href='${fn:escapeXml(interfaceLink)}'>Interface</a>" />
  <jsp:param name="breadcrumb" value="Service" />
</jsp:include>
  
  
<sec:authorize url="admin/deleteService">

<script type="text/javascript" >
function doDelete() {
     if (confirm("Are you sure you want to proceed? This action will permanently delete this service and cannot be undone."))
     {
         document.forms["delete"].submit();
     }
     return false;
}
</script>

</sec:authorize>
	
      <h2>${service.serviceName} service on ${service.ipAddress.hostAddress}</h2>

       <sec:authorize url="admin/deleteService">
         <form method="post" name="delete" action="admin/deleteService">
         <input type="hidden" name="node" value="${service.ipInterface.node.id}"/>
         <input type="hidden" name="intf" value="${service.ipInterface.ipAddress.hostAddress}"/>
         <input type="hidden" name="service" value="${service.serviceType.id}"/>
       </sec:authorize>

        
      <p>
         <a href="${eventUrl}">View Events</a>
         
 	
       <sec:authorize url="admin/deleteService">
         &nbsp;&nbsp;&nbsp;<a href="admin/deleteService" onClick="return doDelete()">Delete</a>
       </sec:authorize>

	

      </p>
 
          

      <sec:authorize url="admin/deleteService">
         </form>
      </sec:authorize>


      <div class="TwoColLeft">
            <!-- general info box -->
            <h3>General</h3>
            <table>
              <tr>
                <c:url var="nodeLink" value="element/node.jsp">
                  <c:param name="node" value="${service.ipInterface.node.id}"/>
                </c:url>
                <th>Node</th>
                <td><a href="${fn:escapeXml(nodeLink)}">${service.ipInterface.node.label}</a></td>
              </tr>
              <tr>
                <c:url var="interfaceLink" value="element/interface.jsp">
                  <c:param name="ipinterfaceid" value="${service.ipInterface.id}"/> 
                </c:url>
                <th>Interface</th> 
                <td><a href="${fn:escapeXml(interfaceLink)}">${service.ipInterface.ipAddress.hostAddress}</a></td>
              </tr>              
              <tr>
                <th>Polling Status</th>
                <td>${service.statusLong}</td>
              </tr>
              <tr>
                <th>Polling Package</th>
                <td>${packageName}</td>
              </tr>
              <tr>
                <th>Monitor Class</th>
                <td>${monitorClass}</td>
              </tr>
            </table>
            <c:if test="${parameters != null}">
              <h3>Service Parameters</h3>
              <table class="o-box">
              <c:forEach var="entry" items="${parameters}">
                <tr>
                  <th nowrap>${entry.key}</th>
                  <td>${entry.value}</td>
                </tr>
              </c:forEach>
              </table>
            </c:if>
            <c:if test="${xmlParams != null}">
              <c:forEach var="entry" items="${xmlParams}">
                <h3>${entry.key}</h3>
                <table class="o-box">
                  <tr><td>${entry.value}</td></tr>
                </table>
              </c:forEach>
            </c:if>

            <!-- Availability box -->
            <jsp:include page="/includes/serviceAvailability-box.jsp" flush="false" />
            
            <jsp:include page="/includes/serviceApplication-box.htm" flush="false" />
            
      </div> <!-- class="TwoColLeft" -->

      <div class="TwoColRight">
            <!-- events list box -->
            <jsp:include page="/includes/eventlist.jsp" flush="false" >
              <jsp:param name="node" value="${service.ipInterface.node.id}" />
              <jsp:param name="ipAddr" value="${service.ipInterface.ipAddress.hostAddress}" />
              <jsp:param name="service" value="${service.serviceType.id}" />
              <jsp:param name="throttle" value="5" />
              <jsp:param name="header" value="<a href='${fn:escapeXml(eventUrl)}'>Recent Events</a>" />
              <jsp:param name="moreUrl" value="${fn:escapeXml(eventUrl)}" />
            </jsp:include>
      
            <!-- Recent outages box -->
            <jsp:include page="/outage/serviceOutages-box.htm" flush="false" />
      </div> <!-- class="TwoColRight" -->

<jsp:include page="/includes/footer.jsp" flush="false" />

<|MERGE_RESOLUTION|>--- conflicted
+++ resolved
@@ -78,24 +78,9 @@
     Map<String,String> parameters = new TreeMap<String,String>();
     Map<String,String> xmlParams  = new TreeMap<String,String>();
     if (lastPkg != null) {
-<<<<<<< HEAD
         for (Service s : lastPkg.getServices()) {
-    if (s.getName().equalsIgnoreCase(serviceName)) {
-        for (Parameter p : s.getParameters()) {
-    if (p.getKey().toLowerCase().equals("password")) {
-        continue; // Hide passwords for security reasons
-    }
-    if (p.getValue() == null) {
-        xmlParams.put(p.getKey(), p.getAnyObject().toString().replaceAll("<","&lt;").replaceAll(">", "&gt;").replaceAll("[\\r\\n]+", "<br/>"));
-    } else {
-        parameters.put(p.getKey(), p.getValue());
-    }
-        }
-    }
-=======
-        for (Service s : lastPkg.getServiceCollection()) {
             if (s.getName().equalsIgnoreCase(serviceName)) {
-                for (Parameter p : s.getParameterCollection()) {
+                for (Parameter p : s.getParameters()) {
                     if (p.getKey().toLowerCase().contains("password")) {
                         continue; // Hide passwords for security reasons
                     }
@@ -106,7 +91,6 @@
                     }
                 }
             }
->>>>>>> 5e30db9e
         }
         pageContext.setAttribute("parameters", parameters);
         pageContext.setAttribute("xmlParams", xmlParams);
