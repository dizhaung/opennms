--- conflicted
+++ resolved
@@ -34,14 +34,7 @@
   session="true"
   import="
   org.opennms.web.api.Util,
-<<<<<<< HEAD
-  org.opennms.web.servlet.XssRequestWrapper,
-  org.opennms.web.svclayer.ResourceService,
-  org.springframework.web.context.WebApplicationContext,
-  org.springframework.web.context.support.WebApplicationContextUtils
-=======
   org.opennms.web.servlet.XssRequestWrapper
->>>>>>> 26a7b7f1
   "
 %>
 
@@ -53,21 +46,8 @@
     final String match = req.getParameter("match");
     pageContext.setAttribute("match", match);
 %>
-<<<<<<< HEAD
 <c:set var="baseHref" value="<%=Util.calculateUrlBase(request)%>"/>
 
-<%!
-    public ResourceService m_resourceService;
-    
-    public void init() throws ServletException {
-      WebApplicationContext m_webAppContext = WebApplicationContextUtils.getRequiredWebApplicationContext(getServletContext());
-      m_resourceService = (ResourceService) m_webAppContext.getBean("resourceService", ResourceService.class);
-    }
-%>
-
-=======
-    
->>>>>>> 26a7b7f1
 <jsp:include page="/includes/header.jsp" flush="false" >
   <jsp:param name="title" value="Key SNMP Customized Performance Reports" />
   <jsp:param name="headTitle" value="Performance" />
