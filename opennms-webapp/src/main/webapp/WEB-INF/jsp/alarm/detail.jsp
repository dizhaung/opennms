<%--
/*******************************************************************************
 * This file is part of OpenNMS(R).
 *
 * Copyright (C) 2012-2014 The OpenNMS Group, Inc.
 * OpenNMS(R) is Copyright (C) 1999-2014 The OpenNMS Group, Inc.
 *
 * OpenNMS(R) is a registered trademark of The OpenNMS Group, Inc.
 *
 * OpenNMS(R) is free software: you can redistribute it and/or modify
 * it under the terms of the GNU Affero General Public License as published
 * by the Free Software Foundation, either version 3 of the License,
 * or (at your option) any later version.
 *
 * OpenNMS(R) is distributed in the hope that it will be useful,
 * but WITHOUT ANY WARRANTY; without even the implied warranty of
 * MERCHANTABILITY or FITNESS FOR A PARTICULAR PURPOSE.  See the
 * GNU Affero General Public License for more details.
 *
 * You should have received a copy of the GNU Affero General Public License
 * along with OpenNMS(R).  If not, see:
 *      http://www.gnu.org/licenses/
 *
 * For more information contact:
 *     OpenNMS(R) Licensing <license@opennms.org>
 *     http://www.opennms.org/
 *     http://www.opennms.com/
 *******************************************************************************/

--%>

<%@page language="java"
        contentType="text/html"
        session="true"
        import="java.util.List,
        org.opennms.core.resource.Vault,
        org.opennms.core.utils.InetAddressUtils,
        org.opennms.core.utils.WebSecurityUtils,
        org.opennms.web.controller.alarm.*,
        org.opennms.web.alarm.*,
        org.opennms.web.servlet.XssRequestWrapper,
        org.opennms.netmgt.model.OnmsAcknowledgment,
        org.opennms.netmgt.model.OnmsAlarm,
        org.opennms.netmgt.model.OnmsSeverity,
        org.opennms.netmgt.model.TroubleTicketState,
        org.opennms.web.api.Authentication"
%>

<%@taglib uri="http://java.sun.com/jsp/jstl/core" prefix="c" %>
<%@taglib uri="http://java.sun.com/jsp/jstl/fmt" prefix="fmt" %>
<%@taglib tagdir="/WEB-INF/tags/form" prefix="form" %>

<%!
    public String alarmTicketLink(OnmsAlarm alarm) {
        String template = System.getProperty("opennms.alarmTroubleTicketLinkTemplate");
        if (template == null) {
            return alarm.getTTicketId();
        } else {
            return template.replaceAll("\\$\\{id\\}", alarm.getTTicketId());
        }
    }

%>

<%
    XssRequestWrapper req = new XssRequestWrapper(request);
    OnmsAlarm alarm = (OnmsAlarm) request.getAttribute("alarm");
    final String alarmId = (String)request.getAttribute("alarmId");

    if (alarm == null) {
        throw new AlarmIdNotFoundException("Missing alarm request attribute.", alarmId);
    }

    pageContext.setAttribute("alarm", alarm);

    String action = null;
    String ackButtonName = null;
    boolean showEscalate = false;
    boolean showClear = false;

    if (alarm.getAckTime() == null) {
        ackButtonName = "Acknowledge";
        action = AcknowledgeType.ACKNOWLEDGED.getShortName();
    } else {
        ackButtonName = "Unacknowledge";
        action = AcknowledgeType.UNACKNOWLEDGED.getShortName();
    }

    String escalateAction = AlarmSeverityChangeController.ESCALATE_ACTION;
    String clearAction = AlarmSeverityChangeController.CLEAR_ACTION;
    if (alarm.getSeverity() == OnmsSeverity.CLEARED || (alarm.getSeverity().isGreaterThan(OnmsSeverity.NORMAL) && alarm.getSeverity().isLessThan(OnmsSeverity.CRITICAL))) {
        showEscalate = true;
    }
    if (alarm.getSeverity().isGreaterThanOrEqual(OnmsSeverity.NORMAL) && alarm.getSeverity().isLessThanOrEqual(OnmsSeverity.CRITICAL)) {
        showClear = true;
    }
    
    List<OnmsAcknowledgment> acks = (List<OnmsAcknowledgment>) request.getAttribute("acknowledgments");
%>

<jsp:include page="/includes/header.jsp" flush="false" >
    <jsp:param name="title" value="Alarm Detail" />
    <jsp:param name="headTitle" value="Detail" />
    <jsp:param name="headTitle" value="Alarms" />
    <jsp:param name="breadcrumb" value="<a href='alarm/index.htm'>Alarms</a>" />
    <jsp:param name="breadcrumb" value="Detail" />
</jsp:include>

<h3>Alarm <%=alarm.getId()%></h3>

<table>
    <tr class="<%=alarm.getSeverity().getLabel()%>">
        <th width="100em">Severity</th>
        <td class="divider" width="28%"><%=alarm.getSeverity().getLabel()%></td>
        <th width="100em">Node</th>
        <td class="divider" width="28%">
            <% if (alarm.getNodeId() != null && alarm.getNodeId() > 0) {%>
            <c:url var="nodeLink" value="element/node.jsp">
                <c:param name="node" value="<%=String.valueOf(alarm.getNodeId())%>"/>
            </c:url>
            <a href="${nodeLink}"><c:out value="<%=alarm.getNodeLabel()%>"/></a>
            <% } else {%>
            &nbsp;
            <% }%>
        </td>
    </tr>
    <tr class="<%=alarm.getSeverity().getLabel()%>">
        <th>Last&nbsp;Event</th>
        <td><span title="Event <%= alarm.getLastEvent().getId()%>"><a href="event/detail.jsp?id=<%= alarm.getLastEvent().getId()%>"><fmt:formatDate value="<%=alarm.getLastEventTime()%>" type="BOTH" /></a></span></td>
        <th>Interface</th>
        <td>
            <% if (alarm.getIpAddr() != null) {%>
            <% if (alarm.getNodeId() != null && alarm.getNodeId() > 0) {%>
            <c:url var="interfaceLink" value="element/interface.jsp">
                <c:param name="node" value="<%=String.valueOf(alarm.getNodeId())%>"/>
                <c:param name="intf" value="<%=InetAddressUtils.str(alarm.getIpAddr())%>"/>
            </c:url>
            <a href="${interfaceLink}"><%=InetAddressUtils.str(alarm.getIpAddr())%></a>
            <% } else {%>
            <%=InetAddressUtils.str(alarm.getIpAddr())%>
            <% }%>
            <% } else {%>
            &nbsp;
            <% }%>
        </td>
    </tr>
    <tr class="<%=alarm.getSeverity().getLabel()%>">
        <th>First&nbsp;Event</th>
        <td><fmt:formatDate value="<%=alarm.getFirstEventTime()%>" type="BOTH" /></td>
        <th>Service</th>
        <td>
            <% if (alarm.getServiceType() != null) {%>
            <% if (alarm.getIpAddr() != null && alarm.getNodeId() > 0) {%>
            <c:url var="serviceLink" value="element/service.jsp">
                <c:param name="node" value="<%=String.valueOf(alarm.getNodeId())%>"/>
                <c:param name="intf" value="<%=InetAddressUtils.str(alarm.getIpAddr())%>"/>
                <c:param name="service" value="<%=String.valueOf(alarm.getServiceType().getId())%>"/>
            </c:url>
            <a href="${serviceLink}"><c:out value="<%=alarm.getServiceType().getName()%>"/></a>
            <% } else {%>
            <c:out value="<%=alarm.getServiceType().getName()%>"/>
            <% }%>
            <% } else {%>
            &nbsp;
            <% }%>
        </td>
    </tr> 
    <tr class="<%=alarm.getSeverity().getLabel()%>">
        <th>Count</th>
        <td><%=alarm.getCounter()%></td>
        <th>UEI</th>
        <td>
            <% if (alarm.getUei() != null) {%>
            <%=alarm.getUei()%>
            <% } else {%>
            &nbsp;
            <% }%>
        </td>
    </tr>
    <tr class="<%=alarm.getSeverity().getLabel()%>">
        <th>Ticket&nbsp;ID</th>
        <td><% if (alarm.getTTicketId() == null) {%>
            &nbsp;
            <% } else {%>
            <%= alarmTicketLink(alarm)%> 
            <% }%>
        </td>
        <th>Ticket&nbsp;State</th>
        <td><% if (alarm.getTTicketState() == null) {%>
            &nbsp;
            <% } else {%>
            <%= alarm.getTTicketState()%> 
            <% }%>
        </td>
    </tr>
    <tr class="<%=alarm.getSeverity().getLabel()%>">
        <th>Reduct.&nbsp;Key</th>
        <td colspan="3">
            <% if (alarm.getReductionKey() != null) {%>
            <%=alarm.getReductionKey()%>
            <% } else {%>
            &nbsp;
            <% }%>
        </td>
    </tr>
</table>

<table>
    <tr class="<%=alarm.getSeverity().getLabel()%>">
        <th>Log&nbsp;Message</th>
    </tr>
    <tr class="<%=alarm.getSeverity().getLabel()%>">
        <td><%=WebSecurityUtils.sanitizeString(alarm.getLogMsg(), true)%></td>
    </tr>
</table>

<% if (acks != null) {%>
<table>
    <tr class="<%=alarm.getSeverity().getLabel()%>">
        <th>Acknowledged&nbsp;By</th>
        <th>Acknowledged&nbsp;Type</th>
        <th>Time&nbsp;Acknowledged</th>
    </tr>
    <% for (OnmsAcknowledgment ack : acks) {%>
    <tr class="<%=alarm.getSeverity().getLabel()%>">
        <td><%=ack.getAckUser()%></td>
        <td><%=ack.getAckAction()%></td>
        <td><%=ack.getAckTime()%></td>
    </tr>
    <% }%>
</table>
<% }%>

<table>
    <tr class="<%=alarm.getSeverity().getLabel()%>">
        <th>Description</th>
    </tr>
    <tr class="<%=alarm.getSeverity().getLabel()%>">
        <td><%=WebSecurityUtils.sanitizeString(alarm.getDescription(), true)%></td>
    </tr>
</table>

<table>
    <tr class="<%=alarm.getSeverity().getLabel()%>">
        <th colspan="3" width="50%">Sticky Memo</th>
        <th colspan="3" width="50%">Journal Memo</th>
    </tr>
    <tr class="<%=alarm.getSeverity().getLabel()%>">
        <td colspan="3">
	         <form method="post" action="alarm/saveStickyMemo.htm">        
				<textarea style="width:99%" name="stickyMemoBody" ><%=(alarm.getStickyMemo() != null && alarm.getStickyMemo().getBody() != null) ? alarm.getStickyMemo().getBody() : ""%></textarea>
	            <br/>
				<input type="hidden" name="alarmId" value="<%=alarm.getId() %>"/>   
	            <form:input type="submit" value="Save" />
	         </form>
	         <form method="post" action="alarm/removeStickyMemo.htm">        
				<input type="hidden" name="alarmId" value="<%=alarm.getId() %>"/>   
	            <form:input type="submit" value="Delete" />
	         </form>
        </td>

        <td colspan="3"> 
            <form method="post" action="alarm/saveJournalMemo.htm">        
                <textarea style="width:99%" name="journalMemoBody" ><%=(alarm.getReductionKeyMemo() != null && alarm.getReductionKeyMemo().getBody() != null) ? alarm.getReductionKeyMemo().getBody() : ""%></textarea>
                <br/>
                <input type="hidden" name="alarmId" value="<%=alarm.getId()%>"/>
                <form:input type="submit" value="Save" />    
            </form>
            <form method="post" action="alarm/removeJournalMemo.htm">
                <input type="hidden" name="alarmId" value="<%=alarm.getId()%>"/>
                <form:input type="submit" value="Delete" />    
            </form>
        </td>
    </tr>
    <tr class="<%=alarm.getSeverity().getLabel()%>">
        <td><strong>Author:</strong>&nbsp;<%=(alarm.getStickyMemo() != null && alarm.getStickyMemo().getAuthor() != null) ? alarm.getStickyMemo().getAuthor() : ""%></td>
        <td><strong>Updated:</strong>&nbsp;
        	<%if (alarm.getStickyMemo() != null) { %>
        		<fmt:formatDate value="<%=alarm.getStickyMemo().getUpdated()%>" type="BOTH" />
        	<%}%>
        </td>
        <td><strong>Created:</strong>&nbsp;
        	<%if (alarm.getStickyMemo() != null) { %>
        		<fmt:formatDate value="<%=alarm.getStickyMemo().getCreated()%>" type="BOTH" />
        	<%}%>
        </td>
        
        <td><strong>Author:&nbsp;</strong><%=(alarm.getReductionKeyMemo() != null && alarm.getReductionKeyMemo().getAuthor() != null) ? alarm.getReductionKeyMemo().getAuthor() : ""%></td>
        <td><strong>Updated:</strong>&nbsp;
        	<%if (alarm.getReductionKeyMemo() != null) {%>
        		<fmt:formatDate value="<%=alarm.getReductionKeyMemo().getUpdated()%>" type="BOTH" />
        	<%}%>
        </td>
        <td><strong>Created:</strong>&nbsp;
        	<%if (alarm.getReductionKeyMemo() != null) {%>
        		<fmt:formatDate value="<%=alarm.getReductionKeyMemo().getCreated()%>" type="BOTH" />
        	<%}%>
        </td>
    </tr>
</table>

<table>
    <tr class="<%=alarm.getSeverity().getLabel()%>">
        <th>Operator&nbsp;Instructions</th>
    </tr>

    <tr class="<%=alarm.getSeverity().getLabel()%>">
        <td>
            <%if (alarm.getOperInstruct() == null) {%>
            No instructions available
            <% } else {%>
            <%=alarm.getOperInstruct()%>
            <% }%>
        </td>
    </tr>
</table>

<% if (request.isUserInRole(Authentication.ROLE_ADMIN) || !request.isUserInRole(Authentication.ROLE_READONLY)) {%>
<table>
    <tbody>
        <tr class="<%=alarm.getSeverity().getLabel()%>">
            <th colspan="2">Acknowledgment&nbsp;and&nbsp;Severity&nbsp;Actions</th>
        </tr>
        <tr class="<%=alarm.getSeverity().getLabel()%>">
            <td>
                <form method="post" action="alarm/acknowledge">
                    <input type="hidden" name="actionCode" value="<%=action%>" />
                    <input type="hidden" name="alarm" value="<%=alarm.getId()%>"/>
                    <input type="hidden" name="redirect" value="<%= "detail.htm" + "?" + request.getQueryString()%>" />
                    <input type="submit" value="<%=ackButtonName%>" />
                </form>
            </td>
            <td><%=ackButtonName%> this alarm</td>
        </tr>

        <%if (showEscalate || showClear) {%>
        <tr class="<%=alarm.getSeverity().getLabel()%>">
            <td>
                <form method="post" action="alarm/changeSeverity">
                    <input type="hidden" name="alarm" value="<%=alarm.getId()%>"/>
                    <input type="hidden" name="redirect" value="<%= "detail.htm" + "?" + request.getQueryString()%>" />	  
                    <select name="actionCode">
                        <%if (showEscalate) {%>
                        <option value="<%=escalateAction%>">Escalate</option>
                        <% }%>
                        <%if (showClear) {%>
                        <option value="<%=clearAction%>">Clear</option>
                        <% }%>
                    </select>
                    <input type="submit" value="Go"/>
                </form>
            </td>
            <td>
                <%if (showEscalate) {%>
                Escalate
                <% }%>
                <%if (showEscalate && showClear) {%>
                or
                <% }%>
                <%if (showClear) {%>
                Clear
                <% }%>
                this alarm
            </td>
        </tr>
        <% } // showEscalate || showClear %>      
    </tbody>
</table>

<br/>

<% if ("true".equalsIgnoreCase(Vault.getProperty("opennms.alarmTroubleTicketEnabled"))) {%>

<form method="post" action="alarm/ticket/create.htm">
    <input type="hidden" name="alarm" value="<%=alarm.getId()%>"/>
    <input type="hidden" name="redirect" value="<%="/alarm/detail.htm" + "?" + request.getQueryString()%>" />
<<<<<<< HEAD
    <form:input type="submit" value="Create Ticket" disabled="${(!empty alarm.TTicketState) && (alarm.TTicketState != 'CREATE_FAILED')}" />
=======
    <form:input type="submit" value="Create Ticket" disabled="<%=((alarm.getTTicketState() != null) && (alarm.getTTicketState() != TroubleTicketState.CREATE_FAILED)) ? true : false %>" />
>>>>>>> e7ff5ba5
</form>

<form method="post" action="alarm/ticket/update.htm">
    <input type="hidden" name="alarm" value="<%=alarm.getId()%>"/>
    <input type="hidden" name="redirect" value="<%="/alarm/detail.htm" + "?" + request.getQueryString()%>" />
<<<<<<< HEAD
    <form:input type="submit" value="Update Ticket" disabled="${(empty alarm.TTicketId)}"/>
=======
    <form:input type="submit" value="Update Ticket" disabled="<%=(alarm.getTTicketState() == null) ? true : false %>"/>
>>>>>>> e7ff5ba5
</form>

<form method="post" action="alarm/ticket/close.htm">
    <input type="hidden" name="alarm" value="<%=alarm.getId()%>"/>
    <input type="hidden" name="redirect" value="<%="/alarm/detail.htm" + "?" + request.getQueryString()%>" />
<<<<<<< HEAD
    <form:input type="submit" value="Close Ticket" disabled="${(empty alarm.TTicketState) || ((alarm.TTicketState != 'OPEN') && (alarm.TTicketState != 'CLOSE_FAILED')) }" />
=======
    <form:input type="submit" value="Close Ticket" disabled="<%=((alarm.getTTicketState() == null) || ((alarm.getTTicketState() != TroubleTicketState.OPEN) && (alarm.getTTicketState() != TroubleTicketState.CLOSE_FAILED))) ? true : false %>" />
>>>>>>> e7ff5ba5
</form>

<% } // alarmTroubleTicketEnabled %>
<% } // isUserInRole%>

<jsp:include page="/includes/footer.jsp" flush="false" /><|MERGE_RESOLUTION|>--- conflicted
+++ resolved
@@ -374,31 +374,19 @@
 <form method="post" action="alarm/ticket/create.htm">
     <input type="hidden" name="alarm" value="<%=alarm.getId()%>"/>
     <input type="hidden" name="redirect" value="<%="/alarm/detail.htm" + "?" + request.getQueryString()%>" />
-<<<<<<< HEAD
-    <form:input type="submit" value="Create Ticket" disabled="${(!empty alarm.TTicketState) && (alarm.TTicketState != 'CREATE_FAILED')}" />
-=======
     <form:input type="submit" value="Create Ticket" disabled="<%=((alarm.getTTicketState() != null) && (alarm.getTTicketState() != TroubleTicketState.CREATE_FAILED)) ? true : false %>" />
->>>>>>> e7ff5ba5
 </form>
 
 <form method="post" action="alarm/ticket/update.htm">
     <input type="hidden" name="alarm" value="<%=alarm.getId()%>"/>
     <input type="hidden" name="redirect" value="<%="/alarm/detail.htm" + "?" + request.getQueryString()%>" />
-<<<<<<< HEAD
-    <form:input type="submit" value="Update Ticket" disabled="${(empty alarm.TTicketId)}"/>
-=======
     <form:input type="submit" value="Update Ticket" disabled="<%=(alarm.getTTicketState() == null) ? true : false %>"/>
->>>>>>> e7ff5ba5
 </form>
 
 <form method="post" action="alarm/ticket/close.htm">
     <input type="hidden" name="alarm" value="<%=alarm.getId()%>"/>
     <input type="hidden" name="redirect" value="<%="/alarm/detail.htm" + "?" + request.getQueryString()%>" />
-<<<<<<< HEAD
-    <form:input type="submit" value="Close Ticket" disabled="${(empty alarm.TTicketState) || ((alarm.TTicketState != 'OPEN') && (alarm.TTicketState != 'CLOSE_FAILED')) }" />
-=======
     <form:input type="submit" value="Close Ticket" disabled="<%=((alarm.getTTicketState() == null) || ((alarm.getTTicketState() != TroubleTicketState.OPEN) && (alarm.getTTicketState() != TroubleTicketState.CLOSE_FAILED))) ? true : false %>" />
->>>>>>> e7ff5ba5
 </form>
 
 <% } // alarmTroubleTicketEnabled %>
