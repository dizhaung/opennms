--- conflicted
+++ resolved
@@ -483,249 +483,6 @@
     </div>
   </c:if>
 
-<<<<<<< HEAD
-  <!-- LLDP box, if info available --> 
-=======
-  <!-- Critical Path info, if info available -->
-  <c:if test="${model.criticalPath != model.noCriticalPath}">
-    <h3 class="o-box">Path Outage - Critical Path</h3>
-    <div class="boxWrapper">
-      <ul class="plain o-box">
-        <li>
-          ${model.criticalPath}
-        </li>
-      </ul>           
-    </div>    
-  </c:if>
-	
-  <!-- Availability box -->
-  <c:if test="${fn:length( model.intfs ) < 10}">
-    <jsp:include page="/includes/nodeAvailability-box.jsp" flush="false" >
-      <jsp:param name="node" value="${model.id}" />
-    </jsp:include>
-  </c:if>
-
-  <script type="text/javascript">
-    var nodeId = ${model.id}
-  </script>
-  <div id="interface-panel-gwt">
-    <h3 class="o-box">Node Interfaces</h3>
-    <opennms:interfacelist id="gwtnodeList"></opennms:interfacelist>
-    <div name="opennms-interfacelist" id="gwtnodeList-ie"></div>
-  </div>
-	
-  <!-- Vlan box if available -->
-  <c:if test="${! empty model.vlans}">
-    <h3 class="o-box">VLAN Information</h3>
-    <table class="o-box">
-      <thead>
-        <tr>
-          <th>Vlan ID</th>
-          <th>Vlan Name</th>
-          <th>Vlan Type</th>
-          <th>Vlan Status</th>
-          <th>Status</th>
-          <th>Last Poll Time</th>
-        </tr>
-      </thead>
-  
-      <c:forEach items="${model.vlans}" var="vlan">
-        <tr>
-          <td>${vlan.vlanId}</td>
-          <td>${vlan.vlanName}</td>
-          <td>${vlan.vlanTypeString}</td>
-          <td>${vlan.vlanStatusString}</td>
-          <td>${vlan.statusString}</td>
-          <td>${vlan.lastPollTime}</td>
-        </tr>
-      </c:forEach>
-    </table>
-  </c:if>
-
-  <!-- Lldp box, if info available --> 
->>>>>>> db366bca
-  <c:if test="${! empty model.lldp }">
-    <div class="panel panel-default">
-    <div class="panel-heading">
-      <h3 class="panel-title">LLDP Information</h3>
-    </div>
-    <table class="table table-condensed">
-      <tr>
-        <th>chassis id</th>
-        <td>${model.lldp.lldpChassisIdString}</td>
-      </tr>
-      <tr>
-        <th>sysname</th>
-        <td>${model.lldp.lldpSysName}</td>
-      </tr>
-      <tr>
-        <th>create time</th>
-        <td>${model.lldp.lldpCreateTime}</td>
-      </tr>
-      <tr>
-        <th>last poll time</th>
-        <td>${model.lldp.lldpLastPollTime}</td>
-      </tr>
-    </table>
-    </div>
-  </c:if>
-
-  <!-- CDP box, if info available --> 
-  <c:if test="${! empty model.cdp }">
-    <div class="panel panel-default">
-    <div class="panel-heading">
-      <h3 class="panel-title">CDP Information</h3>
-    </div>
-    <table class="table table-condensed">
-      <tr>
-        <th>global device id</th>
-        <td>${model.cdp.cdpGlobalDeviceId}</td>
-      </tr>
-      <tr>
-        <th>global run</th>
-        <td>${model.cdp.cdpGlobalRun}</td>
-      </tr>
-      <tr>
-        <th>create time</th>
-        <td>${model.cdp.cdpCreateTime}</td>
-      </tr>
-      <tr>
-        <th>last poll time</th>
-        <td>${model.cdp.cdpLastPollTime}</td>
-      </tr>
-    </table>
-    </div>
-  </c:if>
-
-  <!-- Bridge box if available -->
-  <c:if test="${! empty model.bridges}">
-    <c:forEach items="${model.bridges}" var="bridge">
-    <div class="panel panel-default">
-    <div class="panel-heading">
-      <h3 class="panel-title">Bridge Information
-  		<c:if test="${! empty bridge.vlan}">
-  		 vlanid ${bridge.vlan}
-  		</c:if>
-  		<c:if test="${! empty bridge.vlanname}">
-  		  (${bridge.vlan})
-  		</c:if>
-    </h3>
-    </div>
-    <table class="table table-condensed">
-      <tr>
-        <th>Base Bridge Address</th>
-        <td>${bridge.baseBridgeAddress}</td>
-      </tr>
-      <tr>
-        <th>Base Number of Ports</th>
-        <td>${bridge.baseNumPorts}</td>
-      </tr>
-      <tr>
-        <th>Base Type</th>
-        <td>${bridge.baseType}</td>
-      </tr>
- 	<c:if test="${! empty bridge.stpProtocolSpecification}">
-      <tr>
-        <th>STP Protocol Specification</th>
-        <td>${bridge.stpProtocolSpecification}</td>
-      </tr>
-  	</c:if>
- 	<c:if test="${! empty bridge.stpPriority}">
-      <tr>
-        <th>STP Priority</th>
-        <td>${bridge.stpPriority}</td>
-      </tr>
-  	</c:if>
- 	<c:if test="${! empty bridge.stpDesignatedRoot}">
-      <tr>
-        <th>STP Designated Root</th>
-        <td>${bridge.stpDesignatedRoot}</td>
-      </tr>
-  	</c:if>
- 	<c:if test="${! empty bridge.stpRootCost}">
-      <tr>
-        <th>STP Root Cost</th>
-        <td>${bridge.stpRootCost}</td>
-      </tr>
-  	</c:if>
- 	<c:if test="${! empty bridge.stpRootPort}">
-      <tr>
-        <th>STP Root Port</th>
-        <td>${bridge.stpRootPort}</td>
-      </tr>
-  	</c:if>
-      <tr>
-        <th>Create Time</th>
-        <td>${bridge.bridgeNodeCreateTime}</td>
-      </tr>
-      <tr>
-        <th>Last Poll Time</th>
-        <td>${bridge.bridgeNodeLastPollTime}</td>
-      </tr>
-    </table>
-    </div>
-    </c:forEach>
-  </c:if>
-
-  <!-- OSPF box, if info available -->
-  <c:if test="${! empty model.ospf }">
-    <div class="panel panel-default">
-    <div class="panel-heading">
-      <h3 class="panel-title">OSPF Information</h3>
-    </div>
-    <table class="table table-condensed">
-      <tr>
-        <th>Router Id</th>
-        <td>${model.ospf.ospfRouterId}</td>
-      </tr>
-      <tr>
-        <th>Version Number</th>
-        <td>${model.ospf.ospfVersionNumber}</td>
-      </tr>
-      <tr>
-        <th>Admin Status</th>
-        <td>${model.ospf.ospfAdminStat}</td>
-      </tr>
-      <tr>
-        <th>create time</th>
-        <td>${model.ospf.ospfCreateTime}</td>
-      </tr>
-      <tr>
-        <th>last poll time</th>
-        <td>${model.ospf.ospfLastPollTime}</td>
-      </tr>
-    </table>
-    </div>
-  </c:if>
-
-  <!-- IS-IS box, if info available -->
-  <c:if test="${! empty model.isis }">
-    <div class="panel panel-default">
-    <div class="panel-heading">
-      <h3 class="panel-title">IS-IS Information</h3>
-    </div>
-    <table class="table table-condensed">
-      <tr>
-        <th>Sys ID</th>
-        <td>${model.isis.isisSysID}</td>
-      </tr>
-      <tr>
-        <th>Admin State</th>
-        <td>${model.isis.isisSysAdminState}</td>
-      </tr>
-      <tr>
-        <th>Create Time</th>
-        <td>${model.isis.isisCreateTime}</td>
-      </tr>
-      <tr>
-        <th>Last Poll Time</th>
-        <td>${model.isis.isisLastPollTime}</td>
-      </tr>
-    </table>
-    </div>
-  </c:if>
-
-<<<<<<< HEAD
   <!-- Critical Path info, if info available -->
   <c:if test="${model.criticalPath != model.noCriticalPath}">
     <div class="panel panel-default">
@@ -792,9 +549,188 @@
     </div>
   </c:if>
 
-  
-=======
->>>>>>> db366bca
+  <!-- LLDP box, if info available --> 
+  <c:if test="${! empty model.lldp }">
+    <div class="panel panel-default">
+    <div class="panel-heading">
+      <h3 class="panel-title">LLDP Information</h3>
+    </div>
+    <table class="table table-condensed">
+      <tr>
+        <th>chassis id</th>
+        <td>${model.lldp.lldpChassisIdString}</td>
+      </tr>
+      <tr>
+        <th>sysname</th>
+        <td>${model.lldp.lldpSysName}</td>
+      </tr>
+      <tr>
+        <th>create time</th>
+        <td>${model.lldp.lldpCreateTime}</td>
+      </tr>
+      <tr>
+        <th>last poll time</th>
+        <td>${model.lldp.lldpLastPollTime}</td>
+      </tr>
+    </table>
+    </div>
+  </c:if>
+
+  <!-- CDP box, if info available --> 
+  <c:if test="${! empty model.cdp }">
+    <div class="panel panel-default">
+    <div class="panel-heading">
+      <h3 class="panel-title">CDP Information</h3>
+    </div>
+    <table class="table table-condensed">
+      <tr>
+        <th>global device id</th>
+        <td>${model.cdp.cdpGlobalDeviceId}</td>
+      </tr>
+      <tr>
+        <th>global run</th>
+        <td>${model.cdp.cdpGlobalRun}</td>
+      </tr>
+      <tr>
+        <th>create time</th>
+        <td>${model.cdp.cdpCreateTime}</td>
+      </tr>
+      <tr>
+        <th>last poll time</th>
+        <td>${model.cdp.cdpLastPollTime}</td>
+      </tr>
+    </table>
+    </div>
+  </c:if>
+
+  <!-- Bridge box if available -->
+  <c:if test="${! empty model.bridges}">
+    <c:forEach items="${model.bridges}" var="bridge">
+    <div class="panel panel-default">
+    <div class="panel-heading">
+      <h3 class="panel-title">Bridge Information
+  		<c:if test="${! empty bridge.vlan}">
+  		 vlanid ${bridge.vlan}
+  		</c:if>
+  		<c:if test="${! empty bridge.vlanname}">
+  		  (${bridge.vlan})
+  		</c:if>
+    </h3>
+    </div>
+    <table class="table table-condensed">
+      <tr>
+        <th>Base Bridge Address</th>
+        <td>${bridge.baseBridgeAddress}</td>
+      </tr>
+      <tr>
+        <th>Base Number of Ports</th>
+        <td>${bridge.baseNumPorts}</td>
+      </tr>
+      <tr>
+        <th>Base Type</th>
+        <td>${bridge.baseType}</td>
+      </tr>
+ 	<c:if test="${! empty bridge.stpProtocolSpecification}">
+      <tr>
+        <th>STP Protocol Specification</th>
+        <td>${bridge.stpProtocolSpecification}</td>
+      </tr>
+  	</c:if>
+ 	<c:if test="${! empty bridge.stpPriority}">
+      <tr>
+        <th>STP Priority</th>
+        <td>${bridge.stpPriority}</td>
+      </tr>
+  	</c:if>
+ 	<c:if test="${! empty bridge.stpDesignatedRoot}">
+      <tr>
+        <th>STP Designated Root</th>
+        <td>${bridge.stpDesignatedRoot}</td>
+      </tr>
+  	</c:if>
+ 	<c:if test="${! empty bridge.stpRootCost}">
+      <tr>
+        <th>STP Root Cost</th>
+        <td>${bridge.stpRootCost}</td>
+      </tr>
+  	</c:if>
+ 	<c:if test="${! empty bridge.stpRootPort}">
+      <tr>
+        <th>STP Root Port</th>
+        <td>${bridge.stpRootPort}</td>
+      </tr>
+  	</c:if>
+      <tr>
+        <th>Create Time</th>
+        <td>${bridge.bridgeNodeCreateTime}</td>
+      </tr>
+      <tr>
+        <th>Last Poll Time</th>
+        <td>${bridge.bridgeNodeLastPollTime}</td>
+      </tr>
+    </table>
+    </div>
+    </c:forEach>
+  </c:if>
+
+  <!-- OSPF box, if info available -->
+  <c:if test="${! empty model.ospf }">
+    <div class="panel panel-default">
+    <div class="panel-heading">
+      <h3 class="panel-title">OSPF Information</h3>
+    </div>
+    <table class="table table-condensed">
+      <tr>
+        <th>Router Id</th>
+        <td>${model.ospf.ospfRouterId}</td>
+      </tr>
+      <tr>
+        <th>Version Number</th>
+        <td>${model.ospf.ospfVersionNumber}</td>
+      </tr>
+      <tr>
+        <th>Admin Status</th>
+        <td>${model.ospf.ospfAdminStat}</td>
+      </tr>
+      <tr>
+        <th>create time</th>
+        <td>${model.ospf.ospfCreateTime}</td>
+      </tr>
+      <tr>
+        <th>last poll time</th>
+        <td>${model.ospf.ospfLastPollTime}</td>
+      </tr>
+    </table>
+    </div>
+  </c:if>
+
+  <!-- IS-IS box, if info available -->
+  <c:if test="${! empty model.isis }">
+    <div class="panel panel-default">
+    <div class="panel-heading">
+      <h3 class="panel-title">IS-IS Information</h3>
+    </div>
+    <table class="table table-condensed">
+      <tr>
+        <th>Sys ID</th>
+        <td>${model.isis.isisSysID}</td>
+      </tr>
+      <tr>
+        <th>Admin State</th>
+        <td>${model.isis.isisSysAdminState}</td>
+      </tr>
+      <tr>
+        <th>Create Time</th>
+        <td>${model.isis.isisCreateTime}</td>
+      </tr>
+      <tr>
+        <th>Last Poll Time</th>
+        <td>${model.isis.isisLastPollTime}</td>
+      </tr>
+    </table>
+    </div>
+  </c:if>
+
 </div>
 
 <div class="col-md-6">
