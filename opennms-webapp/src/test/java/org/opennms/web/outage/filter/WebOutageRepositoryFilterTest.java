--- conflicted
+++ resolved
@@ -100,12 +100,8 @@
     @Before
     public void setUp(){
         m_dbPopulator.populateDatabase();
-<<<<<<< HEAD
-        OnmsMonitoredService svc2 = m_dbPopulator.getMonitoredServiceDao().get(2, "192.168.2.1", "ICMP");
-=======
         OnmsMonitoredService svc2 = m_dbPopulator.getMonitoredServiceDao().get(m_dbPopulator.getNode2().getId(), InetAddressUtils.addr("192.168.2.1"), "ICMP");
         // This requires every test method to have a new database instance :/
->>>>>>> 8033660f
         OnmsEvent event = m_dbPopulator.getEventDao().get(1);
         
         OnmsOutage unresolved2 = new OnmsOutage(new Date(), event, svc2);
