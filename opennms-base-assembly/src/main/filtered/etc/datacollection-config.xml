<?xml version="1.0"?>
<datacollection-config rrdRepository="${install.share.dir}/rrd/snmp/">
    <snmp-collection name="default" snmpStorageFlag="select">
        <rrd step="300">
            <rra>RRA:AVERAGE:0.5:1:2016</rra>
            <rra>RRA:AVERAGE:0.5:12:1488</rra>
            <rra>RRA:AVERAGE:0.5:288:366</rra>
            <rra>RRA:MAX:0.5:288:366</rra>
            <rra>RRA:MIN:0.5:288:366</rra>
        </rrd>

<<<<<<< HEAD
    <include-collection dataCollectionGroup="MIB2"/>
    <include-collection dataCollectionGroup="3Com"/>
    <include-collection dataCollectionGroup="Acme Packet"/>
    <include-collection dataCollectionGroup="AKCP sensorProbe"/>
    <include-collection dataCollectionGroup="Alvarion"/>
    <include-collection dataCollectionGroup="APC"/>
    <include-collection dataCollectionGroup="Ascend"/>
    <include-collection dataCollectionGroup="Asterisk"/>
    <include-collection dataCollectionGroup="Bluecat"/>
    <include-collection dataCollectionGroup="Bluecoat"/>
    <include-collection dataCollectionGroup="Brocade"/>
    <include-collection dataCollectionGroup="Checkpoint"/>
    <include-collection dataCollectionGroup="Cisco"/>
    <include-collection dataCollectionGroup="Colubris"/>
    <include-collection dataCollectionGroup="Concord"/>
    <include-collection dataCollectionGroup="Cyclades"/>
    <include-collection dataCollectionGroup="Dell"/>
    <include-collection dataCollectionGroup="Ericsson"/>
    <include-collection dataCollectionGroup="Equallogic"/>
    <include-collection dataCollectionGroup="Extreme Networks"/>
    <include-collection dataCollectionGroup="F5"/>
    <include-collection dataCollectionGroup="Fortinet"/>
    <include-collection dataCollectionGroup="Force10"/>
    <include-collection dataCollectionGroup="Foundry Networks"/>
    <include-collection dataCollectionGroup="HP"/>
    <include-collection dataCollectionGroup="IBM"/>
    <include-collection dataCollectionGroup="IP Unity"/>
    <include-collection dataCollectionGroup="Juniper"/>
    <include-collection dataCollectionGroup="Juniper-Mobility"/>
    <include-collection dataCollectionGroup="Kyocera"/>
    <include-collection dataCollectionGroup="Lexmark"/>
    <include-collection dataCollectionGroup="Liebert"/>
    <include-collection dataCollectionGroup="Makelsan"/>
    <include-collection dataCollectionGroup="MGE"/>
    <include-collection dataCollectionGroup="Microsoft"/>
    <include-collection dataCollectionGroup="Mikrotik"/>
    <include-collection dataCollectionGroup="Network Appliance"/>
    <include-collection dataCollectionGroup="Netbotz"/>
    <include-collection dataCollectionGroup="NetEnforcer"/>
    <include-collection dataCollectionGroup="Netscaler"/>
    <include-collection dataCollectionGroup="Net-SNMP"/>
    <include-collection dataCollectionGroup="Nortel"/>
    <include-collection dataCollectionGroup="Novell"/>
    <include-collection dataCollectionGroup="pfSense"/>
    <include-collection dataCollectionGroup="Powerware"/>
    <include-collection dataCollectionGroup="Riverbed"/>
    <include-collection dataCollectionGroup="Savin or Ricoh Printers"/>
    <include-collection dataCollectionGroup="ServerTech"/>
    <include-collection dataCollectionGroup="SofaWare"/>
    <include-collection dataCollectionGroup="SUN Microsystems"/>
    <include-collection dataCollectionGroup="Trango"/>
    <include-collection dataCollectionGroup="WMI"/>
    <include-collection dataCollectionGroup="XMP"/>
    <include-collection dataCollectionGroup="Zeus"/>
  </snmp-collection>
=======
        <include-collection dataCollectionGroup="MIB2"/>
        <include-collection dataCollectionGroup="3Com"/>
        <include-collection dataCollectionGroup="Acme Packet"/>
        <include-collection dataCollectionGroup="AKCP sensorProbe"/>
        <include-collection dataCollectionGroup="Alvarion"/>
        <include-collection dataCollectionGroup="APC"/>
        <include-collection dataCollectionGroup="Ascend"/>
        <include-collection dataCollectionGroup="Asterisk"/>
        <include-collection dataCollectionGroup="Bluecat"/>
        <include-collection dataCollectionGroup="Bluecoat"/>
        <include-collection dataCollectionGroup="Brocade"/>
        <include-collection dataCollectionGroup="Checkpoint"/>
        <include-collection dataCollectionGroup="Cisco"/>
        <include-collection dataCollectionGroup="Colubris"/>
        <include-collection dataCollectionGroup="Concord"/>
        <include-collection dataCollectionGroup="Cyclades"/>
        <include-collection dataCollectionGroup="Dell"/>
        <include-collection dataCollectionGroup="Ericsson"/>
        <include-collection dataCollectionGroup="Equallogic"/>
        <include-collection dataCollectionGroup="Extreme Networks"/>
        <include-collection dataCollectionGroup="F5"/>
        <include-collection dataCollectionGroup="Fortinet"/>
        <include-collection dataCollectionGroup="Force10"/>
        <include-collection dataCollectionGroup="Foundry Networks"/>
        <include-collection dataCollectionGroup="HP"/>
        <include-collection dataCollectionGroup="IBM"/>
        <include-collection dataCollectionGroup="IP Unity"/>
        <include-collection dataCollectionGroup="Juniper"/>
        <include-collection dataCollectionGroup="Kyocera"/>
        <include-collection dataCollectionGroup="Lexmark"/>
        <include-collection dataCollectionGroup="Liebert"/>
        <include-collection dataCollectionGroup="Makelsan"/>
        <include-collection dataCollectionGroup="MGE"/>
        <include-collection dataCollectionGroup="Microsoft"/>
        <include-collection dataCollectionGroup="Mikrotik"/>
        <include-collection dataCollectionGroup="Network Appliance"/>
        <include-collection dataCollectionGroup="Netbotz"/>
        <include-collection dataCollectionGroup="NetEnforcer"/>
        <include-collection dataCollectionGroup="Netscaler"/>
        <include-collection dataCollectionGroup="Net-SNMP"/>
        <include-collection dataCollectionGroup="Nortel"/>
        <include-collection dataCollectionGroup="Novell"/>
        <include-collection dataCollectionGroup="pfSense"/>
        <include-collection dataCollectionGroup="Powerware"/>
        <include-collection dataCollectionGroup="Riverbed"/>
        <include-collection dataCollectionGroup="Savin or Ricoh Printers"/>
        <include-collection dataCollectionGroup="ServerTech"/>
        <include-collection dataCollectionGroup="SofaWare"/>
        <include-collection dataCollectionGroup="SUN Microsystems"/>
        <include-collection dataCollectionGroup="Trango"/>
        <include-collection dataCollectionGroup="WMI"/>
        <include-collection dataCollectionGroup="XMP"/>
        <include-collection dataCollectionGroup="Zeus"/>
        <include-collection dataCollectionGroup="VMware3"/>
        <include-collection dataCollectionGroup="VMware4"/>
        <include-collection dataCollectionGroup="VMware5"/>
        <include-collection dataCollectionGroup="VMware-Cim"/>
    </snmp-collection>
>>>>>>> 7dddf663

    <!-- We need a dedicated collection with a different RRD setup for EJN equipment because
  the data in the EJN SNMP MIB is only updated once every 15 min by default or alternatively
  once every 3 min with the hidden "set services epg pgw snmp update-every-three-minutes"
  config option -->
    <snmp-collection name="ejn" snmpStorageFlag="select">
        <rrd step="180">
            <rra>RRA:AVERAGE:0.5:1:3360</rra>
            <rra>RRA:AVERAGE:0.5:20:1488</rra>
            <rra>RRA:AVERAGE:0.5:480:366</rra>
            <rra>RRA:MAX:0.5:480:366</rra>
            <rra>RRA:MIN:0.5:480:366</rra>
        </rrd>

        <include-collection dataCollectionGroup="ejn"/>
    </snmp-collection>
</datacollection-config><|MERGE_RESOLUTION|>--- conflicted
+++ resolved
@@ -9,7 +9,6 @@
             <rra>RRA:MIN:0.5:288:366</rra>
         </rrd>
 
-<<<<<<< HEAD
     <include-collection dataCollectionGroup="MIB2"/>
     <include-collection dataCollectionGroup="3Com"/>
     <include-collection dataCollectionGroup="Acme Packet"/>
@@ -65,66 +64,6 @@
     <include-collection dataCollectionGroup="XMP"/>
     <include-collection dataCollectionGroup="Zeus"/>
   </snmp-collection>
-=======
-        <include-collection dataCollectionGroup="MIB2"/>
-        <include-collection dataCollectionGroup="3Com"/>
-        <include-collection dataCollectionGroup="Acme Packet"/>
-        <include-collection dataCollectionGroup="AKCP sensorProbe"/>
-        <include-collection dataCollectionGroup="Alvarion"/>
-        <include-collection dataCollectionGroup="APC"/>
-        <include-collection dataCollectionGroup="Ascend"/>
-        <include-collection dataCollectionGroup="Asterisk"/>
-        <include-collection dataCollectionGroup="Bluecat"/>
-        <include-collection dataCollectionGroup="Bluecoat"/>
-        <include-collection dataCollectionGroup="Brocade"/>
-        <include-collection dataCollectionGroup="Checkpoint"/>
-        <include-collection dataCollectionGroup="Cisco"/>
-        <include-collection dataCollectionGroup="Colubris"/>
-        <include-collection dataCollectionGroup="Concord"/>
-        <include-collection dataCollectionGroup="Cyclades"/>
-        <include-collection dataCollectionGroup="Dell"/>
-        <include-collection dataCollectionGroup="Ericsson"/>
-        <include-collection dataCollectionGroup="Equallogic"/>
-        <include-collection dataCollectionGroup="Extreme Networks"/>
-        <include-collection dataCollectionGroup="F5"/>
-        <include-collection dataCollectionGroup="Fortinet"/>
-        <include-collection dataCollectionGroup="Force10"/>
-        <include-collection dataCollectionGroup="Foundry Networks"/>
-        <include-collection dataCollectionGroup="HP"/>
-        <include-collection dataCollectionGroup="IBM"/>
-        <include-collection dataCollectionGroup="IP Unity"/>
-        <include-collection dataCollectionGroup="Juniper"/>
-        <include-collection dataCollectionGroup="Kyocera"/>
-        <include-collection dataCollectionGroup="Lexmark"/>
-        <include-collection dataCollectionGroup="Liebert"/>
-        <include-collection dataCollectionGroup="Makelsan"/>
-        <include-collection dataCollectionGroup="MGE"/>
-        <include-collection dataCollectionGroup="Microsoft"/>
-        <include-collection dataCollectionGroup="Mikrotik"/>
-        <include-collection dataCollectionGroup="Network Appliance"/>
-        <include-collection dataCollectionGroup="Netbotz"/>
-        <include-collection dataCollectionGroup="NetEnforcer"/>
-        <include-collection dataCollectionGroup="Netscaler"/>
-        <include-collection dataCollectionGroup="Net-SNMP"/>
-        <include-collection dataCollectionGroup="Nortel"/>
-        <include-collection dataCollectionGroup="Novell"/>
-        <include-collection dataCollectionGroup="pfSense"/>
-        <include-collection dataCollectionGroup="Powerware"/>
-        <include-collection dataCollectionGroup="Riverbed"/>
-        <include-collection dataCollectionGroup="Savin or Ricoh Printers"/>
-        <include-collection dataCollectionGroup="ServerTech"/>
-        <include-collection dataCollectionGroup="SofaWare"/>
-        <include-collection dataCollectionGroup="SUN Microsystems"/>
-        <include-collection dataCollectionGroup="Trango"/>
-        <include-collection dataCollectionGroup="WMI"/>
-        <include-collection dataCollectionGroup="XMP"/>
-        <include-collection dataCollectionGroup="Zeus"/>
-        <include-collection dataCollectionGroup="VMware3"/>
-        <include-collection dataCollectionGroup="VMware4"/>
-        <include-collection dataCollectionGroup="VMware5"/>
-        <include-collection dataCollectionGroup="VMware-Cim"/>
-    </snmp-collection>
->>>>>>> 7dddf663
 
     <!-- We need a dedicated collection with a different RRD setup for EJN equipment because
   the data in the EJN SNMP MIB is only updated once every 15 min by default or alternatively
