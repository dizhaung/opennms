--# create.sql -- SQL to build the initial tables for the OpenNMS Project
--#
--# Modifications:
--# 2013 Nov 15: Added protocol field in datalinkinterface table
--# 2009 Sep 29: Added linkTypeId field in datalinkinterface table
--# 2009 Mar 27: Added Users, Groups tables
--# 2009 Jan 28: Added Acks tables - david@opennms.org
--# 2007 Apr 10: Added statistics report tables - dj@opennms.org
--# 2006 Apr 17: Added pathOutage table
--# 2005 Mar 11: Added alarms table
--# 2004 Aug 30: See create.sql.changes
--#
--# Copyright (C) 1999-2015 The OpenNMS Group, Inc.
--# OpenNMS(R) is Copyright (C) 1999-2014 The OpenNMS Group, Inc.
--#
--# OpenNMS(R) is a registered trademark of The OpenNMS Group, Inc.
--#
--# OpenNMS(R) is free software: you can redistribute it and/or modify
--# it under the terms of the GNU Affero General Public License as published
--# by the Free Software Foundation, either version 3 of the License,
--# or (at your option) any later version.
--#
--# OpenNMS(R) is distributed in the hope that it will be useful,
--# but WITHOUT ANY WARRANTY; without even the implied warranty of
--# MERCHANTABILITY or FITNESS FOR A PARTICULAR PURPOSE.  See the
--# GNU Affero General Public License for more details.
--#
--# You should have received a copy of the GNU Affero General Public License
--# along with OpenNMS(R).  If not, see:
--#      http://www.gnu.org/licenses/
--#
--# For more information contact:
--#     OpenNMS(R) Licensing <license@opennms.org>
--#     http://www.opennms.org/
--#     http://www.opennms.com/

drop table accessLocks cascade;
drop table accesspoints cascade;
drop table requisitioned_categories cascade;
drop table category_node cascade;
drop table categories cascade;
drop table assets cascade;
drop table usersNotified cascade;
drop table notifications cascade;
drop table outages cascade;
drop table ifServices cascade;
drop table snmpInterface cascade;
drop table ipInterface cascade;
drop table alarms cascade;
drop table memos cascade;
drop table node cascade;
drop table service cascade;
drop table monitoringlocations cascade;
drop table monitoringlocationspollingpackages cascade;
drop table monitoringlocationscollectionpackages cascade;
drop table monitoringlocationstags cascade;
drop table monitoringsystems cascade;
drop table events cascade;
drop table pathOutage cascade;
drop table demandPolls cascade;
drop table pollResults cascade;
drop table reportLocator cascade;
drop table atinterface cascade;
drop table stpnode cascade;
drop table stpinterface cascade;
drop table iprouteinterface cascade;
drop table datalinkinterface cascade;
drop table inventory cascade;
drop table element cascade;
drop table map cascade;
drop table location_specific_status_changes cascade;
drop table vlan cascade;
drop table statisticsReportData cascade;
drop table resourceReference cascade;
drop table statisticsReport cascade;
drop table acks cascade;
drop table users cascade;
drop table groups cascade;
drop table group_user cascade;
drop table category_user cascade;
drop table category_group cascade;
drop table filterfavorites cascade;
drop table hwentity cascade;
drop table hwentityattribute cascade;
drop table hwentityattributetype cascade;

drop sequence catNxtId;
drop sequence nodeNxtId;
drop sequence serviceNxtId;
drop sequence eventsNxtId;
drop sequence alarmsNxtId;
drop sequence memoNxtId;
drop sequence outageNxtId;
drop sequence notifyNxtId;
drop sequence userNotifNxtId;
drop sequence demandPollNxtId;
drop sequence pollResultNxtId;
drop sequence reportNxtId;
drop sequence reportCatalogNxtId;
drop sequence mapNxtId;
drop sequence opennmsNxtId;  --# should be used for all sequences, eventually
drop sequence filternextid;

drop index filternamesidx;

--# Begin quartz persistence

drop table qrtz_job_listeners;
drop table qrtz_trigger_listeners;
drop table qrtz_fired_triggers;
drop table qrtz_paused_trigger_grps;
drop table qrtz_scheduler_state;
drop table qrtz_locks;
drop table qrtz_simple_triggers;
drop table qrtz_cron_triggers;
drop table qrtz_blob_triggers;
drop table qrtz_triggers;
drop table qrtz_job_details;
drop table qrtz_calendars;

--# End quartz persistence

CREATE FUNCTION plpgsql_call_handler ()
    RETURNS OPAQUE AS '$libdir/plpgsql.so' LANGUAGE 'c';

CREATE TRUSTED PROCEDURAL LANGUAGE 'plpgsql'
    HANDLER plpgsql_call_handler LANCOMPILER 'PL/pgSQL';

--##################################################################
--# The following commands set up automatic sequencing functionality
--# for fields which require this.
--#
--# DO NOT forget to add an "install" comment so that the installer
--# knows to fix and renumber the sequences if need be
--##################################################################

--# Sequence for the nodeID column in the aggregate_status_views and the
--# aggregate_status_definitions tables (eventually all tables, perhaps)
--#          sequence, column, table
--# install: opennmsNxtId id   aggregate_status_views
create sequence opennmsNxtId minvalue 1;

--# Sequence for the nodeID column in the node table
--#          sequence, column, table
--# install: nodeNxtId nodeID   node
create sequence nodeNxtId minvalue 1;

--# Sequence for the serviceID column in the service table
--#          sequence,    column,   table
--# install: serviceNxtId serviceID service
create sequence serviceNxtId minvalue 1;

--# Sequence for the eventID column in the events table
--#          sequence,   column, table
--# install: eventsNxtId eventID events
create sequence eventsNxtId minvalue 1;

--# Sequence for the alarmId column in the alarms table
--#          sequence,   column, table
--# install: alarmsNxtId alarmId alarms
create sequence alarmsNxtId minvalue 1;

--# Sequence for the id column in the memos table
--#          sequence,   column, table
--# install: memoNxtId id memos
create sequence memoNxtId minvalue 1;

--# Sequence for the outageID column in the outages table
--#          sequence,   column,  table
--# install: outageNxtId outageID outages
create sequence outageNxtId minvalue 1;

--# Sequence for the notifyID column in the notification table
--#          sequence,   column,  table
--# install: notifyNxtId notifyID notifications
create sequence notifyNxtId minvalue 1;

--# Sequence for the id column in the categories table
--#          sequence, column, table
--# install: catNxtId categoryid   categories
create sequence catNxtId minvalue 1;

--# Sequence for the id column in the usersNotified table
--#          sequence, column, table
--# install: userNotifNxtId id   usersNotified
create sequence userNotifNxtId minvalue 1;

--# Sequence for the id column in the demandPolls table
--#          sequence, column, table
--# install: demandPollNxtId id   demandPolls
create sequence demandPollNxtId minvalue 1;

--# Sequence for the id column in the pollResults table
--#          sequence, column, table
--# install: pollResultNxtId id   pollResults
create sequence pollResultNxtId minvalue 1;

--# Sequence for the mapID column in the map table
--#          sequence,   column, table
--# install: mapNxtId mapid map
create sequence mapNxtId minvalue 1;

--# Sequence for the filterid column in the filterfavorites table
--#          sequence, column, table
--# install: filternextid filterid filterfavorites
create sequence filternextid minvalue 1;


--# A table to use to manage upsert access

CREATE TABLE accessLocks (
    lockName varchar(40) not null,
    constraint pk_accessLocks PRIMARY KEY (lockName)
);


--#####################################################
--# monitoringlocations Table - Contains a list of network locations
--#   that are being monitored by OpenNMS systems in this cluster
--#
--# This table contains the following information:
--#
--# id            : The unique name of the location
--# monitoringarea: The monitoring location associated with the system
--# geolocation   : Address used for geolocating the location
--# coordinates   : Latitude/longitude coordinates determined by geolocating
--#                 the value of 'geolocation'
--# priority      : Integer priority used to layer items in the UI
--#
--#####################################################

CREATE TABLE monitoringlocations (
    id TEXT NOT NULL,
    monitoringarea TEXT NOT NULL,
    geolocation TEXT,
    latitude DOUBLE PRECISION,
    longitude DOUBLE PRECISION,
    priority INTEGER,

    CONSTRAINT monitoringlocations_pkey PRIMARY KEY (id)
);


CREATE TABLE monitoringlocationspollingpackages (
    monitoringlocationid TEXT NOT NULL,
    packagename TEXT NOT NULL,

    CONSTRAINT monitoringlocationspollingpackages_fkey FOREIGN KEY (monitoringlocationid) REFERENCES monitoringlocations (id) ON DELETE CASCADE
);

CREATE INDEX monitoringlocationspollingpackages_id_idx on monitoringlocationspollingpackages(monitoringlocationid);
CREATE UNIQUE INDEX monitoringlocationspollingpackages_id_pkg_idx on monitoringlocationspollingpackages(monitoringlocationid, packagename);


CREATE TABLE monitoringlocationscollectionpackages (
    monitoringlocationid TEXT NOT NULL,
    packagename TEXT NOT NULL,

    CONSTRAINT monitoringlocationscollectionpackages_fkey FOREIGN KEY (monitoringlocationid) REFERENCES monitoringlocations (id) ON DELETE CASCADE
);

CREATE INDEX monitoringlocationscollectionpackages_id_idx on monitoringlocationscollectionpackages(monitoringlocationid);
CREATE UNIQUE INDEX monitoringlocationscollectionpackages_id_pkg_idx on monitoringlocationscollectionpackages(monitoringlocationid, packagename);


CREATE TABLE monitoringlocationstags (
    monitoringlocationid TEXT NOT NULL,
    tag TEXT NOT NULL,

    CONSTRAINT monitoringlocationstags_fkey FOREIGN KEY (monitoringlocationid) REFERENCES monitoringlocations (id) ON DELETE CASCADE
);

CREATE INDEX monitoringlocationstags_id_idx on monitoringlocationstags(monitoringlocationid);
CREATE UNIQUE INDEX monitoringlocationstags_id_pkg_idx on monitoringlocationstags(monitoringlocationid, tag);


--#####################################################
--# monitoringsystems Table - Contains a list of OpenNMS systems
--#    that are producing management information for this database
--#
--# This table contains the following information:
--#
--# id           : The UUID of the system
--# label        : Human-readable label for the system
--# location     : The monitoring location associated with the system
--# type         : The type of monitoring system, one of "OpenNMS",
--#                "Remote Poller" or "Minion"
--# status       : The status of the system
--# last_updated : The last time the system reported in
--#
--#####################################################

CREATE TABLE monitoringsystems (
    id TEXT NOT NULL,
    label TEXT,
    location TEXT NOT NULL,
    type TEXT NOT NULL,
    status TEXT,
    last_updated TIMESTAMP WITH TIME ZONE,

    CONSTRAINT monitoringsystems_pkey PRIMARY KEY (id)
);

CREATE TABLE monitoringsystemsproperties (
    monitoringsystemid TEXT NOT NULL,
    property TEXT NOT NULL,
    propertyvalue TEXT,

    CONSTRAINT monitoringsystemsproperties_fkey FOREIGN KEY (monitoringsystemid) REFERENCES monitoringsystems (id) ON DELETE CASCADE
);

CREATE INDEX monitoringsystemsproperties_id_idx on monitoringsystemsproperties(monitoringsystemid);
CREATE UNIQUE INDEX monitoringsystemsproperties_id_property_idx on monitoringsystemsproperties(monitoringsystemid, property);

--##################################################################
--# The following command adds the initial localhost poller entry to
--# the 'monitoringsystems' table.
--##################################################################
INSERT INTO monitoringsystems (id, label, location, type) values ('00000000-0000-0000-0000-000000000000', 'localhost', 'localhost', 'OpenNMS');


--########################################################################
--# node Table - Contains information on nodes discovered and potentially
--#              managed by OpenNMS.  nodeSys* fields map to SNMP MIB 2
--#              system table information.
--#
--# This table contains the following fields:
--#
--#  nodeID          : Unique identifier for node.  Note that this is the
--#                    enabler for overlapping IP ranges and that uniquity
--#                    is dependent on combination of dpName & IP address
--#  dpName          : Distributed Poller responsible for this node
--#  nodeCreateTime  : Time node was added to the database
--#  nodeParentID    : In the case that the node is virtual or an independent
--#                    device in a chassis that should be reflected as a
--#                    subcomponent or "child", this field reflects the nodeID
--#                    of the chassis/physical node/"parent" device.
--#                    Currently unused.
--#  nodeType        :  Flag indicating status of node
--#			'A' - active
--#  			'D' - deleted
--#  nodeSysOID      : SNMP MIB-2 system.sysObjectID.0
--#  nodeSysName     : SNMP MIB-2 system.sysName.0
--#  nodeSysDescription    : SNMP MIB-2 system.sysDescr.0
--#  nodeSysLocation : SNMP MIB-2 system.sysLocation.0
--#  nodeSysContact  : SNMP MIB-2 system.sysContact.0
--#  nodeLabel	     : User-friendly name associated with the node.
--#  nodeLabelSource : Flag indicating source of nodeLabel
--#                      'U' = user defined
--#                      'H' = IP hostname
--#                      'S' = sysName
--#                      'A' = IP address
--# nodeNetBIOSName  : NetBIOS workstation name associated with the node.
--# nodeDomainName   : NetBIOS damain name associated with the node.
--# operatingSystem  : Operating system running on the node.
--# lastCapsdPoll    : Date and time of last Capsd scan.
--# foreignSource    : When importing nodes this contains the source of the
--#                       nodes, null otherwise
--# foriegnId        : When importing nodes this contains the id of the node
--#                       as known to the foriegn source, null otherwise
--########################################################################

create table node (
	nodeID		integer not null,
	nodeCreateTime	timestamp with time zone not null,
	nodeParentID	integer,
	nodeType	char(1),
	nodeSysOID	varchar(256),
	nodeSysName	varchar(256),
	nodeSysDescription	varchar(256),
	nodeSysLocation	varchar(256),
	nodeSysContact	varchar(256),
	nodeLabel	varchar(256),
	nodeLabelSource	char(1),
	nodeNetBIOSName varchar(16),
	nodeDomainName  varchar(16),
	operatingSystem varchar(64),
	lastCapsdPoll   timestamp with time zone,
	foreignSource	varchar(64),
	foreignId       varchar(64),

	constraint pk_nodeID primary key (nodeID)
);

create index node_id_type_idx on node(nodeID, nodeType);
create index node_label_idx on node(nodeLabel);
create unique index node_foreign_unique_idx on node(foreignSource, foreignId);

--#########################################################################
--# snmpInterface Table - Augments the ipInterface table with information
--#                       available from IP interfaces which also support
--#                       SNMP.
--#
--# This table provides the following information:
--#
--#  nodeID             : Unique identifier for node to which this if belongs
--#  snmpIpAdEntNetMask : SNMP MIB-2 ipAddrTable.ipAddrEntry.ipAdEntNetMask
--#                       Value is interface's subnet mask
--#  snmpPhysAddr       : SNMP MIB-2 ifTable.ifEntry.ifPhysAddress
--#                       Value is interface's MAC Address
--#  snmpIfIndex        : SNMP MIB-2 ifTable.ifEntry.ifIndex
--#                       Value is interface's arbitrarily assigned index,
--#                       or -100 if we can query the agent, but we can't find
--#                       this IP address in the ifTable.
--#  snmpIfDescr        : SNMP MIB-2 ifTable.ifEntry.ifDescr
--#                       Value is interface's manufacturer/product name/version
--#  snmpIfType         : SNMP MIB-2 ifTable.ifEntry.ifType
--#                       Value is interface's physical/link protocol
--#  snmpIfName		: SNMP MIB-2 ifTable.ifEntry.ifName
--#			  Value is interface's device name
--#  snmpIfSpeed        : SNMP MIB-2 ifTable.ifEntry.ifSpeed
--#                       Value is estimate of interface's data rate
--#  snmpIfAdminStatus  : SNMP MIB-2 ifTable.ifEntry.ifAdminStatus
--#                       Value is interface's desired status
--#                       1 = Up, 2 = Down, 3 = Testing
--#  snmpIfOperStatus   : SNMP MIB-2 ifTable.ifEntry.ifOperStatus
--#                       Value is interface's current operational status
--#                       1 = Up, 2 = Down, 3 = Testing
--#  snmpIfAlias		: SNMP MIB-2 ifXTable.ifXEntry.ifAlias
--#			  Value is interface's device alias
--#  snmpCollect        : 'C' means collect 'N' means don't collect
--#                     : 'UC' means collect 'UN' means don't collect (user override)
--#                       This has been moved from the isSnmpPrimary field in the
--#                         ipinterface table
--#  snmpLastCapsdPoll  : Date and time of last poll by capsd or provisiond
--#  snmpPoll           : 'P' means polled 'N' means not polled (interface admin and oper status)
--#  snmpLastSnmpPoll   : Date and time of last snmp poll
--#
--# NOTE:  Although not marked as "not null" the snmpIfIndex field
--#        should never be null.  This table is considered to be uniquely
--#        keyed by nodeId and snmpIfIndex.  Eventually ipAddr and
--#        snmpIpAdEntNetMask will be removed and netmask added to
--#        the ipInterface table.
--########################################################################

create table snmpInterface (
    id				INTEGER DEFAULT nextval('opennmsNxtId') NOT NULL,
	nodeID			integer not null,
	snmpIpAdEntNetMask	varchar(45),
	snmpPhysAddr		varchar(32),
	snmpIfIndex		integer not null,
	snmpIfDescr		varchar(256),
	snmpIfType		integer,
	snmpIfName		varchar(96),
	snmpIfSpeed		bigint,
	snmpIfAdminStatus	integer,
	snmpIfOperStatus	integer,
	snmpIfAlias		varchar(256),
    snmpLastCapsdPoll timestamp with time zone,
    snmpCollect     varchar(2) default 'N',
    snmpPoll     varchar(1) default 'N',
    snmpLastSnmpPoll timestamp with time zone,

    CONSTRAINT snmpinterface_pkey primary key (id),
	constraint fk_nodeID2 foreign key (nodeID) references node ON DELETE CASCADE
);

create unique index snmpinterface_nodeid_ifindex_unique_idx on snmpinterface(nodeID, snmpIfIndex);
create index snmpinterface_nodeid_idx on snmpinterface(nodeID);

--########################################################################
--# ipInterface Table - Contains information on interfaces which support
--#                     TCP/IP as well as current status information.
--#                     ipAddr is integer, to support easier filtering.
--#
--# This table contains the following information:
--#
--#  nodeID          : Unique identifier of the node that "owns" this interface
--#  ipAddr          : IP Address associated with this interface
--#  ifIndex	     : SNMP index of interface, used to uniquely identify
--# 		           unnumbered interfaces, or null if there is no mapping to
--#                    snmpInterface table.  Can be -100 if old code added an
--#                    snmpInterface table entry but no SNMP data could be gathered.
--#
--# NOTE: The combination of nodeID, ipAddr, and ifIndex must be unique,
--# and this must be enforced programmatically.
--#
--#  ipHostname      : IP Hostname associated with this interface
--#  isManaged       : Character used as a boolean flag
--#                     'M' - Managed
--#                     'A' - Alias
--#                     'D' - Deleted
--#                     'U' - Unmanaged
--#                     'F' - Forced Unmanaged (via the user interface)
--#                     'N' - Not polled as part of any package
--#                     'X' - Remotely Monitored only
--#  ipStatus        : If interface supports SNMP this field will
--#                    hold a numeric representation of interface's
--#                    operational status (same as 'snmpIfOperStatus'
--#                    field in the snmpInterface table).
--#                      1 = Up, 2 = Down, 3 = Testing
--#  ipLastCapsdPoll : Date and time of last poll by capsd or provisiond
--#  isSnmpPrimary   : Character used as a boolean flag
--#                      'P' - Primary SNMP
--#                      'S' - Secondary SNMP
--#                      'N' - Not eligible (does not support SNMP or
--#                               or has no ifIndex)
--#                     NOTE: 'C' is no longer a valid value for isSnmpPrimary
--#                       this has moved to the snmpinterface table
--#
--########################################################################

create table ipInterface (
    id              INTEGER DEFAULT nextval('opennmsNxtId') NOT NULL,
	nodeID			integer not null,
	ipAddr			text not null,
	ipHostname		varchar(256),
	isManaged		char(1),
	ipStatus		integer,
    ipLastCapsdPoll timestamp with time zone,
	isSnmpPrimary   char(1),
	snmpInterfaceId	integer,

	CONSTRAINT ipinterface_pkey PRIMARY KEY (id),
	CONSTRAINT snmpinterface_fkey2 FOREIGN KEY (snmpInterfaceId) REFERENCES snmpInterface (id) ON DELETE SET NULL,
	constraint fk_nodeID1 foreign key (nodeID) references node ON DELETE CASCADE
);

create unique index ipinterface_nodeid_ipaddr_notzero_idx on ipInterface (nodeID, ipAddr) WHERE ipAddr != '0.0.0.0';
create index ipinterface_nodeid_ipaddr_ismanaged_idx on ipInterface (nodeID, ipAddr, isManaged);
create index ipinterface_ipaddr_ismanaged_idx on ipInterface (ipAddr, isManaged);
create index ipinterface_ipaddr_idx on ipInterface (ipAddr);
create index ipinterface_nodeid_ismanaged_idx on ipInterface (ipAddr);
create index ipinterface_nodeid_idx on ipInterface (nodeID);
create index ipinterface_snmpInterfaceId_idx on ipInterface (snmpInterfaceId);

--########################################################################
--# service Table - Contains a name<->number mapping for services
--#                 (e.g., poller packages)
--#
--# This table provides the following information:
--#
--#  serviceID   : Unique integer mapping to service/poller package
--#  serviceName : Name associated with service/poller package
--########################################################################

create table service (
	serviceID		integer default nextval('serviceNxtId') not null,
	serviceName		varchar(255) not null,

	constraint pk_serviceID primary key (serviceID)
);

create unique index service_servicename_key on service (serviceid);

--########################################################################
--# ifServices Table - Contains a mapping of interfaces to services available
--#                    on those interfaces (e.g., FTP, SMTP, DNS, etc.) and
--#                    recent polling status information.
--#
--# This table provides the following information:
--#
--#  nodeID    : Unique integer identifier for node
--#  ipAddr    : IP Address of node's interface
--#  ifIndex   : SNMP ifIndex, if available, null otherwise
--#  serviceID : Unique integer identifier of service/poller package
--#  lastGood  : Date and time of last successful poll by this poller package
--#  lastFail  : Date and time of last failed poll by this poller package
--#  qualifier : Service qualifier.  May be used to distinguish two
--#		         services which have the same serviceID.  For example, in the
--#              case of the HTTP service a qualifier might be the specific
--#              port on which the HTTP server was found.
--#  status    : Flag indicating the status of the service.
--#                'A' - Active
--#                'D' - Deleted
--#                'U' - Unmanaged (per capsd configuration change and CAPSD)
--#                'F' - Forced unmanaged (via user interface)
--#                'N' - Not polled as part of any of the packages that the
--#                      interface belongs to
--#                'X' - service is remotely monitored only
--#  source    : Flag indicating how the service was detected.
--#                'P' - Plugin
--#                'F' - Forced (via CapsdPluginBehavior.conf)
--#  notify    : Flag indicating if this service should be notified on or not
--#                'Y' - to notify
--#                'N' = not to notify
--########################################################################

create table ifServices (
    id				integer default nextval('opennmsNxtId') NOT NULL,
	ifIndex			integer,
	serviceID		integer not null,
	lastGood		timestamp with time zone,
	lastFail		timestamp with time zone,
	qualifier		char(16),
	status         	char(1),
	source			char(1),
	notify          char(1),
	ipInterfaceId	integer not null,

	CONSTRAINT ifservices_pkey PRIMARY KEY (id),
	CONSTRAINT ipinterface_fkey FOREIGN KEY (ipInterfaceId) REFERENCES ipInterface (id) ON DELETE CASCADE,
	constraint fk_serviceID1 foreign key (serviceID) references service ON DELETE CASCADE
);

create unique index ifservices_ipinterfaceid_svc_unique on ifservices(ipInterfaceId, serviceId);
create index ifservices_ipinterfaceid_status on ifservices(ipInterfaceId, status);
create index ifservices_serviceid_idx on ifservices(serviceID);
create index ifservicves_ipInterfaceId_idx on ifservices(ipInterfaceId);

--##################################################################
--# events Table -- This table provides information on the events
--#                 that are passed into the event subsystem.  It
--#                 contains information defining the event as
--#                 unique, while additional information is stored
--#                 in the eventsDetail table.
--#
--# This table provides the following information:
--#
--#  eventID   		: Unique identifier for the event
--#  eventUei		: Universal Event Identifer (UEI) for this event
--#  eventSnmp		: Contains the eid, eidtext (optionally), specific,
--#			  and generic identifier for the SNMP Trap.  This
--#			  maps directly to the <snmp> element in the
--#			  Event Data Stream DTD.
--#  eventTime		: The <time> element from the Event Data Stream DTD,
--#			  which is the time the event was received by the
--#			  source process.
--#  eventCreateTime 	: Creation time of event in database
--#  eventHost   	: The <host> element from the Event Data Stream DTD
--#  eventSource        : The entity/process which generated the event.
--#  eventSnmphost	: The <snmphost> element from the Event Data Stream DTD
--#  eventDpName	: The dpName of the Dist Poller which received the
--#			  event
--#  eventParms		: The <parms> element from the Event Data Stream DTD
--#  nodeID             : Unique integer identifier for node
--#  ifindex		: The <ifindex> element from the Event Data Stream DTD
--#  ipAddr             : IP Address of node's interface
--#  serviceID          : Unique integer identifier of service/poller package
--#  eventDescr		: Free-form textual description of the event
--#  eventLogmsg	: The log message for the event
--#  eventSeverity	: Severity of event
--#			   1 = Indeterminate
--#			   2 = Cleared (implementation is now in alarms)
--#			   3 = Normal
--#			   4 = Warning
--#			   5 = Minor
--#			   6 = Major
--#			   7 = Critical
--#  eventPathOutage	: Event Path outage information
--#  eventCorrelation	: The event correlation configured for this event
--#			  (stored as an XML string)
--#  eventSuppressedCount	: The number of times the event was suppressed
--#			  (if event correlation was set for suppression)
--#  eventOperInstruct 	: Operator instruction for event.
--#  eventAutoAction	: Automated Action for event.  Should
--#			  consist of fully-qualfied pathname to
--#			  executable command, with possible variables
--#			  used to reference event-specific data
--#  eventOperAction   	: Operator Action for event.  Should
--#			  consist of fully-qualfied pathname to
--#			  executable command, with possible variables
--#			  used to reference event-specific data
--#  eventOperActionMenuText	: Menu text displayed to Operator, which if
--#			  selected, will invoke action described in
--#			  eventOperAction
--#  eventLoggroup	: Logical group with which to associate event.
--#			  This field provides a means of logically
--#			  grouping related events.
--#  eventNotification  : Notification string.  Should consist of
--#			  a fully-qualfied pathname to an executable
--#			  which invokes the notification software, and
--#			  will likely contain event-specific variables
--#  eventTticket       : Trouble ticket integration string.  Should
--#			  consist of fully-qualfied pathname to
--#			  executable command, with possible variables
--#			  used to reference event-specific data
--#  eventTticketState  : Trouble ticket on/off boolean
--#   				1=on, 0=off
--#  eventForward       : Contains a list of triplets:
--#	  		    Destination,State,Mechanism;Destination,State,Mechanism;
--#			  which reflect the following:
--#			      - State is a boolean flag as to whether the
--#				entry is active or not.  1=on, 0=off.
--#			      - Destination is hostname or IP of system to
--#				forward the event to
--#			      - Method is the means by which it will be
--#				forwarded.  A keyword, e.g., SNMP
--#  eventMouseOverText : Text to be displayed on MouseOver event, if
--#			  the event is displayed in the browser and
--#			  the operator needs additional info.
--#  eventLog		: Flag indicating if the event is to be logged, set
--#			  from the 'dest' attribute on the incoming event
--#                       Y = log, N = do not log
--#  eventDisplay	: Flag indicating if the event is to be displayed, set
--#			  from the 'dest' attribute on the incoming event
--#                       Y = display, N = do not display
--#  eventAckUser	: The user who acknowledged this event.  If
--#			  null, then this event has not been acknowledged.
--#  eventAckTime	: The time this event was acknowledged.
--#  alarmID : If this event is configured for alarmReduction, the alarmId
--#            of the reduced event will set in this column
--#
--##################################################################

create table events (
	eventID			integer not null,
	eventUei		varchar(256) not null,
	nodeID			integer,
	eventTime		timestamp with time zone not null,
	eventHost		varchar(256),
	eventSource		varchar(128) not null,
	ipAddr			text,
	systemId		TEXT not null,
	eventSnmphost		varchar(256),
	serviceID		integer,
	eventSnmp		varchar(256),
	eventParms		text,
	eventCreateTime		timestamp with time zone not null,
	eventDescr		text,
	eventLoggroup		varchar(32),
	eventLogmsg		text,
	eventSeverity		integer not null,
	eventPathOutage		varchar(1024),
	eventCorrelation	varchar(1024),
	eventSuppressedCount	integer,
	eventOperInstruct	varchar(1024),
	eventAutoAction		varchar(256),
	eventOperAction		varchar(256),
	eventOperActionMenuText	varchar(64),
	eventNotification	varchar(128),
	eventTticket		varchar(128),
	eventTticketState	integer,
	eventForward		varchar(256),
	eventMouseOverText	varchar(64),
	eventLog		char(1) not null,
	eventDisplay		char(1) not null,
    ifIndex             integer,
	eventAckUser		varchar(256),
	eventAckTime		timestamp with time zone,
	alarmID			integer,

	constraint pk_eventID primary key (eventID)
);

create index events_uei_idx on events(eventUei);
create index events_systemid_idx on events(systemId);
create index events_nodeid_idx on events(nodeID);
create index events_ipaddr_idx on events(ipaddr);
create index events_serviceid_idx on events(serviceID);
create index events_time_idx on events(eventTime);
create index events_severity_idx on events(eventSeverity);
create index events_log_idx on events(eventLog);
create index events_display_idx on events(eventDisplay);
create index events_ackuser_idx on events(eventAckUser);
create index events_acktime_idx on events(eventAckTime);
create index events_alarmid_idx on events(alarmID);
create index events_nodeid_display_ackuser on events(nodeid, eventdisplay, eventackuser);

--########################################################################
--#
--# outages table -- This table maintains a record of outage periods for
--#                  given services on specific interfaces.
--#
--# This table provides the following information:
--#
--#  outageID          : Unique integer identifier for the outage
--#  svcLostEventID    : ID of the event that caused the outage. Will be
--#                      a non-null value when a new outage is inserted
--#                      but might be null in case of an opennms upgrade
--#  svcRegainedEventID: ID of the event that cleared the outage
--#  ifServiceId       : Unique integer identifier of service
--#  ifLostService     : Time of lost service event
--#  ifRegainedService : Time of regained service event
--#  suppressTime 	   : Time to suppress the outage
--#  suppressedBy	   : The suppressor
--#
--########################################################################

create table outages (
	outageID		integer not null,
	svcLostEventID		integer,
	svcRegainedEventID	integer,
	ifLostService		timestamp with time zone not null,
	ifRegainedService	timestamp with time zone,
	suppressTime    	timestamp with time zone,
	suppressedBy		varchar(256),
	ifServiceId		INTEGER not null,

	constraint pk_outageID primary key (outageID),
	constraint fk_eventID1 foreign key (svcLostEventID) references events (eventID) ON DELETE CASCADE,
	constraint fk_eventID2 foreign key (svcRegainedEventID) references events (eventID) ON DELETE CASCADE,
	CONSTRAINT ifServices_fkey2 FOREIGN KEY (ifServiceId) REFERENCES ifServices (id) ON DELETE CASCADE
);

create index outages_svclostid_idx on outages(svcLostEventID);
create index outages_svcregainedid_idx on outages(svcRegainedEventID);
create index outages_regainedservice_idx on outages(ifRegainedService);
create index outages_ifServiceId_idx on outages(ifServiceId);
create unique index one_outstanding_outage_per_service_idx on outages (ifserviceid) where ifregainedservice is null;

--########################################################################
--# notification table - Contains information on acknowleged and outstanding
--#                      pages listed by user/groups
--#
--# This table contains the following fields:
--#
--# textMsg     : The message being sent in the page.
--# numericMsg  : The message being sent to a numeric pager
--# notifyID    : The primary key of this row, populated with the value from
--#               the notifyNxtId sequence.
--# pageTime    : A timestamp of when the page was originally sent.
--# respondTime : A timestamp of when the page was acknowleged. A null in this
--#               field means that the page has not been answered yet.
--# answeredBy  : The user id of the user that answered the page, set the same
--#               for all rows with the same groupId field.
--# nodeId      : The id of the node that has the problem
--# interfaceId : The id of the interface on the node that has the problem
--# serviceID   : The id of the service on the interface that has the problem
--# eventID     : The primary key of the event that spawned the notification
--# eventUEI    : The uei of the event that spawned the notification, placed here
--#               for speed of lookup as notifications are processed.
--#
--########################################################################

create table notifications (
       textMsg      text not null,
       subject      text,
       numericMsg   varchar(256),
       notifyID	    integer not null,
       pageTime     timestamp with time zone,
       respondTime  timestamp with time zone,
       answeredBy   varchar(256),
       nodeID	    integer,
       interfaceID  varchar(16),
       serviceID    integer,
       queueID		varchar(256),
       eventID      integer,
       eventUEI     varchar(256) not null,
       notifConfigName	varchar(63),

       constraint pk_notifyID primary key (notifyID),
       constraint fk_nodeID7 foreign key (nodeID) references node (nodeID) ON DELETE CASCADE,
       constraint fk_eventID3 foreign key (eventID) references events (eventID) ON DELETE CASCADE
);

create index notifications_nodeid_idx on notifications(nodeid);
create index notifications_ipaddr_idx on notifications(interfaceID);
create index notifications_serviceid_idx on notifications(serviceID);
create index notifications_eventid_idx on notifications(eventID);
create index notifications_respondtime_idx on notifications(respondTime);
create index notifications_answeredby_idx on notifications(answeredBy);
create index notifications_eventuei_idx on notifications (eventuei);

--########################################################################
--#
--# This table contains the following fields:
--# id			: ID column for the table
--# userID      : The user id of the person being paged, from the users.xml
--#               file.
--# notifyID    : The index of the row from the notification table.
--# notifyTime	: The timestamp of when the notification was sent
--# media       : A string describing the type of contact being made, ie text
--#               page, numeric page, email, etc...
--# contactInfo : A field for storing the information used to contact the user,
--#               e.g. an email address, the phone number and pin of the pager...
--# autonotify	: A character to determine how auto acknowledge is handled for
--#               this entry
--#
--########################################################################

create table usersNotified (
		id				integer not null,
        userID          varchar(256) not null,
        notifyID        integer,
        notifyTime      timestamp with time zone,
        media           varchar(32),
        contactinfo     varchar(64),
        autonotify      char(1),

	constraint pk_userNotificationID primary key (id),
	constraint fk_notifID2 foreign key (notifyID) references notifications (notifyID) ON DELETE CASCADE
);

create index userid_notifyid_idx on usersNotified(userID, notifyID);

--#################################
--# This table contains memos used by alarms to represent StickyMemos and Journal / ReductionKeyMemos
create table memos (
  id integer NOT NULL,
  created timestamp with time zone,
  updated timestamp with time zone,
  author character varying(256),
  body text,
  reductionkey character varying(256),
  type character varying(64),
  CONSTRAINT memos_pkey PRIMARY KEY (id)
);
--########################################################################
--#
--# This table contains the following fields:
--# alarmID     : The id created from the alarmsNxtId sequence.
--# eventUei    : A reference to the eventUei that created this alarm.
--# nodeID      : A reference to the node represented by this alarm.
--# ipAddr      : IP Address of node's interface
--# serviceID   : A reference to the service represented by the alarm.
--# reductionKey: Used with nodeID and serviceID to match an event and
--#               increment the counter column.  Set by configuring the
--#               optional alarm-data elment in the eventConf.xml file.
--# alarmType   : Customizable column designed for use in automations and
--#               can be set in the eventConf.xml file by configuring the
--#               optional alarm-data element.
--# counter     : Incremented by the AlarmWriter instead of inserting
--#               a new row when matched node, service, and reductionKey
--# severity    : Severity of the Alarm... Initially set by the event
--#               can be changed with SQL update.
--# lastEventID : A reference to the event table with the ID of the last
--#               matching event (typically node, service, reductionkey)
--# firstEventTime: timestamp of the first event matching this alarm
--# lastEventTime: timestamp of the last event matching this alarm
--# description : description from the event
--# logMsg      : the logmsg from the event
--# ifIndex      : the ifindex from the event
--# operInstruct: the operator instructions from the event
--# tticketID   : helpdesk integration field
--# tticketState: helpdesk integration field
--# mouseOverTest: flyOverText for the webUI
--# suppressedUntil: used to suppress display an alarm until
--#                : timestamp time is reached
--# suppressedUser : user that suppressed alarm
--# suppressedTime : time the alarm was suppressed
--# alarmAckUser : user that acknowledged the alarm
--# alarmAckTime : time user Ack'd the alarm
--# stickymemo  : reference to the memo table
--########################################################################

create table alarms (
    alarmID                 INTEGER, CONSTRAINT pk_alarmID PRIMARY KEY (alarmID),
    eventUei                VARCHAR(256) NOT NULL,
    systemId                TEXT NOT NULL, CONSTRAINT fk_alarms_systemid FOREIGN KEY (systemId) REFERENCES monitoringsystems (id) ON DELETE CASCADE,
    nodeID                  INTEGER, CONSTRAINT fk_alarms_nodeid FOREIGN KEY (nodeID) REFERENCES node (nodeID) ON DELETE CASCADE,
    ipaddr                  VARCHAR(39),
    serviceID               INTEGER,
    reductionKey            VARCHAR(256),
    alarmType               INTEGER,
    counter                 INTEGER NOT NULL,
    severity                INTEGER NOT NULL,
    lastEventID             INTEGER, CONSTRAINT fk_eventIDak2 FOREIGN KEY (lastEventID) REFERENCES events (eventID) ON DELETE CASCADE,
    firstEventTime          timestamp with time zone,
    lastEventTime           timestamp with time zone,
    firstAutomationTime     timestamp with time zone,
    lastAutomationTime      timestamp with time zone,
    description             text,
    logMsg                  text,
    operInstruct            VARCHAR(1024),
    tticketID               VARCHAR(128),
    tticketState            INTEGER,
    mouseOverText           VARCHAR(64),
    suppressedUntil         timestamp with time zone,
    suppressedUser          VARCHAR(256),
    suppressedTime          timestamp with time zone,
    alarmAckUser            VARCHAR(256),
    alarmAckTime            timestamp with time zone,
    managedObjectInstance   VARCHAR(512),
    managedObjectType       VARCHAR(512),
    applicationDN           VARCHAR(512),
    ossPrimaryKey           VARCHAR(512),
    x733AlarmType           VARCHAR(31),
    x733ProbableCause       INTEGER default 0 not null,
    qosAlarmState           VARCHAR(31),
    ifIndex                 INTEGER,
    clearKey                VARCHAR(256),
    eventParms              text,
    stickymemo              INTEGER, CONSTRAINT fk_stickyMemo FOREIGN KEY (stickymemo) REFERENCES memos (id) ON DELETE CASCADE
);

CREATE INDEX alarm_uei_idx ON alarms(eventUei);
CREATE INDEX alarm_nodeid_idx ON alarms(nodeID);
CREATE UNIQUE INDEX alarm_reductionkey_idx ON alarms(reductionKey);
CREATE INDEX alarm_clearkey_idx ON alarms(clearKey);
CREATE INDEX alarm_reduction2_idx ON alarms(alarmID, eventUei, systemId, nodeID, serviceID, reductionKey);
CREATE INDEX alarm_app_dn ON alarms(applicationDN);
CREATE INDEX alarm_oss_primary_key ON alarms(ossPrimaryKey);
CREATE INDEX alarm_eventid_idx ON alarms(lastEventID);
CREATE INDEX alarm_lasteventtime_idx on alarms(lasteventtime);
CREATE INDEX alarm_firstautomationtime_idx on alarms(firstautomationtime);
CREATE INDEX alarm_lastautomationtime_idx on alarms(lastautomationtime);

--########################################################################
--#
--# Use this table to add additional custom data about an alarm... somewhat
--# usefull with automations and will be viewable/editable in the alarm
--# details WebUI page.
--#
--# This table contains the following fields:
--# alarmID     : The id created from the alarmsNxtId sequence.
--# attribute   : The custom attribute name
--# attributeValue : The custom attribute value
--########################################################################

CREATE TABLE alarm_attributes (
    alarmID         INTEGER, CONSTRAINT fk_alarmID1 FOREIGN KEY (alarmID) REFERENCES alarms (alarmID) ON DELETE CASCADE,
    attributeName   VARCHAR(63),
    attributeValue  VARCHAR(255)
);

CREATE INDEX alarm_attributes_idx ON alarm_attributes(alarmID);
CREATE UNIQUE INDEX alarm_attributes_aan_idx ON alarm_attributes(alarmID, attributeName);

--# This constraint not understood by installer
--#        CONSTRAINT pk_usersNotified PRIMARY KEY (userID,notifyID) );
--#
--########################################################################
--# asset table - Contains inventory and other user-entered information
--#                     for nodes
--#
--# This table contains the following fields:
--#
--# nodeID           : The node id for the node this asset information belongs.
--# category         : A broad idea of what this asset does (examples are
--#                    desktop, printer, server, infrastructure, etc.).
--# manufacturer     : Name of the manufacturer of this asset.
--# vendor           : Vendor from whom this asset was purchased.
--# modelNumber      : The model number of this asset.
--# serialNumber     : The serial number of this asset.
--# description      : A free-form description.
--# circuitId        : The electrical/network circuit this asset connects to.
--# assetNumber      : A business-specified asset number.
--# operatingSystem  : The operating system, if any.
--# rack             : For servers, the rack it is installed in.
--# slot             : For servers, the slot in the rack it is installed in.
--# port             : For servers, the port in the slot it is installed in.
--# region           : A broad geographical or organizational area.
--# division         : A broad geographical or organizational area.
--# department       : The department this asset belongs to.
--# address1         : Address of geographical location of asset, line 1.
--# address2         : Address of geographical location of asset, line 2.
--# city             : The city where this asset resides.
--# state            : The state where this asset resides.
--# zip              : The zip code where this asset resides.
--# building         : The building where this asset resides.
--# floor            : The floor of the building where this asset resides.
--# room             : The room where this asset resides.
--# vendorPhone      : A contact number for the vendor.
--# vendorFax        : A fax number for the vendor.
--# vendorAssetNumber: The vendor asset number.
--# username		 : A Username to access the node
--# password		 : The password to access the node
--# enable			 : The privilege password to access the node
--# autoenable		 : If username has privileged access
--#                    - 'A' autoenable true
--# connection		 : Connection protocol used to access the node (telnet, ssh, rsh, ...)
--# userCreated      : The username who created this record.
--# userLastModified : The last user who modified this record.
--# lastModifiedDate : The last time this record was modified.
--# dateInstalled    : The date the asset was installed.
--# lease            : The lease number of this asset.
--# leaseExpires     : The date the lease expires for this asset.
--# supportPhone     : A support phone number for this asset.
--# maintContract    : The maintenance contract number for this asset.
--#
--########################################################################

create table assets (
        id              INTEGER DEFAULT nextval('opennmsNxtId') NOT NULL,
        nodeID          integer,
        category        text not null,
        manufacturer    text,
        vendor          text,
        modelNumber     text,
        serialNumber    text,
        description     text,
        circuitId       text,
        assetNumber     text,
        operatingSystem text,
        rack            text,
        slot            text,
        port            text,
        region          text,
        division        text,
        department      text,
        address1        text,
        address2        text,
        city            text,
        state           text,
        zip             text,
        country         text,
        building        text,
        floor           text,
        room            text,
        vendorPhone     text,
        vendorFax       text,
        vendorAssetNumber text,
        username		text,
        password		text,
        enable			text,
        autoenable		char(1),
        connection		varchar(32),
        userLastModified varchar(20) not null,
        lastModifiedDate timestamp with time zone not null,
        dateInstalled   varchar(64),
        lease           text,
        leaseExpires    varchar(64),
        supportPhone    text,
        maintContract   text,
        maintContractExpires varchar(64),
        displayCategory   text,
        notifyCategory   text,
        pollerCategory   text,
        thresholdCategory   text,
        comment         text,
        managedObjectInstance text,
        managedObjectType text,
        cpu		text,
        ram		text,
        storagectrl	text,
        hdd1		text,
        hdd2		text,
        hdd3		text,
        hdd4		text,
        hdd5		text,
        hdd6		text,
        numpowersupplies		varchar(1),
        inputpower		varchar(6),
        additionalhardware		text,
        admin		text,
        snmpcommunity		varchar(32),
        rackunitheight		varchar(2),
        longitude		float,
        latitude		float,
        vmwaremanagedobjectid	text,
        vmwaremanagedentitytype	text,
        vmwaremanagementserver	text,
        vmwaretopologyinfo	text,
        vmwarestate	text,

    constraint pk_assetID primary key (id),
	constraint fk_nodeID5 foreign key (nodeID) references node ON DELETE CASCADE
);

create index assets_nodeid_idx on assets(nodeid);
CREATE INDEX assets_an_idx ON assets(assetNumber);

--########################################################################
--# categories table - Contains list of categories
--#                     for nodes, interfaces, and services
--#
--# This table contains the following fields:
--#
--# id           : The category id
--# name         : Textual name of a category
--# description  : Descriptive text about a category.
--########################################################################

create table categories (
		categoryId			integer,
		categoryName			text not null,
		categoryDescription	varchar(256),

	constraint category_pkey primary key (categoryId)
);

CREATE UNIQUE INDEX category_idx ON categories(categoryName);

--##################################################################
--# The following command adds an initial set of categories if there
--# are no categories in the category table
--##################################################################
--# criteria: SELECT count(*) = 0 from categories
insert into categories values (nextVal('catNxtId'), 'Routers', null);
--# criteria: SELECT count(*) = 0 from categories
insert into categories values (nextVal('catNxtId'), 'Switches', null);
--# criteria: SELECT count(*) = 0 from categories
insert into categories values (nextVal('catNxtId'), 'Servers', null);
--# criteria: SELECT count(*) = 0 from categories
insert into categories values (nextVal('catNxtId'), 'Production', null);
--# criteria: SELECT count(*) = 0 from categories
insert into categories values (nextVal('catNxtId'), 'Test', null);
--# criteria: SELECT count(*) = 0 from categories
insert into categories values (nextVal('catNxtId'), 'Development', null);

--########################################################################
--# category_node table - Many-to-Many mapping table of categories to nodes
--#
--# This table contains the following fields:
--#
--# categoryid   : The category id from category table
--# nodeID       : The node id from the node table.
--########################################################################

create table category_node (
                categoryId              integer,
                nodeId                  integer,

                constraint categoryid_fkey1 foreign key (categoryId) references categories (categoryId) ON DELETE CASCADE,
                constraint nodeid_fkey1 foreign key (nodeId) references node ON DELETE CASCADE
);

CREATE INDEX catid_idx on category_node(categoryId);
CREATE INDEX catnode_idx on category_node(nodeId);
CREATE UNIQUE INDEX catenode_unique_idx on category_node(categoryId, nodeId);

--########################################################################
--# requisitioned_categories table - Many-to-Many mapping table of
--# requisition categories to nodes
--#
--# This table contains the following fields:
--#
--# id           : The ID of the association
--# categoryId   : The category ID from categories table
--# nodeId       : The node ID from the node table.
--########################################################################

create table requisitioned_categories (
                id                      integer default nextval('opennmsNxtId') not null,
                categoryId              integer not null,
                nodeId                  integer not null,

                constraint requisitioned_nodeid_fkey foreign key (nodeId) references node ON DELETE CASCADE,
                constraint requisitioned_categoryid_fkey foreign key (categoryId) references categories (categoryId) ON DELETE CASCADE
);

CREATE UNIQUE INDEX requisitioned_category_node_unique_idx on requisitioned_categories(nodeId, categoryId);

--########################################################################
--# pathOutage Table - Contains the critical path IP address and service
--#                    associated with each node for suppressing nodeDown
--#                    notifications
--#
--# This table contains the following information:
--#
--#  nodeID                  : Unique identifier of the node
--#  criticalPathIp          : IP Address associated with the critical element in
--#                            the path between the OpenNMS server and the node
--#  criticalPathServiceName : the service to test on the critical path IP
--#                            address (Assume ICMP in Phase I implementation)
--#
--# NOTE: The nodeID must be unique
--#
--########################################################################

create table pathOutage (
	nodeID			integer,
	criticalPathIp		text not null,
	criticalPathServiceName	varchar(255),

	constraint fk_nodeID8 foreign key (nodeID) references node ON DELETE CASCADE
);

create unique index pathoutage_nodeid on pathOutage(nodeID);
create index pathoutage_criticalpathip on pathOutage(criticalPathIp);
create index pathoutage_criticalpathservicename_idx on pathOutage(criticalPathServiceName);

--########################################################################
--# demandPolls Table - contains a list of requested polls
--#
--# This table contains the following information:
--#
--#  id                      : Unique identifier of the demand poll
--#  requestTime             : the time the user requested the poll
--#  user                    : the user that requested the poll
--#  description             : ?
--#
--########################################################################
create table demandPolls (
	id			integer,
	requestTime	timestamp with time zone,
	username	varchar(32),
	description varchar(128),

	constraint demandpoll_pkey primary key (id)

);

create index demandpoll_request_time on demandPolls(requestTime);

--########################################################################
--# pollResults Table - contains a list of requested polls
--#
--# This table contains the following information:
--#
--#  id			: unique identifier of the demand poll
--#  pollId		: unique identifier of this specific service poll
--#  nodeId		: node id of the polled service
--#  ipAddr		: ip address of the polled service
--#  ifIndex		: ifIndex of the polled service's interface
--#  serviceId		: serviceid of the polled service
--#  statusCode		: status code of the pollstatus returned by the monitor
--#  statusName		: status name of the pollstaus returnd by the monitor
--#  reason		: the reason of the pollstatus returned by the monitor
--#
--########################################################################
create table pollResults (
	id			integer,
	pollId      integer,
	nodeId		integer,
	ipAddr		text,
	ifIndex		integer,
	serviceId	integer,
	statusCode	integer,
	statusName	varchar(32),
	reason		varchar(128),

	constraint pollresult_pkey primary key (id),
	constraint fk_demandPollId foreign key (pollID) references demandPolls (id) ON DELETE CASCADE

);

create index pollresults_poll_id on pollResults(pollId);
create index pollresults_service on pollResults(nodeId, ipAddr, ifIndex, serviceId);

--#############################################################################
--# location_specific_status_changes Table - contains a list status
--#      changed reported for a service by a monitor in a remote
--#      location.
--#
--# This table contains the following information:
--#
--#  id                : surrogate key generated by a sequence
--#  locationMonitorId : foreign key referencing a specific
--#                      monitor in a remote location
--#  serviceId         : foreign key referencing a specific monitored services
--#  statusTime        : time of reported status from remote location monitor
--#  reason            : description of status change
--#  responseTime      : data for latency reporting
--#
--#############################################################################
CREATE TABLE location_specific_status_changes (
    id INTEGER,
    systemId TEXT NOT NULL,
    ifServiceId INTEGER NOT NULL,
    statusCode INTEGER NOT NULL,
    statusTime timestamp with time zone NOT NULL,
    statusReason VARCHAR(255),
    responseTime DOUBLE PRECISION,

    CONSTRAINT location_specific_status_changes_pkey PRIMARY KEY (id),
    CONSTRAINT location_specific_status_changes_systemid_fkey FOREIGN KEY (systemId) REFERENCES monitoringsystems (id) ON DELETE CASCADE,
    CONSTRAINT ifservices_fkey4 FOREIGN KEY (ifServiceId) REFERENCES ifservices (id) ON DELETE CASCADE
);

create index location_specific_status_changes_ifserviceid on location_specific_status_changes(ifserviceid);
CREATE INDEX location_specific_status_changes_systemid ON location_specific_status_changes(systemId);
CREATE INDEX location_specific_status_changes_systemid_ifserviceid ON location_specific_status_changes(systemId, ifserviceid);
CREATE INDEX location_specific_status_changes_systemid_if_time ON location_specific_status_changes(systemId, ifserviceid, statustime);
create index location_specific_status_changes_statustime on location_specific_status_changes(statustime);



--########################################################################
--# applications table - Contains list of applications for services
--#
--# This table contains the following fields:
--#
--# id           : The application id
--# name         : Textual name of a application
--########################################################################

create table applications (
	id			integer,
	name			varchar(32) not null,

	constraint applications_pkey primary key (id)
);

CREATE UNIQUE INDEX applications_name_idx ON applications(name);

--########################################################################
--# application_service_map table - Many-to-Many mapping table of
--# applications to ifServices
--#
--# This table contains the following fields:
--#
--# appId           : The application id from applications table
--# ifServiceId     : The id from the ifServices table.
--########################################################################

create table application_service_map (
	appId		integer,
	ifServiceId	integer,

	constraint applicationid_fkey1 foreign key (appId) references applications (id) ON DELETE CASCADE,
	constraint ifservices_fkey3 foreign key (ifServiceId) references ifServices (id) ON DELETE CASCADE
);

CREATE INDEX appid_idx on application_service_map(appid);
CREATE INDEX ifserviceid_idx on application_service_map(ifserviceid);
CREATE UNIQUE INDEX appid_ifserviceid_idex on application_service_map(appid,ifserviceid);


--########################################################################
--#
--# next are Italian Adventures 2 specific tables
--# author rssntn67@yahoo.it
--#
--# 10/08/04
--# creato il file e le tabelle
--# rev. rssntn67@yahoo.it
--#
--# 18/08/04
--# eliminato createtime dalle tabelle
--# sufficiente il createtime della tabella node
--#
--# 11/07/05
--# modificata la tabella stpnode aggiunto campo vlanname
--# definita primary key
--# per la tabella atinterface,
--# Modified: 2007-01-09
--# Note: Added vlan table, Modified Stpnode Table
--#
--#
--########################################################################

--########################################################################
--#
--# atInterface table -- This table maintains a record of ip address to mac
--#                  address among  interfaces. It reflect information from mib-2
--#                  arp table
--#	at interface is now deprecated .iso.org.dod.internet.mgmt.mib-2.at.atTable.atEntry
--#                  OID: .1.3.6.1.2.1.3.1.1
--#	so support is for .iso.org.dod.internet.mgmt.mib-2.ip.ipNetToMediaTable.ipNetToMediaEntry
--#                  OID: .1.3.6.1.2.1.4.22.1
--#
--# This table provides the following information:
--#
--#  nodeid            : Unique integer identifier of the node
--#  ipAddr            : Ip address identifier of the node
--#  atPhysAddr        : Mac address identifier for the node
--#  status            : Flag indicating the status of the entry.
--#                      'A' - Active
--#                      'N' - Not Active
--#                      'D' - Deleted
--#                      'K' - Unknown
--#  sourceNodeid      : The nodeid from which information have been retrivied.
--#  ifindex           : The SNMP ifindex on which this info was recorded.
--#  lastPollTime    : The last time when this information was active
--#
--########################################################################

create table atinterface (
    id			integer default nextval('opennmsNxtId') not null,
	nodeid		integer not null,
	ipAddr		text not null,
	atPhysAddr	varchar(32) not null,
	status		char(1) not null,
	sourceNodeid	integer not null,
	ifindex		integer not null,
	lastPollTime	timestamp not null,
    constraint pk_atinterface primary key (nodeid,ipAddr,atPhysAddr),
	constraint fk_ia_nodeID1 foreign key (nodeid) references node on delete cascade
);



create index atinterface_nodeid_idx on atinterface(nodeid);
create index atinterface_node_ipaddr_idx on atinterface(nodeid,ipaddr);
create index atinterface_atphysaddr_idx on atinterface(atphysaddr);

--########################################################################
--#
--# vlan table  --   This table maintains a record of generic vlan table
--#
--# This table provides the following information:
--#
--#  nodeid   	              : Unique integer identifier of the node
--#  vlanid                   : The vlan identifier to be referred to in a unique fashion.
--#  vlanname                 : the name the vlan
--#  vlantype           	  : Indicates what type of vlan is this:
--#						        '1' ethernet
--#						        '2' FDDI
--#						        '3' TokenRing
--#                             '4' FDDINet
--#                             '5' TRNet
--#                             '6' Deprecated
--#  vlanstatus               : An indication of what is the Vlan Status:
--#						        '1' operational
--#						        '2' suspendid
--#						        '3' mtuTooBigForDevice
--#						        '4' mtuTooBigForTrunk
--#  status            : Flag indicating the status of the entry.
--#                      'A' - Active
--#                      'N' - Not Active
--#                      'D' - Deleted
--#                      'K' - Unknown
--#  lastPollTime             : The last time when this information was retrived
--#
--########################################################################

create table vlan (
    id			integer default nextval('opennmsNxtId') not null,
    nodeid		 integer not null,
    vlanid	     integer not null,
    vlanname     varchar(64) not null,
    vlantype     integer,
    vlanstatus   integer,
    status		 char(1) not null,
    lastPollTime timestamp not null,
	constraint pk_vlan primary key (nodeid,vlanid),
	constraint fk_ia_nodeID8 foreign key (nodeid) references node on delete cascade
);

create unique index vlan_id_key on vlan(id);
create index vlan_vlanname_idx on vlan(vlanname);


--########################################################################
--#
--# stpNode table -- This table maintains a record of general bridge interface.
--#                  It reflect information from the mib-2 bridge mib
--# 		         support .iso.org.dod.internet.mgmt.mib-2.dot1dBridge
--#                  OID: .1.3.6.1.2.1.17
--#
--# This table provides the following information:
--#
--#  nodeid   	              : Unique integer identifier of the node
--#  baseBridgeAddress        : The MAC address used by this bridge when it must
--#                             be referred to in a unique fashion.
--#  baseNumPorts             : The number of ports controlled by the bridge entity.
--#  baseType		: Indicates what type of bridging this bridge can
--#                             perform.
--#						        '1' unknown
--#						        '2' transparent-only
--#						        '3' sourceroute-only
--#                             '4' srt
--#  stpProtocolSpecification : An indication of what version of the Spanning
--#                             Tree Protocol is being run.
--#						        '1' unknown
--#						        '2' decLb100
--#						        '3' ieee8011d
--#  stpPriority              : The value of the write-able portion of the Bridge
--#                             ID, i.e., the first two octets of the (8 octet
--#                             long) Bridge ID. The other (last) 6 octets of the
--#                             Bridge ID are given by the value of dot1dBaseBridgeAddress.
--#  stpDesignatedRoot        : The bridge identifier of the root of the spanning
--#                             tree as determined by the Spanning Tree Protocol
--#                             as executed by this node.
--#  stpRootCost              : The cost of the path to the root as seen from this bridge.
--#  stpRootPort              : The port number of the port which offers the
--#                             lowest cost path from this bridge to the root bridge.
--#  status            : Flag indicating the status of the entry.
--#                      'A' - Active
--#                      'N' - Not Active
--#                      'D' - Deleted
--#                      'K' - Unknown
--#  lastPollTime             : The last time when this information was retrived
--#  baseVlan                 : Unique integer identifier VLAN for which this info is valid
--#  baseVlanName             : VLAN name
--#
--########################################################################

create table stpnode (
    id			integer default nextval('opennmsNxtId') not null,
    nodeid		     integer not null,
    baseBridgeAddress	     varchar(12) not null,
    baseNumPorts             integer,
    basetype                 integer,
    stpProtocolSpecification integer,
    stpPriority              integer,
    stpdesignatedroot        varchar(16),
    stprootcost              integer,
    stprootport              integer,
    status		     char(1) not null,
    lastPollTime             timestamp not null,
    basevlan                 integer not null,
    basevlanname			 varchar(32),
    constraint pk_stpnode primary key (nodeid,basevlan),
	constraint fk_ia_nodeID2 foreign key (nodeid) references node on delete cascade
);

create unique index stpnode_id_key on stpnode(id);
create index stpnode_nodeid_idx on stpnode(nodeid);
create index stpnode_baseBridgeAddress_idx on stpnode(baseBridgeAddress);
create index stpnode_stpdesignatedroot_idx on stpnode(stpdesignatedroot);

--########################################################################
--#
--# stpInterface table -- This table maintains a record of STP interface.
--#                  It reflect information from mib-2
--#                  bridge mib and subinterface STP table
--#					 support .iso.org.dod.internet.mgmt.mib-2.dot1dBridge
--#                  OID: .1.3.6.1.2.1.17
--#
--# This table provides the following information:
--#
--#  nodeid   	              : Unique integer identifier of the node
--#  ifIndex                  : interface ifindex corresponding to bridge port number
--#  bridgePort               : bridge port number identifier
--#  stpPortState             : integer that reflect thestp staus of the bridge port
--#						        '1' disabled
--#						        '2' blocking
--#						        '3' listening
--#						        '4' learning
--#						        '5' forwarding
--#						        '6' broken
--#  stpPortPathCost          : The contribution of this port to the path cost of
--#                             paths towards the spanning tree root which include
--#                             this port.
--#  stpPortDesignatedRoot    : the unique Bridge Identifier of the Bridge
--#                             recorded as the Root in the Configuration BPDUs
--#                             transmitted by the Designated Bridge for the
--#                             segment to which the port is attached.
--#  stpPortDesignatedCost    : The path cost of the Designated Port of the
--#                             segment connected to this port. This value is
--#                             compared to the Root Path Cost field in received
--#                             bridge PDUs.
--#  stpPortDesignatedBridge  : The Bridge Identifier of the bridge which this
--#                             port considers to be the Designated Bridge for
--#                             this port's segment.
--#  stpPortDesignatedPort    : The Port Identifier of the port on the Designated
--#                             Bridge for this port's segment.
--#  status            : Flag indicating the status of the entry.
--#                      'A' - Active
--#                      'N' - Not Active
--#                      'D' - Deleted
--#                      'K' - Unknown
--#  lastPollTime          : The last time when this information was retrived
--#  stpVlan               : Unique integer identifier VLAN for which this info is valid
--#
--########################################################################

create table stpinterface (
    id			integer default nextval('opennmsNxtId') not null,
    nodeid	            integer not null,
    bridgeport              integer not null,
    ifindex                 integer not null,
    stpportstate            integer,
    stpportpathcost         integer,
    stpportdesignatedroot   varchar(16),
    stpportdesignatedcost   integer,
    stpportdesignatedbridge varchar(16),
    stpportdesignatedport   varchar(4),
    status       	    char(1) not null,
    lastPollTime         timestamp not null,
    stpvlan                 integer not null,

    constraint pk_stpinterface primary key (nodeid,bridgeport,stpvlan),
    constraint fk_ia_nodeID3 foreign key (nodeid) references node on delete cascade
);

create unique index stpinterface_id_key on stpinterface(id);
create index stpinterface_node_ifindex_idx on stpinterface(nodeid,ifindex);
create index stpinterface_node_idx on stpinterface(nodeid);
create index stpinterface_stpvlan_idx on stpinterface(stpvlan);
create index stpinterface_stpdesbridge_idx on stpinterface(stpportdesignatedbridge);

--########################################################################
--#
--# ipRouteInterface table -- This table maintains a record of ip route info on routers.
--#                           It reflect information from mib-2
--#                           ipRouteTable mib
--#					          support .iso.org.dod.internet.mgmt.mib-2.ip.ipRouteTable.ipRouteEntry
--#                           OID: .1.3.6.1.2.1.4.21.1
--#
--# This table provides the following information:
--#
--#  nodeid   	       : Unique integer identifier of the node
--#  routeDest         : The destination IP address of this route. An
--#                      entry with a value of 0.0.0.0 is considered a default route.
--#  routeMask         : Indicate the mask to be logical-ANDed with the
--#                      destination address before being compared to the
--#                      value in the ipRouteDest field.
--#  routeNextHop      : The IP address of the next hop of this route.
--#                      (In the case of a route bound to an interface
--#                      which is realized via a broadcast media, the value
--#                      of this field is the agent's IP address on that
--#                      interface.)
--#  routeifIndex      : The index value which uniquely identifies the
--#                      local interface through which the next hop of this
--#                      route should be reached.
--#  routeMetric1      : The primary routing metric for this route. The
--#                      semantics of this metric are determined by the
--#                      routing-protocol specified in the route's
--#                      ipRouteProto value. If this metric is not used,
--#                      its value should be set to -1.
--#  routeMetric2      : An alternate routing metric for this route.
--#  routeMetric3      : An alternate routing metric for this route.
--#  routeMetric4      : An alternate routing metric for this route.
--#  routeMetric5      : An alternate routing metric for this route.
--#  routeType         : The type of route.
--#						 '1' other
--#						 '2' invalid
--#						 '3' direct
--#						 '4' indirect
--#  routeProto        : The routing mechanism via which this route was learned.
--#						 '1' other
--#						 '2' local
--#						 '3' netmgmt
--#						 '4' icmp
--#						 '5' egp
--#						 '6' ggp
--#						 '7' hello
--#						 '8' rip
--#						 '9' is-is
--#						 '10' es-is
--#						 '11' ciscolgrp
--#						 '12' bbnSpfIgp
--#						 '13' ospf
--#						 '14' bgp
--#  status            : Flag indicating the status of the entry.
--#                      'A' - Active
--#                      'N' - Not Active
--#                      'D' - Deleted
--#                      'K' - Unknown
--#  lastPollTime      : The last time when this information was retrived
--#
--########################################################################

create table iprouteinterface (
    id			integer default nextval('opennmsNxtId') not null,
    nodeid		    integer not null,
    routeDest               varchar(16) not null,
    routeMask               varchar(16) not null,
    routeNextHop            varchar(16) not null,
    routeifindex            integer not null,
    routemetric1            integer,
    routemetric2            integer,
    routemetric3            integer,
    routemetric4            integer,
    routemetric5            integer,
    routetype               integer,
    routeproto              integer,
    status		    char(1) not null,
    lastPollTime            timestamp not null,

    constraint pk_iprouteinterface primary key (nodeid,routedest),
    constraint fk_ia_nodeID4 foreign key (nodeid) references node on delete cascade
);

create unique index iprouteinterface_id_key on iprouteinterface(id);
create index iprouteinterface_nodeid_idx on iprouteinterface(nodeid);
create index iprouteinterface_node_ifdex_idx on iprouteinterface(nodeid,routeifindex);
create index iprouteinterface_rnh_idx on iprouteinterface(routenexthop);

--########################################################################
--#
--# dataLinkInterface table -- This table maintains a record of data link info
--#                            among  the interfaces.
--#
--# This table provides the following information:
--#
--#  nodeid            : Unique integer identifier for the linked node
--#  IfIndex           : SNMP index of interface connected to the link on the node,
--# 		             is -1 if it doesn't support SNMP.
--#  nodeparentid      : Unique integer identifier for linking node
--#  parentIfIndex     : SNMP index of interface linked on the parent node.
--#  status            : Flag indicating the status of the entry.
--#                      'A' - Active
--#                      'N' - Not Active
--#                      'D' - Deleted
--#                      'U' - Unknown
--#                      'G' - Good
--#                      'B' - Bad
--#                      'X' - Admin Down
--#  protocol          : the protocol used to discover the link (bridge,iproute,isis,ospf,cdp,lldp)
--#  linkTypeId        : An Integer (corresponding at iftype for cables links) indicating the type
--#  lastPollTime      : The last time when this information was retrived
--#  source            : The source of the data link.  Defaults to 'linkd', but can be different
--#                      when created from the ReST interface.
--#
--########################################################################

create table datalinkinterface (
    id               integer default nextval('opennmsNxtId') not null,
    nodeid           integer not null,
    ifindex          integer not null,
    nodeparentid     integer not null,
    parentIfIndex    integer not null,
    status           char(1) not null,
    protocol         varchar(31),
    linkTypeId       integer,
    lastPollTime     timestamp not null,
    source           varchar(64) not null default 'linkd',

    constraint pk_datalinkinterface primary key (id),
    constraint fk_ia_nodeID5 foreign key (nodeid) references node on delete cascade,
    constraint fk_ia_nodeID6 foreign key (nodeparentid) references node (nodeid) ON DELETE CASCADE
);

create index dlint_id_idx on datalinkinterface(id);
create index dlint_node_idx on datalinkinterface(nodeid);
create index dlint_nodeparent_idx on datalinkinterface(nodeparentid);
create index dlint_nodeparent_paifindex_idx on datalinkinterface(nodeparentid,parentifindex);

--########################################################################
--#
--# linkState table -- This table maintains the state of the link.
--#
--# This table provides the following information:
--#
--#  nodeid            : Unique integer identifier for the linked node
--#  IfIndex           : SNMP index of interface connected to the link on the node,
--#                      is -1 if it doesn't support SNMP.
--#  nodeparentid      : Unique integer identifier for linking node
--#  parentIfIndex     : SNMP index of interface linked on the parent node.
--#  status            : Flag indicating the status of the entry.
--#                      'A' - Active
--#                      'N' - Not Active
--#                      'D' - Deleted
--#                      'U' - Unknown
--#                      'G' - Good
--#                      'B' - Bad
--#                      'X' - Admin Down
--#  linkTypeId        : An Integer (corresponding at iftype for cables links) indicating the type
--#  lastPollTime      : The last time when this information was retrived
--#
--########################################################################

create table linkstate (
    id                      integer default nextval('opennmsNxtId') not null,
    datalinkinterfaceid     integer not null,
    linkstate               varchar(30) default 'LINK_UP' not null,

    constraint pk_linkstate primary key (id),
    constraint fk_linkstate_datalinkinterface_id foreign key (datalinkinterfaceid) references datalinkinterface (id) on delete cascade
);

create unique index linkstate_datalinkinterfaceid_index on linkstate (datalinkinterfaceid);

--########################################################################
--#
--# inventory table -- This table maintains inventories
--#                  of switch nodes.
--#
--# This table provides the following information:
--#
--#  nodeid            : Unique integer identifier for the linked node.
--#  name			   : Name that describes the category of the inventory.
--#  createtime        : The timestamp of the creation of the inventory.
--#  lastpolltime      : The timestamp of last download of the inventory.
--#  pathtofile        : The path where the inventory file is stored.
--#  status            : Flag indicating the status of the entry.
--#                      'A' - Active
--#                      'N' - Not Active
--#                      'D' - Deleted: when the status of the node associated
--# 						   is Deleted
--#
--########################################################################

create table inventory (
        nodeid		integer not null,
        name 	varchar(30) not null,
        createtime   timestamp not null,
	    lastpolltime   timestamp not null,
        pathtofile varchar(256) not null,
	    status char(1) not null,

		constraint fk_ia_nodeID7 foreign key (nodeID) references node on delete cascade
        );

create index inventory_nodeid_name_idx on inventory(nodeid,name);
create index inventory_nodeid_idx on inventory(nodeid);
create index inventory_lastpolltime_idx on inventory(lastpolltime);
create index inventory_status_idx on inventory(status);

--########################################################################
--#
--# map table     -- This table maintains a record of map definede in opennms
--#
--# This table provides the following information:
--#
--#  mapId             : Unique integer identifier of the map
--#  mapName           : Identifier of the map
--#  mapBackGround     : bakground image assocated with map
--#  mapOwner          : user who has the ownership of the map (also the user that created the map)
--#  mapGroup          : group who has the access to the map
--#  mapCreateTime     : The time the map was created
--#  mapAccess         : a 2/4 character sequence rw,ro, rwro to access the map owner/group/all permission
--#  userLastModifies  : the user who last modified the map
--#  lastModifiedTime  : The last time the map was modified
--#  mapScale          : A float scale factor for the map
--#  mapXOffeset       : An Integer representing the offset in Pixel
--#  mapYOffset        : An Integer representing the offset in Pixel
--#  mapType           : Flag indicating the type of the map.
--#                      'A' - Map generated automatically
--#                      'U' - Map generated by user
--#                      'S' - Map Static means that is an Automatic map Saved by a user
--#                      'D' - Map deleted // FOR FUTURE USE
--#  mapWidth		   : Width of the map
--#  mapHeight		   : Height of the map
--########################################################################

create table map (
    mapId	   		 integer default nextval('opennmsNxtId') not null,
    mapName	   		 varchar(63) not null,
    mapBackGround	 varchar(256),
    mapOwner   		 varchar(64) not null,
    mapGroup   		 varchar(64),
    mapCreateTime	 timestamp not null,
    mapAccess		 char(6) not null,
    userLastModifies varchar(64) not null,
    lastModifiedTime timestamp not null,
    mapScale         float8,
    mapXOffset      integer,
	mapYOffset       integer,
	mapType          char(1),
	mapWidth		integer not null,
	mapHeight		integer not null,

	constraint pk_mapID primary key (mapId)
);

--########################################################################
--#
--# element table     -- This table maintains a record of elements beloging to maps
--#
--# This table provides the following information:
--#
--#  mapId             : Identifier of the parent map
--#  elementId         : Identifier of the element map
--#  elemenType        : Flag indicating the type of the element.
--#                      'M' - Element is a Map
--#                      'N' - Element is a Node
--#  elementLabel      : element label
--#  elementIcon       : image assocated with element
--#  elementX          : An Integer representing the position in arbitrary units
--#  elementY          : An Integer representing the offset in abitrary units
--#
--########################################################################

create table element (
    id               integer default nextval('opennmsNxtId') not null,
    mapId	   		 integer not null,
    elementId		 integer not null,
	elementType      char(1) not null,
    elementLabel 	 varchar(256) not null,
    elementIcon 	 varchar(256),
    elementX         integer,
	elementY         integer,

	constraint pk_element primary key (mapId,elementId,elementType),
	constraint fk_mapID foreign key (mapId) references map on delete cascade
);

create index element_mapid_elementid on element(mapId,elementId);

--# These don't work with installer

--#alter table element add constraint elementid check (elementid <> 0);

--########################################################################
--#
--# reportLocator table     -- This table contains a record of availability
--#                            reports and their location on disk
--#
--# This table provides the following information:
--#
--#  id                	: Unique integer identifier for the report
--#  categoryName		: Name of the report category
--#  runDate			: Date report sheduled to run
--#  format				: format of the report (calenda etc).
--#  type				: output type of the file (SVG/PDF/HTML)
--#  location			: where on disk we put the report
--#	 Available			: Have we run the report yet or not?
--#
--########################################################################

create table reportLocator (
    reportId	 		integer not null,
    reportCategory		varchar(256) not null,
	reportDate			timestamp with time zone not null,
    reportFormat		varchar(256) not null,
    reportType			varchar(256) not null,
    reportLocation		varchar(256) not null,
	reportAvailable		bool not null
);

--# Sequence for the reportId column in the reportLocator table
--#          sequence,   column, table
--# install: reportNxtId reportId reportLocator
create sequence reportNxtId minvalue 1;

--########################################################################
--#
--# reportcatalog table     -- report catalog data
--#                            reports and their location on disk
--#
--# This table provides the following information:
--#
--#  id                	: Unique integer identifier for the report
--#  reportId			: Name of the report category
--#  title				: display title
--#  date				: when the report was run
--#  location			: where on disk we put the report
--#
--########################################################################

create table reportCatalog (
    id			 		integer not null,
    reportId			varchar(256) not null,
    title				varchar(256) not null,
	date				timestamp with time zone not null,
    location			varchar(256) not null
);

--# Sequence for the reportId column in the reportLocator table
--#          sequence,   column, table
--# install: reportCatalogNxtId id reportCatalog
create sequence reportCatalogNxtId minvalue 1;


--########################################################################
--#
--# statisticsReport table -- This table contains a record of statistics
--#                           reports
--#
--# This table provides the following information:
--#
--#  id                	: Unique integer identifier for the report
--#  startDate          : The beginning date for the report (data starting
--#                       at this time stamp is included)
--#  endDate            : The end date for the report (data up to,
--#                       but not including this time stamp is included)
--#  name               : Report name this references a report definition
--#                       in statsd-configuration.xml
--#  description        : User-friendly description for this report
--#  jobStartedDate     : The date when this report run started
--#  jobCompletedDate   : The date when this report run completed
--#  purgeDate          : The date at which this report can be purged
--#
--########################################################################

create table statisticsReport (
	id					integer default nextval('opennmsNxtId') not null,
	startDate			timestamp with time zone not null,
	endDate				timestamp with time zone not null,
	name				varchar(63) not null,
	description			varchar(255) not null,
	jobStartedDate		timestamp with time zone not null,
	jobCompletedDate	timestamp with time zone not null,
	purgeDate			timestamp with time zone not null,

	constraint pk_statisticsReport_id primary key (id)
);

create index statisticsReport_startDate on statisticsReport(startDate);
create index statisticsReport_name on statisticsReport(name);
create index statisticsReport_purgeDate on statisticsReport(purgeDate);


--########################################################################
--#
--# resourceReference table -- This table is a lookup table for string
--#                            resourceIds. This will help keep the relatively
--#                            long (tens of characters) string resource IDs
--#                            out of the statistics table.
--#
--# This table provides the following information:
--#
--#  id                	: Unique integer identifier for the resource
--#  resourceId         : String resource ID for this resource
--#
--########################################################################

create table resourceReference (
	id					integer default nextval('opennmsNxtId') not null,
	resourceId			varchar(255) not null,

	constraint pk_resourceReference_id primary key (id)
);

create unique index resourceReference_resourceId on resourceReference (resourceId);


--########################################################################
--#
--# statisticsReportData table -- This table contains individual data points
--#                               (aggregated or not) for statistics reports.
--#
--# This table provides the following information:
--#
--#  id                	: Unique integer identifier for the data
--#  reportId           : Integer ID for the report that created this data
--#  resourceId         : Integer ID for this resource related to this data
--#  value              : Float containing the value for this data point
--#
--########################################################################

create table statisticsReportData (
	id					integer default nextval('opennmsNxtId') not null,
	reportId			integer not null,
	resourceId			integer not null,
	value				float8 not null,

	constraint pk_statsData_id primary key (id),
	constraint fk_statsData_reportId foreign key (reportId) references statisticsReport (id) on delete cascade,
	constraint fk_statsData_resourceId foreign key (resourceId) references resourceReference (id) on delete cascade
);

create unique index statsData_unique on statisticsReportData(reportId, resourceId);


--# Begin Acknowledgment persistence table structure

--########################################################################
--#
--# acks table -- This table contains each acknowledgment
--#
--#  id                 : Unique ID
--#  ackTime            : Time of the Acknowledgment
--#  ackUser            : User ID of the Acknowledgment
--#  ackType            : Enum of Acknowlegable Types in the system (i.e
--#                     : notifications/alarms
--#  ackAction          : Enum of Acknowlegable Actions in the system (i.e.
--#                     : ack,unack,clear,escalate
--#  refId              : Acknowledgable's ID
--########################################################################

CREATE TABLE acks (
    id        integer default nextval('opennmsnxtid') not null,
    ackTime   timestamp with time zone not null default now(),
    ackUser   varchar(64) not null default 'admin',
    ackType   integer not null default 1,
    ackAction integer not null default 1,
    log       varchar(128),
    refId     integer,

    constraint pk_acks_id primary key (id)
);

create index ack_time_idx on acks(ackTime);
create index ack_user_idx on acks(ackUser);

--########################################################################
--#
--#  categories to groups mapping table -- This table used for maintaining a many-to-many
--#     relationship between categories and groups
--#
--#  categoryId       : References foreign key in the groups table
--#  groupId          : References foreign key in the users table
--########################################################################

create table category_group (
    categoryId  integer not null,
    groupId     varchar(16) not null,

    constraint categoryid_fkey2 foreign key (categoryId) references categories ON DELETE CASCADE
);

CREATE INDEX catid_idx3 on category_group(categoryId);
CREATE INDEX catgroup_idx on category_group(groupId);
CREATE UNIQUE INDEX catgroup_unique_idx on category_group(categoryId, groupId);


--# Begin enlinkd table
drop table lldpElement cascade;
drop table lldpLink cascade;
drop table cdpElement cascade;
drop table cdpLink cascade;
drop table ospfElement cascade;
drop table ospfLink cascade;
drop table isisElement cascade;
drop table isisLink cascade;
drop table ipNetToMedia cascade;
drop table bridgeElement cascade;
drop table bridgeMacLink cascade;
drop table bridgeBridgeLink cascade;
drop table bridgeStpLink cascade;

create table lldpElement (
      id integer default nextval('opennmsnxtid') not null,
      nodeid          integer not null,
      lldpChassisId text not null,
      lldpChassisIdSubType integer not null,
      lldpSysname text not null,
      lldpNodeCreateTime	timestamp not null,
      lldpNodeLastPollTime	timestamp not null,
      constraint pk_lldpelement_id primary key (id),
      constraint fk_nodeIDlldpelem foreign key (nodeid) references node ON DELETE CASCADE
);

create table lldpLink (
      id integer default nextval('opennmsnxtid') not null,
      nodeid          integer not null,
      lldpLocalPortNum integer not null,
      lldpPortId text not null,
      lldpPortIdSubType integer not null,
      lldpPortDescr text not null,
      lldpPortIfindex integer,
      lldpRemChassisId text not null,
      lldpRemChassisIdSubType integer not null,
      lldpRemSysname text not null,
      lldpRemPortId text not null,
      lldpRemPortIdSubType integer not null,
      lldpRemPortDescr text not null,
      lldpLinkCreateTime	timestamp not null,
      lldpLinkLastPollTime	timestamp not null,
      constraint pk_lldplink_id primary key (id),
      constraint fk_nodeIDlldplink foreign key (nodeid) references node ON DELETE CASCADE
);

create table cdpElement (
      id integer default nextval('opennmsnxtid') not null,
      nodeid          integer not null,
      cdpGlobalRun    integer not null,
      cdpGlobalDeviceId text not null,
      cdpGlobalDeviceIdFormat integer,
      cdpNodeCreateTime	timestamp not null,
      cdpNodeLastPollTime	timestamp not null,
      constraint pk_cdpelement_id primary key (id),
      constraint fk_nodeIDcdpelem foreign key (nodeid) references node ON DELETE CASCADE
);

create table cdpLink (
      id integer default nextval('opennmsnxtid') not null,
      nodeid          integer not null,
      cdpCacheIfIndex integer not null,
      cdpCacheDeviceIndex integer not null,
      cdpInterfaceName text,
      cdpCacheAddressType integer not null,
      cdpCacheAddress text not null,
      cdpCacheVersion text not null,
      cdpCacheDeviceId text not null,
      cdpCacheDevicePort text not null,
      cdpCacheDevicePlatform text not null,
      cdpLinkCreateTime	timestamp not null,
      cdpLinkLastPollTime timestamp not null,
      constraint pk_cdplink_id primary key (id),
      constraint fk_nodeIDcdplink foreign key (nodeid) references node ON DELETE CASCADE
);

create table ospfElement (
      id integer default nextval('opennmsnxtid') not null,
      nodeid          integer not null,
      ospfRouterId varchar(16) not null,
      ospfAdminStat      integer not null,
      ospfVersionNumber  integer not null,
      ospfBdrRtrStatus   integer not null,
      ospfASBdrRtrStatus integer not null,
      ospfRouterIdNetmask varchar(16) not null,
      ospfRouterIdIfindex      integer not null,
      ospfNodeCreateTime	timestamp not null,
      ospfNodeLastPollTime	timestamp not null,
      constraint pk_ospfelement_id primary key (id),
      constraint fk_nodeIDospfelem foreign key (nodeid) references node ON DELETE CASCADE
);

create table ospfLink (
      id integer default nextval('opennmsnxtid') not null,
      nodeid          integer not null,
      ospfIpAddr varchar(16),
      ospfIpMask varchar(16),
      ospfAddressLessIndex integer,
      ospfIfIndex integer,
      ospfRemRouterId varchar(16) not null,
      ospfRemIpAddr varchar(16) not null,
      ospfRemAddressLessIndex integer not null,
      ospfLinkCreateTime	timestamp not null,
      ospfLinkLastPollTime	timestamp not null,
      constraint pk_ospflink_id primary key (id),
      constraint fk_nodeIDospflink foreign key (nodeid) references node ON DELETE CASCADE
);

create table isisElement (
      id integer default nextval('opennmsnxtid') not null,
      nodeid          integer not null,
      isisSysID varchar(32) not null,
      isisSysAdminState integer not null,
      isisNodeCreateTime	timestamp not null,
      isisNodeLastPollTime	timestamp not null,
      constraint pk_isiselement_id primary key (id),
      constraint fk_nodeIDisiselem foreign key (nodeid) references node ON DELETE CASCADE
);

create table isisLink (
      id integer default nextval('opennmsnxtid') not null,
      nodeid          integer not null,
      isisCircIndex   integer not null,
      isisISAdjIndex  integer not null,
      isisCircIfIndex    integer,
      isisCircAdminState integer,
      isisISAdjState  integer not null,
      isisISAdjNeighSNPAAddress varchar(80) not null,
      isisISAdjNeighSysType integer not null,
      isisISAdjNeighSysID varchar(32) not null,
      isisISAdjNbrExtendedCircID integer,
      isisLinkCreateTime	timestamp not null,
      isisLinkLastPollTime	timestamp not null,
      constraint pk_isislink_id primary key (id),
      constraint fk_nodeIDisislink foreign key (nodeid) references node ON DELETE CASCADE
);

create table ipNetToMedia (
    id                      integer default nextval('opennmsNxtId') not null,
    netAddress              text not null,
    physAddress             varchar(32) not null,
    sourceNodeId            integer not null,
    sourceIfIndex           integer not null,
    createTime     timestamp not null,
    lastPollTime   timestamp not null,
    constraint pk_ipnettomedia_id primary key (id),
    constraint fk_sourcenodeid_ipnettomedia foreign key (sourcenodeid) references node (nodeid)
);

create table bridgeElement (
    id                  integer default nextval('opennmsNxtId') not null,
    nodeid                   integer not null,
    baseBridgeAddress        varchar(12) not null,
    baseNumPorts             integer not null,
    basetype                 integer not null,
    vlan                     integer,
    vlanname                 text,
    stpProtocolSpecification integer,
    stpPriority              integer,
    stpdesignatedroot        varchar(16),
    stprootcost              integer,
    stprootport              integer,
    bridgeNodeCreateTime     timestamp not null,
    bridgeNodeLastPollTime   timestamp not null,
    constraint pk_bridgeelement_id primary key (id),
    constraint fk_nodeIDbridgeelement foreign key (nodeid) references node on delete cascade
);

create table bridgeMacLink (
    id                  integer default nextval('opennmsNxtId') not null,
    nodeid              integer not null,
    bridgePort          integer not null,
    bridgePortIfIndex   integer,
    bridgePortIfName    text,
    vlan                integer,
    macAddress          varchar(12) not null,
    bridgeMacLinkCreateTime     timestamp not null,
    bridgeMacLinkLastPollTime   timestamp not null,
    constraint pk_bridgemaclink_id primary key (id),
    constraint fk_nodeIDbridgemaclink foreign key (nodeid) references node on delete cascade
);

create table bridgeBridgeLink (
    id                      integer default nextval('opennmsNxtId') not null,
    nodeid                  integer not null,
    bridgePort              integer,
    bridgePortIfIndex       integer,
    bridgePortIfName        text,
    vlan                    integer,
    designatedNodeid        integer not null,
    designatedBridgePort    integer,
    designatedBridgePortIfIndex   integer,
    designatedBridgePortIfName    text,
    designatedVlan          integer,
    bridgeBridgeLinkCreateTime     timestamp not null,
    bridgeBridgeLinkLastPollTime   timestamp not null,
    constraint pk_bridgebridgelink_id primary key (id),
    constraint fk_nodeIDbridgebridgelink foreign key (nodeid) references node on delete cascade,
    constraint fk_desnodeIDbridgemaclink foreign key (designatednodeid) references node (nodeid)
);

create table bridgeStpLink (
    id                   integer default nextval('opennmsNxtId') not null,
    nodeid               integer not null,
    stpPort              integer not null,
    stpPortPriority      integer not null,
    stpPortState         integer not null,
    stpPortEnable        integer not null,
    stpPortPathCost      integer not null,
    stpPortIfIndex       integer,
    stpPortIfName        text,
    vlan                 integer,
    designatedCost       integer not null,
    designatedRoot       varchar(16) not null,
    designatedBridge     varchar(16) not null,
    designatedPort       varchar(4) not null,
    bridgeStpLinkCreateTime     timestamp not null,
    bridgeStpLinkLastPollTime   timestamp not null,
    constraint pk_bridgestplink_id primary key (id),
    constraint fk_nodeIDbridgestplink foreign key (nodeid) references node on delete cascade
);
--# End enlinkd table

--# Begin Quartz persistence tables

CREATE TABLE qrtz_job_details
  (
    JOB_NAME  VARCHAR(80) NOT NULL,
    JOB_GROUP VARCHAR(80) NOT NULL,
    DESCRIPTION VARCHAR(120) NULL,
    JOB_CLASS_NAME   VARCHAR(128) NOT NULL,
    IS_DURABLE BOOL NOT NULL,
    IS_VOLATILE BOOL NOT NULL,
    IS_STATEFUL BOOL NOT NULL,
    REQUESTS_RECOVERY BOOL NOT NULL,
    JOB_DATA BYTEA NOT NULL,

    constraint qrtz_job_details_pkey PRIMARY KEY (JOB_NAME,JOB_GROUP)
);

CREATE TABLE qrtz_job_listeners
  (
    JOB_NAME  VARCHAR(80) NOT NULL,
    JOB_GROUP VARCHAR(80) NOT NULL,
    JOB_LISTENER VARCHAR(80) NOT NULL,

    constraint pk_qrtz_job_listeners PRIMARY KEY (JOB_NAME,JOB_GROUP,JOB_LISTENER),
    constraint fk_qrtz_job_listeners FOREIGN KEY (JOB_NAME,JOB_GROUP)
        REFERENCES QRTZ_JOB_DETAILS (JOB_NAME,JOB_GROUP)
);


CREATE TABLE qrtz_triggers
  (
    TRIGGER_NAME VARCHAR(80) NOT NULL,
    TRIGGER_GROUP VARCHAR(80) NOT NULL,
    JOB_NAME  VARCHAR(80) NOT NULL,
    JOB_GROUP VARCHAR(80) NOT NULL,
    IS_VOLATILE BOOL NOT NULL,
    DESCRIPTION VARCHAR(120),
    NEXT_FIRE_TIME BIGINT,
    PREV_FIRE_TIME BIGINT,
    TRIGGER_STATE VARCHAR(16) NOT NULL,
    TRIGGER_TYPE VARCHAR(8) NOT NULL,
    START_TIME BIGINT NOT NULL,
    END_TIME BIGINT,
    CALENDAR_NAME VARCHAR(80),
    MISFIRE_INSTR SMALLINT,
    JOB_DATA BYTEA,
    PRIORITY INTEGER,

    constraint pk_qrtz_triggers PRIMARY KEY (TRIGGER_NAME,TRIGGER_GROUP),
    constraint fk_qrtz_triggers FOREIGN KEY (JOB_NAME,JOB_GROUP)
        REFERENCES QRTZ_JOB_DETAILS (JOB_NAME,JOB_GROUP)
);

CREATE TABLE qrtz_simple_triggers
  (
    TRIGGER_NAME VARCHAR(80) NOT NULL,
    TRIGGER_GROUP VARCHAR(80) NOT NULL,
    REPEAT_COUNT BIGINT NOT NULL,
    REPEAT_INTERVAL BIGINT NOT NULL,
    TIMES_TRIGGERED BIGINT NOT NULL,

    constraint pk_qrtz_simple_triggers PRIMARY KEY (TRIGGER_NAME,TRIGGER_GROUP),
    constraint fk_qrtz_simple_triggers FOREIGN KEY (TRIGGER_NAME,TRIGGER_GROUP)
        REFERENCES QRTZ_TRIGGERS (TRIGGER_NAME,TRIGGER_GROUP)
);


CREATE TABLE qrtz_cron_triggers
  (
    TRIGGER_NAME VARCHAR(80) NOT NULL,
    TRIGGER_GROUP VARCHAR(80) NOT NULL,
    CRON_EXPRESSION VARCHAR(80) NOT NULL,
    TIME_ZONE_ID VARCHAR(80),

    constraint pk_qrtz_cron_triggers PRIMARY KEY (TRIGGER_NAME,TRIGGER_GROUP),
    constraint fk_qrtz_cron_triggers FOREIGN KEY (TRIGGER_NAME,TRIGGER_GROUP)
        REFERENCES QRTZ_TRIGGERS (TRIGGER_NAME,TRIGGER_GROUP)
);


CREATE TABLE qrtz_blob_triggers
  (
    TRIGGER_NAME VARCHAR(80) NOT NULL,
    TRIGGER_GROUP VARCHAR(80) NOT NULL,
    BLOB_DATA BYTEA,

    constraint pk_qrtz_blob_triggers PRIMARY KEY (TRIGGER_NAME,TRIGGER_GROUP),
    constraint fk_qrtz_blob_triggers FOREIGN KEY (TRIGGER_NAME,TRIGGER_GROUP)
        REFERENCES QRTZ_TRIGGERS (TRIGGER_NAME,TRIGGER_GROUP)
);

CREATE TABLE qrtz_trigger_listeners
  (
    TRIGGER_NAME  VARCHAR(80) NOT NULL,
    TRIGGER_GROUP VARCHAR(80) NOT NULL,
    TRIGGER_LISTENER VARCHAR(80) NOT NULL,

    constraint pk_qrtz_trigger_listeners PRIMARY KEY (TRIGGER_NAME,TRIGGER_GROUP,TRIGGER_LISTENER),
    constraint fk_qrtz_trigger_listeners FOREIGN KEY (TRIGGER_NAME,TRIGGER_GROUP)
        REFERENCES QRTZ_TRIGGERS (TRIGGER_NAME,TRIGGER_GROUP)
);


CREATE TABLE qrtz_calendars
  (
    CALENDAR_NAME  VARCHAR(80) NOT NULL,
    CALENDAR BYTEA NOT NULL,
    constraint pk_qrtz_calendars PRIMARY KEY (CALENDAR_NAME)
);


CREATE TABLE qrtz_paused_trigger_grps
  (
    TRIGGER_GROUP  VARCHAR(80) NOT NULL,
    constraint pk_qrtz_paused_trigger_grps PRIMARY KEY (TRIGGER_GROUP)
);

CREATE TABLE qrtz_fired_triggers
  (
    ENTRY_ID VARCHAR(95) NOT NULL,
    TRIGGER_NAME VARCHAR(80) NOT NULL,
    TRIGGER_GROUP VARCHAR(80) NOT NULL,
    IS_VOLATILE BOOL NOT NULL,
    INSTANCE_NAME VARCHAR(80) NOT NULL,
    FIRED_TIME BIGINT NOT NULL,
    STATE VARCHAR(16) NOT NULL,
    JOB_NAME VARCHAR(80),
    JOB_GROUP VARCHAR(80),
    IS_STATEFUL BOOL,
    REQUESTS_RECOVERY BOOL,
    PRIORITY INTEGER,
    constraint pk_qrtz_fired_triggers PRIMARY KEY (ENTRY_ID)
);

CREATE TABLE qrtz_scheduler_state
  (
    INSTANCE_NAME VARCHAR(80) NOT NULL,
    LAST_CHECKIN_TIME BIGINT NOT NULL,
    CHECKIN_INTERVAL BIGINT NOT NULL,
    RECOVERER VARCHAR(80),
    constraint pk_qrtz_scheduler_state PRIMARY KEY (INSTANCE_NAME)
);

CREATE TABLE qrtz_locks
  (
    LOCK_NAME  VARCHAR(40) NOT NULL,
    constraint pk_qrtz_locks PRIMARY KEY (LOCK_NAME)
);

--##################################################################
--# The following command should populate the qrtz_locks table
--# are no categories in the category table
--##################################################################
--# criteria: SELECT count(*) = 0 from qrtz_locks
insert into qrtz_locks values('TRIGGER_ACCESS');
--# criteria: SELECT count(*) = 0 from qrtz_locks
insert into qrtz_locks values('JOB_ACCESS');
--# criteria: SELECT count(*) = 0 from qrtz_locks
insert into qrtz_locks values('CALENDAR_ACCESS');
--# criteria: SELECT count(*) = 0 from qrtz_locks
insert into qrtz_locks values('STATE_ACCESS');
--# criteria: SELECT count(*) = 0 from qrtz_locks
insert into qrtz_locks values('MISFIRE_ACCESS');

--# End Quartz persistence tables

create table accesspoints (
  physaddr varchar(32) NOT NULL UNIQUE,
  nodeid integer NOT NULL,
  pollingpackage varchar(256) NOT NULL,
  status integer,
  controlleripaddr varchar(40),

  CONSTRAINT pk_physaddr primary key (physaddr)
);

create index accesspoint_package_idx on accesspoints(pollingpackage);

--##################################################################
--# The following command should populate the filterfavorites table
--##################################################################
CREATE TABLE filterfavorites (
  filterid INTEGER NOT NULL,
  username VARCHAR(50) NOT NULL,
  filtername VARCHAR(50) NOT NULL,
  page VARCHAR(25) NOT NULL,
  filter VARCHAR(255) NOT NULL,

  CONSTRAINT pk_filterid PRIMARY KEY (filterid)
);
CREATE INDEX filternamesidx ON filterfavorites (username, filtername, page);

--##################################################################
--# Hardware Inventory Tables
--##################################################################

create table hwEntity (
    id                      integer default nextval('opennmsNxtId') not null,
    parentId                integer,
    nodeId                  integer,
    entPhysicalIndex        integer not null,
    entPhysicalParentRelPos integer,
    entPhysicalName         varchar(128),
    entPhysicalDescr        varchar(128),
    entPhysicalAlias        varchar(128),
    entPhysicalVendorType   varchar(128),
    entPhysicalClass        varchar(128),
    entPhysicalMfgName      varchar(128),
    entPhysicalModelName    varchar(128),
    entPhysicalHardwareRev  varchar(128),
    entPhysicalFirmwareRev  varchar(128),
    entPhysicalSoftwareRev  varchar(128),
    entPhysicalSerialNum    varchar(128),
    entPhysicalAssetID      varchar(128),
    entPhysicalIsFRU        bool,
    entPhysicalMfgDate      timestamp,
    entPhysicalUris         varchar(256),
    constraint pk_hwEntity_id primary key (id),
    constraint fk_hwEntity_parent foreign key (parentId) references hwEntity (id) on delete cascade,
    constraint fk_hwEntity_node foreign key (nodeId) references node on delete cascade
);
create index hwEntity_nodeId_idx on hwEntity(nodeid);
create index hwEntity_entPhysicalIndex_idx on hwEntity(entPhysicalIndex);

create table hwEntityAttributeType (
    id          integer default nextval('opennmsNxtId') not null,
    attribName  varchar(128) not null,
    attribOid   varchar(128) not null,
    attribClass varchar(32) not null,
    constraint  pk_hwEntity_attributeType_id primary key (id)
);
create unique index hwEntityAttributeType_unique_name_idx on hwEntityAttributeType(attribName);
create unique index hwEntityAttributeType_unique_oid_idx on hwEntityAttributeType(attribOid);

create table hwEntityAttribute (
    id             integer default nextval('opennmsNxtId') not null,
    hwEntityId     integer not null,
    hwAttribTypeId integer not null,
    attribValue    varchar(256) not null,
    constraint pk_hwEntity_attribute_id primary key (id),
    constraint fk_hwEntity_hwEntityAttribute foreign key (hwEntityId) references hwEntity (id) on delete cascade,
    constraint fk_hwEntityAttribute_hwEntityAttributeType foreign key (hwAttribTypeId) references hwEntityAttributeType (id) on delete cascade
);
create unique index hwEntityAttribute_unique_idx on hwEntityAttribute(hwEntityId,hwAttribTypeId);


--##################################################################
--# NCS component tables
--##################################################################

CREATE TABLE ncscomponent (
    id integer NOT NULL,
    version integer,
    name character varying(255),
    type character varying(255),
    foreignsource character varying(255),
    foreignid character varying(255),
    depsrequired character varying(12),
    nodeforeignsource character varying(64),
    nodeforeignid character varying(64),
    upeventuei character varying(255),
    downeventuei character varying(255)
);

ALTER TABLE ncscomponent ADD CONSTRAINT ncscomponent_type_foreignsource_foreignid_key UNIQUE (type, foreignsource, foreignid);


CREATE TABLE ncs_attributes (
    ncscomponent_id integer NOT NULL,
    key character varying(255) NOT NULL,
    value character varying(255) NOT NULL
);

ALTER TABLE ncs_attributes ADD CONSTRAINT ncs_attributes_pkey PRIMARY KEY (ncscomponent_id, key);


CREATE TABLE subcomponents (
    component_id integer NOT NULL,
    subcomponent_id integer NOT NULL
);

ALTER TABLE subcomponents ADD CONSTRAINT subcomponents_pkey PRIMARY KEY (component_id, subcomponent_id);
ALTER TABLE subcomponents ADD CONSTRAINT subcomponents_component_id_subcomponent_id_key UNIQUE (component_id, subcomponent_id);

--##################################################################
--# Business Service Monitor (BSM) tables
--##################################################################

CREATE TABLE bsm_service (
    id integer NOT NULL,
    name text NOT NULL,
    CONSTRAINT bsm_services_pkey PRIMARY KEY (id)
);

CREATE TABLE bsm_service_attributes (
    bsm_service_id integer NOT NULL,
    key character varying(255) NOT NULL,
    value TEXT NOT NULL,
    CONSTRAINT bsm_service_attributes_pkey PRIMARY KEY (bsm_service_id, key)
);

CREATE TABLE bsm_service_ifservices (
  bsm_service_id integer NOT NULL,
  ifserviceid integer NOT NULL,
  CONSTRAINT bsm_service_ifservices_pkey PRIMARY KEY (bsm_service_id, ifserviceid),
  CONSTRAINT fk_bsm_service_ifservices_ifserviceid FOREIGN KEY (ifserviceid)
  REFERENCES ifservices (id) ON DELETE CASCADE,
  CONSTRAINT fk_bsm_service_ifservices_service_id FOREIGN KEY (bsm_service_id)
  REFERENCES bsm_service (id) ON DELETE CASCADE
);
<<<<<<< HEAD
<<<<<<< HEAD
=======
>>>>>>> ea5b68d3

CREATE TABLE bsm_service_children (
    bsm_service_parent integer NOT NULL,
    bsm_service_child integer NOT NULL,
    CONSTRAINT bsm_service_children_pkey PRIMARY KEY (bsm_service_parent, bsm_service_child),
    CONSTRAINT fk_bsm_service_parent_service_id FOREIGN KEY (bsm_service_parent) REFERENCES bsm_service (id) ON DELETE CASCADE,
    CONSTRAINT fk_bsm_service_child_service_id FOREIGN KEY (bsm_service_child) REFERENCES bsm_service (id) ON DELETE CASCADE
);<|MERGE_RESOLUTION|>--- conflicted
+++ resolved
@@ -2665,10 +2665,6 @@
   CONSTRAINT fk_bsm_service_ifservices_service_id FOREIGN KEY (bsm_service_id)
   REFERENCES bsm_service (id) ON DELETE CASCADE
 );
-<<<<<<< HEAD
-<<<<<<< HEAD
-=======
->>>>>>> ea5b68d3
 
 CREATE TABLE bsm_service_children (
     bsm_service_parent integer NOT NULL,
