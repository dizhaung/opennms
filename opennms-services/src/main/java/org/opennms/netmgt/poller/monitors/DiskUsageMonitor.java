/*******************************************************************************
 * This file is part of OpenNMS(R).
 *
 * Copyright (C) 2006-2012 The OpenNMS Group, Inc.
 * OpenNMS(R) is Copyright (C) 1999-2012 The OpenNMS Group, Inc.
 *
 * OpenNMS(R) is a registered trademark of The OpenNMS Group, Inc.
 *
 * OpenNMS(R) is free software: you can redistribute it and/or modify
 * it under the terms of the GNU General Public License as published
 * by the Free Software Foundation, either version 3 of the License,
 * or (at your option) any later version.
 *
 * OpenNMS(R) is distributed in the hope that it will be useful,
 * but WITHOUT ANY WARRANTY; without even the implied warranty of
 * MERCHANTABILITY or FITNESS FOR A PARTICULAR PURPOSE.  See the
 * GNU General Public License for more details.
 *
 * You should have received a copy of the GNU General Public License
 * along with OpenNMS(R).  If not, see:
 *      http://www.gnu.org/licenses/
 *
 * For more information contact:
 *     OpenNMS(R) Licensing <license@opennms.org>
 *     http://www.opennms.org/
 *     http://www.opennms.com/
 *******************************************************************************/

package org.opennms.netmgt.poller.monitors;

import java.io.IOException;
import java.lang.reflect.UndeclaredThrowableException;
import java.net.InetAddress;
import java.util.Map;
import java.util.regex.Pattern;

import org.opennms.core.utils.InetAddressUtils;
import org.opennms.core.utils.ParameterMap;
import org.opennms.netmgt.config.SnmpPeerFactory;
import org.opennms.netmgt.model.PollStatus;
import org.opennms.netmgt.poller.Distributable;
import org.opennms.netmgt.poller.DistributionContext;
import org.opennms.netmgt.poller.MonitoredService;
import org.opennms.netmgt.poller.NetworkInterface;
import org.opennms.netmgt.snmp.SnmpAgentConfig;
import org.opennms.netmgt.snmp.SnmpInstId;
import org.opennms.netmgt.snmp.SnmpObjId;
import org.opennms.netmgt.snmp.SnmpUtils;
import org.opennms.netmgt.snmp.SnmpValue;
import org.slf4j.Logger;
import org.slf4j.LoggerFactory;

/**
 * <p>
 * Check for disks via HOST-RESOURCES-MIB.  This should be extended to
 * support BOTH UCD-SNMP-MIB and HOST-RESOURCES-MIB
 * </p>
 * <p>
 * This does SNMP and therefore relies on the SNMP configuration so it is not distributable.
 * </p>
 *
 * @author <A HREF="mailto:jason.aras@gmail.com">Jason Aras</A>
 * @version $Id: $
 */

@Distributable(DistributionContext.DAEMON)
final public class DiskUsageMonitor extends SnmpMonitorStrategy {
    
    public static final Logger LOG = LoggerFactory.getLogger(DiskUsageMonitor.class);
    
    private static final String m_serviceName = "DISK-USAGE";
    
    private static final String hrStorageDescr = ".1.3.6.1.2.1.25.2.3.1.3";
    private static final String hrStorageSize  = ".1.3.6.1.2.1.25.2.3.1.5";
    private static final String hrStorageUsed  = ".1.3.6.1.2.1.25.2.3.1.6";
    
    /**
     * The available match-types for this monitor
     */
    private static final int MATCH_TYPE_EXACT = 0;
    private static final int MATCH_TYPE_STARTSWITH = 1;
    private static final int MATCH_TYPE_ENDSWITH = 2;
    private static final int MATCH_TYPE_REGEX = 3;

    /**
     * <P>
     * Returns the name of the service that the plug-in monitors ("DISK-USAGE").
     * </P>
     *
     * @return The service that the plug-in monitors.
     */
    public String serviceName() {
        return m_serviceName;
    }

    /**
     * {@inheritDoc}
     *
     * <P>
     * Initialize the service monitor.
     * </P>
     * @exception RuntimeException
     *                Thrown if an unrecoverable error occurs that prevents the
     *                plug-in from functioning.
     */
    @Override
    public void initialize(Map<String, Object> parameters) {
        // Initialize the SnmpPeerFactory
        //
        try {
            SnmpPeerFactory.init();
        } catch (IOException ex) {
        	LOG.error("initialize: Failed to load SNMP configuration", ex);
            throw new UndeclaredThrowableException(ex);
        }

        return;
    }

    /**
     * <P>
     * Called by the poller framework when an interface is being added to the
     * scheduler. Here we perform any necessary initialization to prepare the
     * NetworkInterface object for polling.
     * </P>
     *
     * @exception RuntimeException
     *                Thrown if an unrecoverable error occurs that prevents the
     *                interface from being monitored.
     * @param svc a {@link org.opennms.netmgt.poller.MonitoredService} object.
     */
    @Override
    public void initialize(MonitoredService svc) {
        super.initialize(svc);
        return;
    }

    /**
     * {@inheritDoc}
     *
     * <P>
     * The poll() method is responsible for polling the specified address for
     * SNMP service availability.
     * </P>
     * @exception RuntimeException
     *                Thrown for any uncrecoverable errors.
     */
    @Override
    public PollStatus poll(MonitoredService svc, Map<String, Object> parameters) {
        int matchType = MATCH_TYPE_EXACT;
        
        NetworkInterface<InetAddress> iface = svc.getNetInterface();

        PollStatus status = PollStatus.available();
        InetAddress ipaddr = (InetAddress) iface.getAddress();
        
        // Retrieve this interface's SNMP peer object
        //
        SnmpAgentConfig agentConfig = SnmpPeerFactory.getInstance().getAgentConfig(ipaddr);
        if (agentConfig == null) throw new RuntimeException("SnmpAgentConfig object not available for interface " + ipaddr);
        final String hostAddress = InetAddressUtils.str(ipaddr);
		LOG.debug("poll: setting SNMP peer attribute for interface {}", hostAddress);
        
        agentConfig.setTimeout(ParameterMap.getKeyedInteger(parameters, "timeout", agentConfig.getTimeout()));
        agentConfig.setRetries(ParameterMap.getKeyedInteger(parameters, "retry", ParameterMap.getKeyedInteger(parameters, "retries", agentConfig.getRetries())));
        agentConfig.setPort(ParameterMap.getKeyedInteger(parameters, "port", agentConfig.getPort()));
        
        String diskName = ParameterMap.getKeyedString(parameters, "disk", null);
        Integer percentFree = ParameterMap.getKeyedInteger(parameters, "free", 15);
        
        String matchTypeStr = ParameterMap.getKeyedString(parameters, "match-type", "exact");
        if (matchTypeStr.equalsIgnoreCase("exact")) {
            matchType = MATCH_TYPE_EXACT; 
        } else if (matchTypeStr.equalsIgnoreCase("startswith")) {
            matchType = MATCH_TYPE_STARTSWITH;
        } else if (matchTypeStr.equalsIgnoreCase("endswith")) {
            matchType = MATCH_TYPE_ENDSWITH;
        } else if (matchTypeStr.equalsIgnoreCase("regex")) {
            matchType = MATCH_TYPE_REGEX;
        } else {
            throw new RuntimeException("Unknown value '" + matchTypeStr + "' for parameter 'match-type'");
        }
        
        LOG.debug("diskName=", diskName);
        LOG.debug("percentfree=", percentFree);
        LOG.debug("matchType=", matchTypeStr);
        
        LOG.debug("poll: service= SNMP address= {}", agentConfig);

        
        try {
            LOG.debug("DiskUsageMonitor.poll: SnmpAgentConfig address: {}", agentConfig);
            SnmpObjId hrStorageDescrSnmpObject = SnmpObjId.get(hrStorageDescr);
            
            
            
            Map<SnmpInstId, SnmpValue> flagResults = SnmpUtils.getOidValues(agentConfig, "DiskUsagePoller", hrStorageDescrSnmpObject);
            
            if(flagResults.size() == 0) {
                LOG.debug("SNMP poll failed: no results, addr={} oid={}", hostAddress, hrStorageDescrSnmpObject);
                return PollStatus.unavailable();
            }

            boolean foundDisk = false;
            
            for (Map.Entry<SnmpInstId, SnmpValue> e : flagResults.entrySet()) { 
<<<<<<< HEAD
                LOG.debug("poll: SNMPwalk poll succeeded, addr={} oid={} instance={} value={}", hostAddress, hrStorageDescrSnmpObject, e.getKey(), e.getValue());
                
                if (isMatch(e.getValue().toString(), diskName, matchType)) {
			LOG.debug("DiskUsageMonitor.poll: found disk=", diskName);
                	
                	SnmpObjId hrStorageSizeSnmpObject = SnmpObjId.get(hrStorageSize + "." + e.getKey().toString());
                	SnmpObjId hrStorageUsedSnmpObject = SnmpObjId.get(hrStorageUsed + "." + e.getKey().toString());
                	
                	
                	SnmpValue snmpSize = SnmpUtils.get(agentConfig, hrStorageSizeSnmpObject);
                	SnmpValue snmpUsed = SnmpUtils.get(agentConfig, hrStorageUsedSnmpObject);
                	float calculatedPercentage = ( (( (float)snmpSize.toLong() - (float)snmpUsed.toLong() ) / (float)snmpSize.toLong() ) ) * 100;
                
			LOG.debug("DiskUsageMonitor: calculatedPercentage={} percentFree={}", calculatedPercentage, percentFree);
                	
                	if (calculatedPercentage < percentFree) {
                	
                		return PollStatus.unavailable(diskName + " usage high (" + (100 - (int)calculatedPercentage)  + "%)");
                		
                	}
                	else {
                		return status;
                	}
=======
                foundDisk = true;
                log().debug("poll: SNMPwalk poll succeeded, addr=" + hostAddress + " oid=" + hrStorageDescrSnmpObject + " instance=" + e.getKey() + " value=" + e.getValue());

                if (isMatch(e.getValue().toString(), diskName, matchType)) {
                    log().debug("DiskUsageMonitor.poll: found disk=" + diskName);

                    SnmpObjId hrStorageSizeSnmpObject = SnmpObjId.get(hrStorageSize + "." + e.getKey().toString());
                    SnmpObjId hrStorageUsedSnmpObject = SnmpObjId.get(hrStorageUsed + "." + e.getKey().toString());


                    SnmpValue snmpSize = SnmpUtils.get(agentConfig, hrStorageSizeSnmpObject);
                    SnmpValue snmpUsed = SnmpUtils.get(agentConfig, hrStorageUsedSnmpObject);
                    float calculatedPercentage = ( (( (float)snmpSize.toLong() - (float)snmpUsed.toLong() ) / (float)snmpSize.toLong() ) ) * 100;

                    log().debug("DiskUsageMonitor: calculatedPercentage=" + calculatedPercentage + " percentFree="+percentFree);

                    if (calculatedPercentage < percentFree) {
                        return PollStatus.unavailable(e.getValue().toString() + " usage high (" + (100 - (int)calculatedPercentage)  + "%)");
                    }
>>>>>>> 7ae4e3b3
                }
            }

            if (foundDisk) {
                return status;
            }
            // if we get here.. it means we did not find the disk...  which means we should not be monitoring it.
            LOG.debug("DiskUsageMonitor: no disks found");
            return PollStatus.unavailable("could not find " + diskName + "in table");
            
            
        } catch (NumberFormatException e) {
            String reason = "Number operator used on a non-number " + e.getMessage();
            LOG.debug(reason);
            status = PollStatus.unavailable(reason);
        } catch (IllegalArgumentException e) {
            String reason = "Invalid SNMP Criteria: " + e.getMessage();
            LOG.debug(reason);
            status = PollStatus.unavailable(reason);
        } catch (Throwable t) {
            String reason = "Unexpected exception during SNMP poll of interface " + hostAddress;
            LOG.debug(reason, t);
            status = PollStatus.unavailable(reason);
        }

        return status;
    }
    
    private boolean isMatch(String candidate, String target, int matchType) {
        boolean matches = false;
        LOG.debug("isMessage: candidate is '{}', matching against target '{}'", candidate, target);
        if (matchType == MATCH_TYPE_EXACT) {
            LOG.debug("Attempting equality match: candidate '{}', target '{}'", candidate, target);
            matches = candidate.equals(target);
        } else if (matchType == MATCH_TYPE_STARTSWITH) {
            LOG.debug("Attempting startsWith match: candidate '{}', target '{}'", candidate, target);
            matches = candidate.startsWith(target);
        } else if (matchType == MATCH_TYPE_ENDSWITH) {
            LOG.debug("Attempting endsWith match: candidate '{}', target '{}'", candidate, target);
            matches = candidate.endsWith(target);
        } else if (matchType == MATCH_TYPE_REGEX) {
            LOG.debug("Attempting endsWith match: candidate '{}', target '{}'", candidate, target);
            matches = Pattern.compile(target).matcher(candidate).find();
        }
        LOG.debug("isMatch: Match is positive");
        return matches;
    }
}<|MERGE_RESOLUTION|>--- conflicted
+++ resolved
@@ -204,11 +204,11 @@
             boolean foundDisk = false;
             
             for (Map.Entry<SnmpInstId, SnmpValue> e : flagResults.entrySet()) { 
-<<<<<<< HEAD
+                foundDisk = true;
                 LOG.debug("poll: SNMPwalk poll succeeded, addr={} oid={} instance={} value={}", hostAddress, hrStorageDescrSnmpObject, e.getKey(), e.getValue());
                 
                 if (isMatch(e.getValue().toString(), diskName, matchType)) {
-			LOG.debug("DiskUsageMonitor.poll: found disk=", diskName);
+                  LOG.debug("DiskUsageMonitor.poll: found disk=", diskName);
                 	
                 	SnmpObjId hrStorageSizeSnmpObject = SnmpObjId.get(hrStorageSize + "." + e.getKey().toString());
                 	SnmpObjId hrStorageUsedSnmpObject = SnmpObjId.get(hrStorageUsed + "." + e.getKey().toString());
@@ -218,7 +218,7 @@
                 	SnmpValue snmpUsed = SnmpUtils.get(agentConfig, hrStorageUsedSnmpObject);
                 	float calculatedPercentage = ( (( (float)snmpSize.toLong() - (float)snmpUsed.toLong() ) / (float)snmpSize.toLong() ) ) * 100;
                 
-			LOG.debug("DiskUsageMonitor: calculatedPercentage={} percentFree={}", calculatedPercentage, percentFree);
+                  LOG.debug("DiskUsageMonitor: calculatedPercentage={} percentFree={}", calculatedPercentage, percentFree);
                 	
                 	if (calculatedPercentage < percentFree) {
                 	
@@ -228,27 +228,6 @@
                 	else {
                 		return status;
                 	}
-=======
-                foundDisk = true;
-                log().debug("poll: SNMPwalk poll succeeded, addr=" + hostAddress + " oid=" + hrStorageDescrSnmpObject + " instance=" + e.getKey() + " value=" + e.getValue());
-
-                if (isMatch(e.getValue().toString(), diskName, matchType)) {
-                    log().debug("DiskUsageMonitor.poll: found disk=" + diskName);
-
-                    SnmpObjId hrStorageSizeSnmpObject = SnmpObjId.get(hrStorageSize + "." + e.getKey().toString());
-                    SnmpObjId hrStorageUsedSnmpObject = SnmpObjId.get(hrStorageUsed + "." + e.getKey().toString());
-
-
-                    SnmpValue snmpSize = SnmpUtils.get(agentConfig, hrStorageSizeSnmpObject);
-                    SnmpValue snmpUsed = SnmpUtils.get(agentConfig, hrStorageUsedSnmpObject);
-                    float calculatedPercentage = ( (( (float)snmpSize.toLong() - (float)snmpUsed.toLong() ) / (float)snmpSize.toLong() ) ) * 100;
-
-                    log().debug("DiskUsageMonitor: calculatedPercentage=" + calculatedPercentage + " percentFree="+percentFree);
-
-                    if (calculatedPercentage < percentFree) {
-                        return PollStatus.unavailable(e.getValue().toString() + " usage high (" + (100 - (int)calculatedPercentage)  + "%)");
-                    }
->>>>>>> 7ae4e3b3
                 }
             }
 
