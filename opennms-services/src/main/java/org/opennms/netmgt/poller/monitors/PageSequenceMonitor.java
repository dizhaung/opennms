/*******************************************************************************
 * This file is part of OpenNMS(R).
 *
 * Copyright (C) 2006-2014 The OpenNMS Group, Inc.
 * OpenNMS(R) is Copyright (C) 1999-2014 The OpenNMS Group, Inc.
 *
 * OpenNMS(R) is a registered trademark of The OpenNMS Group, Inc.
 *
 * OpenNMS(R) is free software: you can redistribute it and/or modify
 * it under the terms of the GNU Affero General Public License as published
 * by the Free Software Foundation, either version 3 of the License,
 * or (at your option) any later version.
 *
 * OpenNMS(R) is distributed in the hope that it will be useful,
 * but WITHOUT ANY WARRANTY; without even the implied warranty of
 * MERCHANTABILITY or FITNESS FOR A PARTICULAR PURPOSE.  See the
 * GNU Affero General Public License for more details.
 *
 * You should have received a copy of the GNU Affero General Public License
 * along with OpenNMS(R).  If not, see:
 *      http://www.gnu.org/licenses/
 *
 * For more information contact:
 *     OpenNMS(R) Licensing <license@opennms.org>
 *     http://www.opennms.org/
 *     http://www.opennms.com/
 *******************************************************************************/

package org.opennms.netmgt.poller.monitors;

import java.io.IOException;
import java.io.UnsupportedEncodingException;
import java.net.Inet4Address;
import java.net.InetAddress;
import java.net.URI;
import java.net.URISyntaxException;
import java.net.UnknownHostException;
import java.nio.charset.Charset;
import java.security.GeneralSecurityException;
import java.util.ArrayList;
import java.util.HashMap;
import java.util.LinkedHashMap;
import java.util.List;
import java.util.Map;
import java.util.Properties;
import java.util.regex.Matcher;
import java.util.regex.Pattern;

import org.apache.commons.io.IOUtils;
import org.apache.commons.lang.builder.ToStringBuilder;
import org.apache.http.Header;
import org.apache.http.HttpException;
import org.apache.http.HttpHost;
<<<<<<< HEAD
import org.apache.http.HttpRequest;
import org.apache.http.HttpRequestInterceptor;
import org.apache.http.NameValuePair;
=======
import org.apache.http.HttpResponse;
import org.apache.http.HttpVersion;
import org.apache.http.NameValuePair;
import org.apache.http.ProtocolVersion;
import org.apache.http.auth.AuthScope;
import org.apache.http.auth.UsernamePasswordCredentials;
>>>>>>> acced878
import org.apache.http.client.entity.UrlEncodedFormEntity;
import org.apache.http.client.methods.CloseableHttpResponse;
import org.apache.http.client.methods.HttpGet;
import org.apache.http.client.methods.HttpPost;
import org.apache.http.client.methods.HttpRequestBase;
import org.apache.http.client.methods.HttpUriRequest;
import org.apache.http.client.utils.URIBuilder;
import org.apache.http.client.utils.URLEncodedUtils;
import org.apache.http.message.BasicNameValuePair;
import org.apache.http.protocol.HTTP;
import org.apache.http.protocol.HttpContext;
import org.apache.http.util.EntityUtils;
import org.opennms.core.utils.EmptyKeyRelaxedTrustProvider;
import org.opennms.core.utils.HttpResponseRange;
import org.opennms.core.utils.InetAddressUtils;
import org.opennms.core.utils.MatchTable;
import org.opennms.core.utils.PropertiesUtils;
import org.opennms.core.utils.TimeoutTracker;
import org.opennms.core.web.HttpClientWrapper;
import org.opennms.core.xml.JaxbUtils;
import org.opennms.netmgt.config.pagesequence.Page;
import org.opennms.netmgt.config.pagesequence.PageSequence;
import org.opennms.netmgt.config.pagesequence.Parameter;
import org.opennms.netmgt.config.pagesequence.SessionVariable;
import org.opennms.netmgt.poller.Distributable;
import org.opennms.netmgt.poller.MonitoredService;
import org.opennms.netmgt.poller.PollStatus;
import org.opennms.netmgt.utils.DnsUtils;
import org.slf4j.Logger;
import org.slf4j.LoggerFactory;

/**
 * This class is designed to be used by the service poller framework to test the availability
 * of the HTTP service on remote interfaces. The class implements the ServiceMonitor interface
 * that allows it to be used along with other plug-ins by the service poller framework.
 *
 * @author <a mailto:brozow@opennms.org>Mathew Brozowski</a>
 * @version $Id: $
 */
@Distributable
public class PageSequenceMonitor extends AbstractServiceMonitor {
    
    
    private static final Logger LOG = LoggerFactory.getLogger(PageSequenceMonitor.class);
    
    protected static class SequenceTracker{
        
        TimeoutTracker m_tracker;
        public SequenceTracker(Map<String, Object> parameterMap, int defaultSequenceRetry, int defaultTimeout) {
            final Map<String, Object> parameters = new HashMap<String, Object>();

            parameters.put("retry", getKeyedInteger(parameterMap, "sequence-retry", defaultSequenceRetry));
            parameters.put("timeout", getKeyedInteger(parameterMap, "timeout", defaultTimeout));
            parameters.put("strict-timeout", getKeyedBoolean(parameterMap, "strict-timeout", false));
            m_tracker = new TimeoutTracker(parameters, defaultSequenceRetry, defaultTimeout);
        }
        public void reset() {
            m_tracker.reset();
        }
        public boolean shouldRetry() {
            return m_tracker.shouldRetry();
        }
        public void nextAttempt() {
            m_tracker.nextAttempt();
        }
        public void startAttempt() {
            m_tracker.startAttempt();
        }
        public double elapsedTimeInMillis() {
            return m_tracker.elapsedTimeInMillis();
        }
    }
    
    private static final int DEFAULT_SEQUENCE_RETRY = 0;

    //FIXME: This should be wired with Spring
    // Make sure that the {@link EmptyKeyRelaxedTrustSSLContext} algorithm
    // is available to JSSE
    static {
        java.security.Security.addProvider(new EmptyKeyRelaxedTrustProvider());
    }

    public static class PageSequenceMonitorException extends RuntimeException {
        private static final long serialVersionUID = 1346757238604080088L;

        public PageSequenceMonitorException(String message) {
            super(message);
        }

        public PageSequenceMonitorException(Throwable cause) {
            super(cause);
        }

        public PageSequenceMonitorException(String message, Throwable cause) {
            super(message, cause);
        }
    }

    private static final int DEFAULT_TIMEOUT = 3000;
    private static final int DEFAULT_RETRY = 0;

    public static class HttpPageSequence {
        final PageSequence m_sequence;
        final List<HttpPage> m_pages;
        Properties m_sequenceProperties;
        Map<String,Object> m_parameters = new HashMap<String,Object>();

        HttpPageSequence(final PageSequence sequence) {
            m_sequence = sequence;

            m_pages = new ArrayList<HttpPage>(m_sequence.getPages().size());
            for (Page page : m_sequence.getPages().toArray(new Page[0])) {
                m_pages.add(new HttpPage(this, page));
            }

            m_sequenceProperties = new Properties();
        }

        public Map<String,Object> getParameters() {
            return m_parameters;
        }

        public void setParameters(final Map<String,Object> parameters) {
            m_parameters = parameters;
        }

        List<HttpPage> getPages() {
            return m_pages;
        }

        private void execute(HttpClientWrapper clientWrapper, MonitoredService svc, Map<String,Number> responseTimes) {
            // Clear the sequence properties before each run
            clearSequenceProperties();

            // Initialize the response time on each page that saves it
            for (HttpPage page : getPages()) {
                if (page.getDsName() != null) {
                    responseTimes.put(page.getDsName(), Double.NaN);
                }
            }

            for (HttpPage page : getPages()) {
                LOG.debug("Executing HttpPage: {}", page.toString());
                page.execute(clientWrapper, svc, m_sequenceProperties);
                if (page.getDsName() != null) {
                    LOG.debug("Recording response time {} for ds {}", page.getResponseTime(), page.getDsName());
                    responseTimes.put(page.getDsName(), page.getResponseTime());
                }
            }
            
        }

        protected Properties getSequenceProperties() {
            return m_sequenceProperties;
        }

        protected void setSequenceProperties(final Properties newProps) {
            m_sequenceProperties = newProps;
        }

        protected void clearSequenceProperties() {
            m_sequenceProperties.clear();
        }
    }

    public interface PageSequenceHttpUriRequest extends HttpUriRequest {
        public void setQueryParameters(List<NameValuePair> parms);
    }

    public static class PageSequenceHttpPost extends HttpPost implements PageSequenceHttpUriRequest {
        public PageSequenceHttpPost(final URI uri) {
            super(uri);
        }

        @Override
        public void setQueryParameters(final List<NameValuePair> parms) {
            try {
                final UrlEncodedFormEntity entity = new UrlEncodedFormEntity(parms, "UTF-8");
                this.setEntity(entity);
            } catch (final UnsupportedEncodingException e) {
                // Should never happen
                LOG.debug("Unsupported encoding", e);
            }
        }
    }

    public static class PageSequenceHttpGet extends HttpGet implements PageSequenceHttpUriRequest {

        public PageSequenceHttpGet(URI uri) {
            super(uri);
        }

        @Override
        public void setQueryParameters(List<NameValuePair> parms) {
            URI uri = this.getURI();
            URI uriWithQueryString = null;
            try {
                String query = URLEncodedUtils.format(parms, "UTF-8");
                URIBuilder ub = new URIBuilder(uri);
                final List<NameValuePair> params = URLEncodedUtils.parse(query, Charset.forName("UTF-8"));
                if (!params.isEmpty()) {
                    ub.setParameters(params);
                }
                uriWithQueryString = ub.build();
                this.setURI(uriWithQueryString);
            } catch (URISyntaxException e) {
                LOG.warn(e.getMessage(), e);
            }
        }
    }

    public static class HttpPage {
        private final Page m_page;
        private final HttpResponseRange m_range;
        private final Pattern m_successPattern;
        private final Pattern m_failurePattern;
        private final Pattern m_locationPattern;
        private final HttpPageSequence m_parentSequence;
        private double m_responseTime;

        private final List<NameValuePair> m_parms = new ArrayList<NameValuePair>();

        HttpPage(HttpPageSequence parent, Page page) {
            m_page = page;
            m_range = new HttpResponseRange(page.getResponseRange());
            m_successPattern = (page.getSuccessMatch() == null ? null : Pattern.compile(page.getSuccessMatch()));
            m_failurePattern = (page.getFailureMatch() == null ? null : Pattern.compile(page.getFailureMatch()));
            m_locationPattern = (page.getLocationMatch() == null ? null : Pattern.compile(page.getLocationMatch()));
            m_parentSequence = parent;

            for (Parameter parm : m_page.getParameters().toArray(new Parameter[0])) {
                m_parms.add(new BasicNameValuePair(parm.getKey(), parm.getValue()));
            }
        }

        @Override
        public String toString() {
            ToStringBuilder retval = new ToStringBuilder(this);
            retval.append("page.httpVersion", m_page.getHttpVersion());
            retval.append("page.host", m_page.getHost());
            retval.append("page.requireIPv4", m_page.getRequireIPv4());
            retval.append("page.requireIPv6", m_page.getRequireIPv6());
            retval.append("page.port", m_page.getPort());
            retval.append("page.method", m_page.getMethod());
            retval.append("page.virtualHost", m_page.getVirtualHost());
            retval.append("page.path", m_page.getPath());
            retval.append("page.query", m_page.getQuery());
            retval.append("page.successMatch", m_page.getSuccessMatch());
            retval.append("page.failureMatch", m_page.getFailureMatch());
            retval.append("page.locationMatch", m_page.getLocationMatch());
            return retval.toString();
        }

        void execute(final HttpClientWrapper parentClientWrapper, final MonitoredService svc, final Properties sequenceProperties) {
            final HttpClientWrapper clientWrapper = parentClientWrapper.duplicate();
            CloseableHttpResponse response = null;
            try {
                URI uri = getURI(svc);
                PageSequenceHttpUriRequest method = getMethod(uri);

                if (getVirtualHost(svc) == null) {
                    LOG.debug("Adding request interceptor to remove the host header");
                    clientWrapper.addRequestInterceptor(new HttpRequestInterceptor() {
                        @Override
                        public void process(HttpRequest request, HttpContext ctx) throws HttpException, IOException {
                            Header host = request.getFirstHeader(HTTP.TARGET_HOST);
                            if (host != null) {
                                request.removeHeader(host);
                                LOG.debug("httpRequestInterceptor: virtual-host is not set, removing host header");
                            }
                        }
                    });
                } else {
                    HttpHost host = new HttpHost(getVirtualHost(svc), uri.getPort());
                    clientWrapper.setVirtualHost(host.toHostString());
                }

<<<<<<< HEAD
                if (getUserAgent() != null && !getUserAgent().trim().isEmpty()) {
                    clientWrapper.setUserAgent(getUserAgent());
=======
                if (method instanceof HttpRequestBase) {
                    ProtocolVersion pv;
                    switch (m_page.getHttpVersion()) {
                    case "0.9":
                        pv = HttpVersion.HTTP_0_9; break;
                    case "1.0":
                        pv = HttpVersion.HTTP_1_0; break;
                    default:
                        pv = HttpVersion.HTTP_1_1; break;
                    }
                    if (pv == HttpVersion.HTTP_1_1 && getVirtualHost(svc) == null) {
                        LOG.warn("Page {} is configured to use HTTP/1.1, but does not have a virtual host set!  Falling back to HTTP/1.0.", m_page.getPath());
                        pv = HttpVersion.HTTP_1_0;
                    }
                    ((HttpRequestBase)method).setProtocolVersion(pv);
                } else {
                    LOG.warn("Unable to determine how to set {} to use HTTP {}.", m_page.getPath(), m_page.getHttpVersion());
                }

                if (getUserAgent() != null) {
                    method.getParams().setParameter(CoreProtocolPNames.USER_AGENT, getUserAgent());
>>>>>>> acced878
                } else {
                    clientWrapper.setUserAgent("OpenNMS PageSequenceMonitor (Service name: " + svc.getSvcName() + ")");
                }

                if ("https".equals(uri.getScheme())) {
                    if (Boolean.parseBoolean(m_page.getDisableSslVerification())) {
                        try {
                            clientWrapper.useRelaxedSSL("https");
                        } catch (final GeneralSecurityException e) {
                            LOG.warn("Failed configure relaxed SSL for PageSequence {}", svc.getSvcName(), e);
                        }
                    }
                }

                if (m_parms.size() > 0) {
                    method.setQueryParameters(expandParms(svc));
                }

                if (getUserInfo() != null) {
                    String userInfo = getUserInfo();
                    String[] streetCred = userInfo.split(":", 2);
                    if (streetCred.length == 2) {
                        clientWrapper.addBasicCredentials(streetCred[0], streetCred[1]);
                    } else { 
                        LOG.warn("Illegal value found for username/password HTTP credentials: {}", userInfo);
                    }
                }

                long startTime = System.nanoTime();
                response = clientWrapper.execute(method);
                long endTime = System.nanoTime();
                m_responseTime = (endTime - startTime)/1000000.0;

                int code = response.getStatusLine().getStatusCode();
                if (!getRange().contains(code)) {
                    throw new PageSequenceMonitorException("response code out of range for uri:" + uri + ".  Expected " + getRange() + " but received " + code);
                }

                String responseString = EntityUtils.toString(response.getEntity());

                if (getLocationPattern() != null) {
                    Header locationHeader = response.getFirstHeader("location");
                    if (locationHeader == null) {
                        LOG.debug("locationMatch was set, but no Location: header was returned at {}", uri, new Exception());
                        throw new PageSequenceMonitorException("locationMatch was set, but no Location: header was returned at " + uri);
                    }
                    Matcher matcher = getLocationPattern().matcher(locationHeader.getValue());
                    if (!matcher.find()) {
                        LOG.debug("failed to find '{}' in Location: header at {}:\n{}", getLocationPattern(), uri, locationHeader.getValue(), new Exception());
                        throw new PageSequenceMonitorException("failed to find '" + getLocationPattern() + "' in Location: header at " + uri);
                    }
                }

                if (getFailurePattern() != null) {
                    Matcher matcher = getFailurePattern().matcher(responseString);
                    if (matcher.find()) {
                        throw new PageSequenceMonitorException(getResolvedFailureMessage(matcher));
                    }
                }

                if (getSuccessPattern() != null) {
                    Matcher matcher = getSuccessPattern().matcher(responseString);
                    if (!matcher.find()) {
                        LOG.debug("failed to find '{}' in page content at {}:\n{}", getSuccessPattern(), uri, responseString.trim(), new Exception());
                        throw new PageSequenceMonitorException("failed to find '" + getSuccessPattern() + "' in page content at " + uri);
                    }
                    updateSequenceProperties(sequenceProperties, matcher);
                }

            } catch (URISyntaxException e) {
                throw new IllegalArgumentException("unable to construct URL for page", e);
            } catch (IOException e) {
                LOG.debug("I/O Error", e);
                throw new PageSequenceMonitorException("I/O Error", e);
            } finally {
                if (clientWrapper != null) {
                    clientWrapper.close(response);
                }
            }
        }

        private List<NameValuePair> expandParms(MonitoredService svc) {
            List<NameValuePair> expandedParms = new ArrayList<NameValuePair>();
            Properties svcProps = getServiceProperties(svc);
            if (svcProps != null) {
                LOG.debug("I have {} service properties.", svcProps.size());
            }
            Properties seqProps = getSequenceProperties();
            if (seqProps != null) {
                LOG.debug("I have {} sequence properties.", seqProps.size());
            }
            for (NameValuePair nvp : m_parms) {
                String value = PropertiesUtils.substitute((String)nvp.getValue(), getServiceProperties(svc), getSequenceProperties());
                expandedParms.add(new BasicNameValuePair(nvp.getName(), value));
                if (!nvp.getValue().equals(value) ) {
                    LOG.debug("Expanded parm with name '{}' from '{}' to '{}'", nvp.getName(), nvp.getValue(), value);
                }
            }
            return expandedParms;
        }

        private void updateSequenceProperties(Properties props, Matcher matcher) {
            for (SessionVariable varBinding : m_page.getSessionVariables()) {
                String vbName = varBinding.getName();
                String vbValue = matcher.group(varBinding.getMatchGroup());
                if (vbValue == null)
                    vbValue = "";
                props.put(vbName, vbValue);
                LOG.debug("Just set session variable '{}' to '{}'", vbName, vbValue);
            }

            setSequenceProperties(props);
        }

        private String getUserAgent() {
            return m_page.getUserAgent();
        }

        private String getVirtualHost(MonitoredService svc) {
            return PropertiesUtils.substitute(m_page.getVirtualHost(), getServiceProperties(svc), getSequenceProperties());
        }

        private URI getURI(MonitoredService svc) throws URISyntaxException {
            Properties svcProps = getServiceProperties(svc);
            Properties seqProps = getSequenceProperties();
            String host = getHost(seqProps, svcProps);
            if (m_page.getRequireIPv4()) {
                try {
                    InetAddress address = DnsUtils.resolveHostname(host, false);
                    if (!(address instanceof Inet4Address)) throw new UnknownHostException();
                    host = InetAddressUtils.str(address);
                } catch (UnknownHostException e) {
                    throw new PageSequenceMonitorException("failed to find IPv4 address for hostname: " + host);
                }
            } else if (m_page.getRequireIPv6()) {
                try {
                    InetAddress address = DnsUtils.resolveHostname(host, true);
                    host = "[" + InetAddressUtils.str(address) + "]";
                } catch (UnknownHostException e) {
                    throw new PageSequenceMonitorException("failed to find IPv6 address for hostname: " + host);
                }
            } else {
                // Just leave the hostname as-is, let httpclient resolve it using the platform preferences
            }
            URIBuilder ub = new URIBuilder();
            ub.setScheme(getScheme());
            ub.setHost(host);
            ub.setPort(getPort());
            ub.setPath(getPath(seqProps, svcProps));
            final List<NameValuePair> params = URLEncodedUtils.parse(getQuery(seqProps, svcProps), Charset.forName("UTF-8"));
            if (!params.isEmpty()) {
                ub.setParameters(params);
            }
            ub.setFragment(getFragment(seqProps, svcProps));
            return ub.build();
        }

        private String getFragment(Properties... p) {
            return PropertiesUtils.substitute(m_page.getFragment(), p);
        }

        private String getQuery(Properties... p) {
            return PropertiesUtils.substitute(m_page.getQuery(), p);
        }

        private String getPath(Properties... p) {
            return PropertiesUtils.substitute(m_page.getPath(), p);
        }

        private int getPort(Properties... p) {
            return Integer.valueOf(PropertiesUtils.substitute(String.valueOf(m_page.getPort()), p));
        }

        private String getHost(Properties... p) {
            return PropertiesUtils.substitute(m_page.getHost(), p);
        }

        private Properties getServiceProperties(MonitoredService svc) {
            Properties properties = new Properties();
            properties.put("ipaddr", svc.getIpAddr());
            properties.put("nodeid", svc.getNodeId());
            properties.put("nodelabel", svc.getNodeLabel());
            properties.put("svcname", svc.getSvcName());
            return properties;
        }

        private String getUserInfo() {
            return m_page.getUserInfo();
        }

        private String getScheme() {
            return m_page.getScheme();
        }

        private PageSequenceHttpUriRequest getMethod(URI uri) {
            String method = m_page.getMethod();
            return ("GET".equalsIgnoreCase(method) ? new PageSequenceHttpGet(uri) : new PageSequenceHttpPost(uri));
        }

        private HttpResponseRange getRange() {
            return m_range;
        }

        private Pattern getSuccessPattern() {
            return m_successPattern;
        }

        private Pattern getLocationPattern() {
            return m_locationPattern;
        }

        private Pattern getFailurePattern() {
            return m_failurePattern;
        }

        private String getFailureMessage() {
            return m_page.getFailureMessage();
        }

        private String getResolvedFailureMessage(Matcher matcher) {
            return PropertiesUtils.substitute(getFailureMessage(), new MatchTable(matcher));
        }

        private Properties getSequenceProperties() {
            return m_parentSequence.getSequenceProperties();
        }

        private void setSequenceProperties(Properties props) {
            m_parentSequence.setSequenceProperties(props);
        }

        public Number getResponseTime() {
            return m_responseTime;
        }

        public String getDsName() {
            return m_page.getDsName();
        }
    }

    public static class PageSequenceMonitorParameters {
        public static final String KEY = PageSequenceMonitorParameters.class.getName();

        static synchronized PageSequenceMonitorParameters get(final Map<String,Object> parameterMap) {
            PageSequenceMonitorParameters parms = (PageSequenceMonitorParameters) parameterMap.get(KEY);
            if (parms == null) {
                parms = new PageSequenceMonitorParameters(parameterMap);
                parameterMap.put(KEY, parms);
            }
            return parms;
        }

        private final Map<String, Object> m_parameterMap;
        private final HttpPageSequence m_pageSequence;

        PageSequenceMonitorParameters(final Map<String, Object> parameterMap) {
            m_parameterMap = parameterMap;

            Object pageSequence = getKeyedObject(parameterMap, "page-sequence", null);

            if (pageSequence == null) {
                throw new IllegalArgumentException("page-sequence must be set in monitor parameters");
            }

            /* if we get an actual PageSequence object, we need
             * to do substitution on it first, so turn it back into
             * a string temporarily.
             */
            if (pageSequence instanceof PageSequence) {
                pageSequence = JaxbUtils.marshal(pageSequence);
            } else if (pageSequence instanceof String) {
                // don't need to do anything
            } else {
                throw new IllegalArgumentException("Unsure how to deal with Page Sequence of type " + pageSequence.getClass());
            }

            // Perform parameter expansion on the page-sequence string
            pageSequence = PropertiesUtils.substitute((String)pageSequence, m_parameterMap);
            PageSequence sequence = parsePageSequence((String)pageSequence);
            m_pageSequence = new HttpPageSequence(sequence);
            m_pageSequence.setParameters(m_parameterMap);
        }

        Map<String, Object> getParameterMap() {
            return m_parameterMap;
        }

        HttpPageSequence getPageSequence() {
            return m_pageSequence;
        }

        PageSequence parsePageSequence(String sequenceString) {
            return JaxbUtils.unmarshal(PageSequence.class, sequenceString);

        }

        public int getRetries() {
            return getKeyedInteger(m_parameterMap, "retry", DEFAULT_RETRY);
        }

        public int getTimeout() {
            return getKeyedInteger(m_parameterMap, "timeout", DEFAULT_TIMEOUT);
        }

        HttpClientWrapper createHttpClient() {
            HttpClientWrapper clientWrapper = HttpClientWrapper.create()
                    .setConnectionTimeout(getTimeout())
                    .setSocketTimeout(getTimeout())
                    .setRetries(getRetries())
                    .useBrowserCompatibleCookies();
            return clientWrapper;
        }
    }

    /** {@inheritDoc} */
    @Override
    public PollStatus poll(final MonitoredService svc, final Map<String, Object> parameterMap) {
        PollStatus serviceStatus = PollStatus.unavailable("Poll not completed yet");

        Map<String,Number> responseTimes = new LinkedHashMap<String,Number>();
        
        SequenceTracker tracker = new SequenceTracker(parameterMap, DEFAULT_SEQUENCE_RETRY, DEFAULT_TIMEOUT);
        for(tracker.reset(); tracker.shouldRetry() && !serviceStatus.isAvailable(); tracker.nextAttempt() ) {
            HttpClientWrapper clientWrapper = null;
            try {
                PageSequenceMonitorParameters parms = PageSequenceMonitorParameters.get(parameterMap);
    
                clientWrapper = parms.createHttpClient();

                tracker.startAttempt();
                responseTimes.put("response-time", Double.NaN);
                parms.getPageSequence().execute(clientWrapper, svc, responseTimes);
    
                double responseTime = tracker.elapsedTimeInMillis();
                serviceStatus = PollStatus.available();
                responseTimes.put("response-time", responseTime);
                serviceStatus.setProperties(responseTimes);
    
            } catch (PageSequenceMonitorException e) {
                serviceStatus = PollStatus.unavailable(e.getMessage());
                serviceStatus.setProperties(responseTimes);
            } catch (IllegalArgumentException e) {
                LOG.error("Invalid parameters to monitor", e);
                serviceStatus = PollStatus.unavailable("Invalid parameter to monitor: " + e.getMessage() + ".  See log for details.");
                serviceStatus.setProperties(responseTimes);
            } finally {
                IOUtils.closeQuietly(clientWrapper);
            }
        }
        
        return serviceStatus;
    }
}<|MERGE_RESOLUTION|>--- conflicted
+++ resolved
@@ -51,23 +51,14 @@
 import org.apache.http.Header;
 import org.apache.http.HttpException;
 import org.apache.http.HttpHost;
-<<<<<<< HEAD
 import org.apache.http.HttpRequest;
 import org.apache.http.HttpRequestInterceptor;
-import org.apache.http.NameValuePair;
-=======
-import org.apache.http.HttpResponse;
 import org.apache.http.HttpVersion;
 import org.apache.http.NameValuePair;
-import org.apache.http.ProtocolVersion;
-import org.apache.http.auth.AuthScope;
-import org.apache.http.auth.UsernamePasswordCredentials;
->>>>>>> acced878
 import org.apache.http.client.entity.UrlEncodedFormEntity;
 import org.apache.http.client.methods.CloseableHttpResponse;
 import org.apache.http.client.methods.HttpGet;
 import org.apache.http.client.methods.HttpPost;
-import org.apache.http.client.methods.HttpRequestBase;
 import org.apache.http.client.methods.HttpUriRequest;
 import org.apache.http.client.utils.URIBuilder;
 import org.apache.http.client.utils.URLEncodedUtils;
@@ -100,16 +91,15 @@
  * that allows it to be used along with other plug-ins by the service poller framework.
  *
  * @author <a mailto:brozow@opennms.org>Mathew Brozowski</a>
- * @version $Id: $
  */
 @Distributable
 public class PageSequenceMonitor extends AbstractServiceMonitor {
-    
-    
+
+
     private static final Logger LOG = LoggerFactory.getLogger(PageSequenceMonitor.class);
-    
+
     protected static class SequenceTracker{
-        
+
         TimeoutTracker m_tracker;
         public SequenceTracker(Map<String, Object> parameterMap, int defaultSequenceRetry, int defaultTimeout) {
             final Map<String, Object> parameters = new HashMap<String, Object>();
@@ -135,7 +125,7 @@
             return m_tracker.elapsedTimeInMillis();
         }
     }
-    
+
     private static final int DEFAULT_SEQUENCE_RETRY = 0;
 
     //FIXME: This should be wired with Spring
@@ -212,7 +202,7 @@
                     responseTimes.put(page.getDsName(), page.getResponseTime());
                 }
             }
-            
+
         }
 
         protected Properties getSequenceProperties() {
@@ -340,32 +330,17 @@
                     clientWrapper.setVirtualHost(host.toHostString());
                 }
 
-<<<<<<< HEAD
+                switch(m_page.getHttpVersion()) {
+                    case "0.9":
+                        clientWrapper.setVersion(HttpVersion.HTTP_0_9); break;
+                    case "1.0":
+                        clientWrapper.setVersion(HttpVersion.HTTP_1_0); break;
+                    default:
+                        clientWrapper.setVersion(HttpVersion.HTTP_1_1); break;
+                }
+
                 if (getUserAgent() != null && !getUserAgent().trim().isEmpty()) {
                     clientWrapper.setUserAgent(getUserAgent());
-=======
-                if (method instanceof HttpRequestBase) {
-                    ProtocolVersion pv;
-                    switch (m_page.getHttpVersion()) {
-                    case "0.9":
-                        pv = HttpVersion.HTTP_0_9; break;
-                    case "1.0":
-                        pv = HttpVersion.HTTP_1_0; break;
-                    default:
-                        pv = HttpVersion.HTTP_1_1; break;
-                    }
-                    if (pv == HttpVersion.HTTP_1_1 && getVirtualHost(svc) == null) {
-                        LOG.warn("Page {} is configured to use HTTP/1.1, but does not have a virtual host set!  Falling back to HTTP/1.0.", m_page.getPath());
-                        pv = HttpVersion.HTTP_1_0;
-                    }
-                    ((HttpRequestBase)method).setProtocolVersion(pv);
-                } else {
-                    LOG.warn("Unable to determine how to set {} to use HTTP {}.", m_page.getPath(), m_page.getHttpVersion());
-                }
-
-                if (getUserAgent() != null) {
-                    method.getParams().setParameter(CoreProtocolPNames.USER_AGENT, getUserAgent());
->>>>>>> acced878
                 } else {
                     clientWrapper.setUserAgent("OpenNMS PageSequenceMonitor (Service name: " + svc.getSvcName() + ")");
                 }
@@ -686,24 +661,24 @@
         PollStatus serviceStatus = PollStatus.unavailable("Poll not completed yet");
 
         Map<String,Number> responseTimes = new LinkedHashMap<String,Number>();
-        
+
         SequenceTracker tracker = new SequenceTracker(parameterMap, DEFAULT_SEQUENCE_RETRY, DEFAULT_TIMEOUT);
         for(tracker.reset(); tracker.shouldRetry() && !serviceStatus.isAvailable(); tracker.nextAttempt() ) {
             HttpClientWrapper clientWrapper = null;
             try {
                 PageSequenceMonitorParameters parms = PageSequenceMonitorParameters.get(parameterMap);
-    
+
                 clientWrapper = parms.createHttpClient();
 
                 tracker.startAttempt();
                 responseTimes.put("response-time", Double.NaN);
                 parms.getPageSequence().execute(clientWrapper, svc, responseTimes);
-    
+
                 double responseTime = tracker.elapsedTimeInMillis();
                 serviceStatus = PollStatus.available();
                 responseTimes.put("response-time", responseTime);
                 serviceStatus.setProperties(responseTimes);
-    
+
             } catch (PageSequenceMonitorException e) {
                 serviceStatus = PollStatus.unavailable(e.getMessage());
                 serviceStatus.setProperties(responseTimes);
@@ -715,7 +690,7 @@
                 IOUtils.closeQuietly(clientWrapper);
             }
         }
-        
+
         return serviceStatus;
     }
 }