--- conflicted
+++ resolved
@@ -267,14 +267,7 @@
                             getNotificationManager().incrementAttempted(strategy instanceof CommandExecutor);
                             
                             int returnCode = strategy.execute(command.getExecute(), getArgumentList(command));
-<<<<<<< HEAD
                             LOG.debug("command {} return code = {}", command.getName(), returnCode);
-                        } catch (Throwable e) {
-                            LOG.warn("Notification command failed: {}", command.getName(), e);
-=======
-                            if (log().isDebugEnabled()) {
-                                log().debug("command " + command.getName() + " return code = " + returnCode);
-                            }
                             
                             if (returnCode == 0) {
                                 getNotificationManager().incrementSucceeded(strategy instanceof CommandExecutor);
@@ -282,13 +275,12 @@
                                 getNotificationManager().incrementFailed(strategy instanceof CommandExecutor);
                             }
                         } catch (Throwable e) {
-                            log().warn("Notification command failed: " + command.getName(), e);
+                            LOG.warn("Notification command failed: {}", command.getName(), e);
                             if (strategy == null) {
                                 getNotificationManager().incrementUnknownInterrupted();
                             } else {
                                 getNotificationManager().incrementInterrupted(strategy instanceof CommandExecutor);
                             }
->>>>>>> c6045b53
                         }
                     }
                 } else {
