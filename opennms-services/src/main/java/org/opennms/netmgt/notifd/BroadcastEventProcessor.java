--- conflicted
+++ resolved
@@ -187,19 +187,11 @@
         }
 
         if (event.getLogmsg() != null && event.getLogmsg().getDest().equalsIgnoreCase("donotpersist")) {
-<<<<<<< HEAD
-            LOG.warn("discarding event {}, the event has been configured as 'doNotPersist'.", event.getUei());
-            return;
-        }
-        if (event.getAlarmData() != null && event.getAlarmData().isAutoClean()) {
-            LOG.warn("discarding event {}, the event has been configured with autoClean=true on its alarmData.", event.getUei());
-=======
             LOG.debug("discarding event {}, the event has been configured as 'doNotPersist'.", event.getUei());
             return;
         }
         if (event.getAlarmData() != null && event.getAlarmData().isAutoClean()) {
             LOG.debug("discarding event {}, the event has been configured with autoClean=true on its alarmData.", event.getUei());
->>>>>>> 0a8e2076
             return;
         }
 
