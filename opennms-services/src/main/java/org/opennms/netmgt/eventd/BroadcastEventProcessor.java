--- conflicted
+++ resolved
@@ -31,12 +31,8 @@
 import java.util.List;
 
 import org.opennms.netmgt.EventConstants;
-<<<<<<< HEAD
 import org.opennms.netmgt.config.api.EventConfDao;
-=======
 import org.opennms.netmgt.capsd.EventUtils;
-import org.opennms.netmgt.config.EventConfDao;
->>>>>>> 72c67d66
 import org.opennms.netmgt.model.events.EventBuilder;
 import org.opennms.netmgt.model.events.EventIpcManager;
 import org.opennms.netmgt.model.events.EventListener;
@@ -132,7 +128,7 @@
         EventBuilder ebldr = null;
         
         if (isReloadConfigEvent(event)) {
-            log().info("onEvent: Reloading events configuration in response to event with UEI " + event.getUei());
+            LOG.info("onEvent: Reloading events configuration in response to event with UEI " + event.getUei());
             try {
                 m_eventConfDao.reload();
                 ebldr = new EventBuilder(EventConstants.RELOAD_DAEMON_CONFIG_SUCCESSFUL_UEI, getName());
