--- conflicted
+++ resolved
@@ -222,15 +222,8 @@
                 if (m_event.hasNodeid()) {
                     Long nodeLong = m_event.getNodeid();
                     Integer nodeInt = Integer.valueOf(nodeLong.intValue());
-<<<<<<< HEAD
-                    // NMS-8294: Initialize the entire node hierarchy so that
-                    // BSF scripts can execute outside of a transaction
-                    node = m_nodeDao.getHierarchy(nodeInt);
+                    node = m_nodeDao.get(nodeInt);
                     m_scriptManager.registerBean("node", node);
-=======
-                    node = m_nodeDao.get(nodeInt);
-                    m_mgr.registerBean("node", node);
->>>>>>> dfa06b28
                 }
 
                 // execute the scripts attached to the event
