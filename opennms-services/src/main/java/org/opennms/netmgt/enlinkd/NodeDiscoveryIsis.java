/*******************************************************************************
 * This file is part of OpenNMS(R).
 *
 * Copyright (C) 2014 The OpenNMS Group, Inc.
 * OpenNMS(R) is Copyright (C) 1999-2014 The OpenNMS Group, Inc.
 *
 * OpenNMS(R) is a registered trademark of The OpenNMS Group, Inc.
 *
 * OpenNMS(R) is free software: you can redistribute it and/or modify
 * it under the terms of the GNU Affero General Public License as published
 * by the Free Software Foundation, either version 3 of the License,
 * or (at your option) any later version.
 *
 * OpenNMS(R) is distributed in the hope that it will be useful,
 * but WITHOUT ANY WARRANTY; without even the implied warranty of
 * MERCHANTABILITY or FITNESS FOR A PARTICULAR PURPOSE.  See the
 * GNU Affero General Public License for more details.
 *
 * You should have received a copy of the GNU Affero General Public License
 * along with OpenNMS(R).  If not, see:
 *      http://www.gnu.org/licenses/
 *
 * For more information contact:
 *     OpenNMS(R) Licensing <license@opennms.org>
 *     http://www.opennms.org/
 *     http://www.opennms.com/
 *******************************************************************************/

package org.opennms.netmgt.enlinkd;

import java.util.ArrayList;
import java.util.Date;
import java.util.List;
import java.util.concurrent.ExecutionException;

import org.opennms.netmgt.enlinkd.snmp.IsisCircTableTracker;
import org.opennms.netmgt.enlinkd.snmp.IsisISAdjTableTracker;
import org.opennms.netmgt.enlinkd.snmp.IsisSysObjectGroupTracker;
import org.opennms.netmgt.model.IsIsLink;
import org.slf4j.Logger;
import org.slf4j.LoggerFactory;

/**
 * This class is designed to collect the necessary SNMP information from the
 * target address and store the collected information. When the class is
 * initially constructed no information is collected. The SNMP Session
 * creating and collection occurs in the main run method of the instance. This
 * allows the collection to occur in a thread if necessary.
 */
public final class NodeDiscoveryIsis extends NodeDiscovery {
private final static Logger LOG = LoggerFactory.getLogger(NodeDiscoveryIsis.class);
	/**
	 * Constructs a new SNMP collector for IsIs Node Discovery. 
	 * The collection does not occur until the
     * <code>run</code> method is invoked.
     * 
	 * @param EnhancedLinkd linkd
	 * @param LinkableNode node
	 */
    public NodeDiscoveryIsis(final EnhancedLinkd linkd, final Node node) {
    	super(linkd, node);
    }

    protected void runCollection() {

    	final Date now = new Date(); 
        LOG.debug("run: collecting : {}", getPeer());

        final IsisSysObjectGroupTracker isisSysObject = new IsisSysObjectGroupTracker();
<<<<<<< HEAD
=======
		LOG.info( "run: node[{}]: collecting {} on: {}",
				getNodeId(),
				trackerName, 
				getPrimaryIpAddressString());
        SnmpWalker walker =  SnmpUtils.createWalker(getPeer(), trackerName, isisSysObject);

        walker.start();
>>>>>>> 86ceb401

        try {
            m_linkd.getLocationAwareSnmpClient().walk(getPeer(),
                                                      isisSysObject).withDescription("isisSysObjectCollection").withLocation(getLocation()).execute().get();
        } catch (ExecutionException e) {
            LOG.info("run: Agent error while scanning the isisSysObjectCollection table", e);
            return;
        } catch (final InterruptedException e) {
            LOG.error("run: Is-Is Linkd node collection interrupted, exiting", e);
            return;
        }
<<<<<<< HEAD

        if (isisSysObject.getIsisSysId() == null) {
            LOG.info("Is-Is mib not supported on: {}",
                     str(getPeer().getAddress()));
=======
        
        if (isisSysObject.getIsisSysId() == null ) {
            LOG.info( "run: node[{}]: address {}. Is-Is mib not supported ", 
            		getNodeId(),
            		getPrimaryIpAddressString());
>>>>>>> 86ceb401
            return;
        }

        m_linkd.getQueryManager().store(getNodeId(),
                                        isisSysObject.getIsisElement());
    
        
        final List<IsIsLink> links = new ArrayList<IsIsLink>();
        final IsisISAdjTableTracker isisISAdjTableTracker = new IsisISAdjTableTracker() {
    	   @Override
    	   public void processIsisAdjRow(IsIsAdjRow row) {
    		links.add(row.getIsisLink());
    	   }
        };
<<<<<<< HEAD
=======
		LOG.info( "run: node[{}]: collecting {} on: {}",
				getNodeId(),
				trackerName, 
				getPrimaryIpAddressString());
        walker =  SnmpUtils.createWalker(getPeer(), trackerName, isisISAdjTableTracker);

        walker.start();

>>>>>>> 86ceb401
        try {
            m_linkd.getLocationAwareSnmpClient().walk(getPeer(),
                      isisISAdjTableTracker)
                      .withDescription("isisISAdjTable")
                      .withLocation(getLocation())
                      .execute()
                      .get();
        } catch (ExecutionException e) {
            LOG.error("run: collection execution failed, exiting",e);
            return;
       } catch (final InterruptedException e) {
            LOG.error("run: Is-Is Linkd node collection interrupted, exiting", e);
            return;
        }
        
        final IsisCircTableTracker isisCircTableTracker = new IsisCircTableTracker() {
    	@Override
    	public void processIsisCircRow(IsIsCircRow row) {
    		IsIsLink link = row.getIsisLink();
    		for (IsIsLink adjlink:links) {
    			if (link.getIsisCircIndex().intValue() == adjlink.getIsisCircIndex().intValue()) {
    				adjlink.setIsisCircIfIndex(link.getIsisCircIfIndex());
    				adjlink.setIsisCircAdminState(link.getIsisCircAdminState());
    			}
    		}
    	}
        };
<<<<<<< HEAD
=======
		
		LOG.info( "run: node[{}]: collecting {} on: {}",
				getNodeId(),
				trackerName, 
				getPrimaryIpAddressString());
        walker =  SnmpUtils.createWalker(getPeer(), trackerName, isisCircTableTracker);

        walker.start();

>>>>>>> 86ceb401
        try {
            m_linkd.getLocationAwareSnmpClient().walk(getPeer(),
                              isisCircTableTracker)
                              .withDescription("isisCircTable")
                              .withLocation(getLocation())
                              .execute().get();
        } catch (ExecutionException e) {
            LOG.error("run: collection execution failed, exiting",e);
            return;
        } catch (final InterruptedException e) {
            LOG.error("run: Is-Is Linkd node collection interrupted, exiting", e);
            return;
        }
        
        for (IsIsLink link:links) 
        	m_linkd.getQueryManager().store(getNodeId(), link);

        m_linkd.getQueryManager().reconcileIsis(getNodeId(), now);
    }

	@Override
	public String getName() {
		return "IsisLinkDiscovery";
	}

}<|MERGE_RESOLUTION|>--- conflicted
+++ resolved
@@ -64,42 +64,28 @@
     protected void runCollection() {
 
     	final Date now = new Date(); 
-        LOG.debug("run: collecting : {}", getPeer());
 
         final IsisSysObjectGroupTracker isisSysObject = new IsisSysObjectGroupTracker();
-<<<<<<< HEAD
-=======
-		LOG.info( "run: node[{}]: collecting {} on: {}",
-				getNodeId(),
-				trackerName, 
-				getPrimaryIpAddressString());
-        SnmpWalker walker =  SnmpUtils.createWalker(getPeer(), trackerName, isisSysObject);
-
-        walker.start();
->>>>>>> 86ceb401
 
         try {
             m_linkd.getLocationAwareSnmpClient().walk(getPeer(),
                                                       isisSysObject).withDescription("isisSysObjectCollection").withLocation(getLocation()).execute().get();
         } catch (ExecutionException e) {
-            LOG.info("run: Agent error while scanning the isisSysObjectCollection table", e);
+            LOG.info("run: node [{}]. Agent error while scanning the isisSysObjectCollection table",
+                     getNodeId(),
+                     e);
             return;
         } catch (final InterruptedException e) {
-            LOG.error("run: Is-Is Linkd node collection interrupted, exiting", e);
+            LOG.info("run: node [{}]. Is-Is Linkd node collection interrupted, exiting",
+                      getNodeId(),
+                      e);
             return;
         }
-<<<<<<< HEAD
-
-        if (isisSysObject.getIsisSysId() == null) {
-            LOG.info("Is-Is mib not supported on: {}",
-                     str(getPeer().getAddress()));
-=======
         
         if (isisSysObject.getIsisSysId() == null ) {
-            LOG.info( "run: node[{}]: address {}. Is-Is mib not supported ", 
+            LOG.info( "run: node [{}], address {}. Is-Is mib not supported ", 
             		getNodeId(),
             		getPrimaryIpAddressString());
->>>>>>> 86ceb401
             return;
         }
 
@@ -114,17 +100,7 @@
     		links.add(row.getIsisLink());
     	   }
         };
-<<<<<<< HEAD
-=======
-		LOG.info( "run: node[{}]: collecting {} on: {}",
-				getNodeId(),
-				trackerName, 
-				getPrimaryIpAddressString());
-        walker =  SnmpUtils.createWalker(getPeer(), trackerName, isisISAdjTableTracker);
-
-        walker.start();
-
->>>>>>> 86ceb401
+        
         try {
             m_linkd.getLocationAwareSnmpClient().walk(getPeer(),
                       isisISAdjTableTracker)
@@ -133,10 +109,14 @@
                       .execute()
                       .get();
         } catch (ExecutionException e) {
-            LOG.error("run: collection execution failed, exiting",e);
+            LOG.error("run: node [{}]. Is-Is collection execution failed, exiting",
+                      getNodeId(),
+                      e);
             return;
        } catch (final InterruptedException e) {
-            LOG.error("run: Is-Is Linkd node collection interrupted, exiting", e);
+            LOG.error("run: node [{}]. Is-Is collection interrupted, exiting", 
+                      getNodeId(),
+                      e);
             return;
         }
         
@@ -152,18 +132,7 @@
     		}
     	}
         };
-<<<<<<< HEAD
-=======
-		
-		LOG.info( "run: node[{}]: collecting {} on: {}",
-				getNodeId(),
-				trackerName, 
-				getPrimaryIpAddressString());
-        walker =  SnmpUtils.createWalker(getPeer(), trackerName, isisCircTableTracker);
 
-        walker.start();
-
->>>>>>> 86ceb401
         try {
             m_linkd.getLocationAwareSnmpClient().walk(getPeer(),
                               isisCircTableTracker)
@@ -171,10 +140,14 @@
                               .withLocation(getLocation())
                               .execute().get();
         } catch (ExecutionException e) {
-            LOG.error("run: collection execution failed, exiting",e);
+            LOG.error("run: node [{}]. Is-Is collection execution failed, exiting",
+                      getNodeId(),
+                      e);
             return;
         } catch (final InterruptedException e) {
-            LOG.error("run: Is-Is Linkd node collection interrupted, exiting", e);
+            LOG.error("run: node [{}]. Is-Is collection interrupted, exiting", 
+                      getNodeId(),
+                      e);
             return;
         }
         
