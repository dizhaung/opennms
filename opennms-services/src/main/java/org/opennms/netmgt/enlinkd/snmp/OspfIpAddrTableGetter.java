--- conflicted
+++ resolved
@@ -49,8 +49,8 @@
 	    super(peer, client, location);
 	}
 
-<<<<<<< HEAD
     public OspfElement get(OspfElement element) {
+        //loopback mask by default
         element.setOspfRouterIdNetmask(InetAddressUtils.addr("255.255.255.255"));
         List<SnmpValue> val = get(element.getOspfRouterId());
         if (val != null && val.size() == 2) {
@@ -68,40 +68,13 @@
     }
 	
 	public OspfLink get(OspfLink link) {
-		
+		//use point to point by default
+		link.setOspfIpMask(InetAddressUtils.addr("255.255.255.252"));
 		List<SnmpValue> val = get(link.getOspfIpAddr());
 		if (val != null && val.size() == 2 ) {
 			if (!val.get(0).isNull() && val.get(0).isNumeric() )
 				link.setOspfIfIndex(val.get(0).toInt());
 			if (!val.get(1).isNull() && !val.get(1).isError()) {
-=======
-	public OspfElement get(OspfElement element) {
-		//loopback mask by default
-	    element.setOspfRouterIdNetmask(InetAddressUtils.addr("255.255.255.255"));
-		SnmpValue[] val = get(element.getOspfRouterId());
-		if (val != null && val.length == 2 ) {
-			if (!val[0].isNull() && val[0].isNumeric() )
-				element.setOspfRouterIdIfindex(val[0].toInt());
-			if (!val[1].isNull() && !val[1].isError()) {
-				try {
-					element.setOspfRouterIdNetmask(val[1].toInetAddress());
-				} catch (IllegalArgumentException e) {
-					
-				}
-			}
-		}
-		return element;
-	}
-	
-	public OspfLink get(OspfLink link) {
-		//use point to point by default
-	    link.setOspfIpMask(InetAddressUtils.addr("255.255.255.252"));
-		SnmpValue[] val = get(link.getOspfIpAddr());
-		if (val != null && val.length == 2 ) {
-			if (!val[0].isNull() && val[0].isNumeric() )
-				link.setOspfIfIndex(val[0].toInt());
-			if (!val[1].isNull() && !val[1].isError()) {
->>>>>>> 147554c4
 				try {
 					link.setOspfIpMask(val.get(1).toInetAddress());
 				} catch (IllegalArgumentException e) {
