--- conflicted
+++ resolved
@@ -66,14 +66,9 @@
      */
     public CollectorThresholdingSet(int nodeId, String hostAddress, String serviceName, RrdRepository repository, ServiceParameters svcParams) {
         super(nodeId, hostAddress, serviceName, repository);
-<<<<<<< HEAD
-        String storeByIfAliasString = ParameterMap.getKeyedString(roProps, "storeByIfAlias", null);
-        storeByIfAlias = "true".equalsIgnoreCase(storeByIfAliasString);
-=======
         String storeByIfAliasString = svcParams.getStoreByIfAlias();
-        storeByIfAlias = storeByIfAliasString != null && storeByIfAliasString.toLowerCase().equals("true");
+        storeByIfAlias = storeByIfAliasString != null && "true".equalsIgnoreCase(storeByIfAliasString);
         this.svcParams = svcParams;
->>>>>>> 402ad95a
     }
     
     /*
