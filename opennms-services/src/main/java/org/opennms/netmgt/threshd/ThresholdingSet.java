/*******************************************************************************
 * This file is part of OpenNMS(R).
 *
 * Copyright (C) 2009-2012 The OpenNMS Group, Inc.
 * OpenNMS(R) is Copyright (C) 1999-2012 The OpenNMS Group, Inc.
 *
 * OpenNMS(R) is a registered trademark of The OpenNMS Group, Inc.
 *
 * OpenNMS(R) is free software: you can redistribute it and/or modify
 * it under the terms of the GNU General Public License as published
 * by the Free Software Foundation, either version 3 of the License,
 * or (at your option) any later version.
 *
 * OpenNMS(R) is distributed in the hope that it will be useful,
 * but WITHOUT ANY WARRANTY; without even the implied warranty of
 * MERCHANTABILITY or FITNESS FOR A PARTICULAR PURPOSE.  See the
 * GNU General Public License for more details.
 *
 * You should have received a copy of the GNU General Public License
 * along with OpenNMS(R).  If not, see:
 *      http://www.gnu.org/licenses/
 *
 * For more information contact:
 *     OpenNMS(R) Licensing <license@opennms.org>
 *     http://www.opennms.org/
 *     http://www.opennms.com/
 *******************************************************************************/

package org.opennms.netmgt.threshd;

import java.util.ArrayList;
import java.util.Collection;
import java.util.Collections;
import java.util.Date;
import java.util.HashMap;
import java.util.Iterator;
import java.util.LinkedList;
import java.util.List;
import java.util.Map;
import java.util.Set;
import java.util.regex.Matcher;
import java.util.regex.Pattern;
import java.util.regex.PatternSyntaxException;

import org.opennms.netmgt.config.PollOutagesConfigFactory;
import org.opennms.netmgt.config.ThreshdConfigFactory;
import org.opennms.netmgt.config.ThreshdConfigManager;
import org.opennms.netmgt.config.ThresholdingConfigFactory;
import org.opennms.netmgt.config.collector.CollectionAttribute;
import org.opennms.netmgt.config.poller.Outage;
import org.opennms.netmgt.config.threshd.ResourceFilter;
import org.opennms.netmgt.model.RrdRepository;
import org.opennms.netmgt.xml.event.Event;
import org.slf4j.Logger;
import org.slf4j.LoggerFactory;

/**
 * <p>Abstract ThresholdingSet class.</p>
 *
 * @author <a href="mailto:agalue@opennms.org">Alejandro Galue</a>
 */
public class ThresholdingSet {
    
    private static final Logger LOG = LoggerFactory.getLogger(ThresholdingSet.class);
    
    protected final int m_nodeId;
    protected final String m_hostAddress;
    protected final String m_serviceName;
    protected final RrdRepository m_repository;
    
    protected ThresholdsDao m_thresholdsDao;
    
    protected boolean m_initialized = false;
    protected boolean m_hasThresholds = false;
    
    protected List<ThresholdGroup> m_thresholdGroups = new LinkedList<ThresholdGroup>();
    protected final List<String> m_scheduledOutages = new ArrayList<String>();

    /**
     * <p>Constructor for ThresholdingSet.</p>
     *
     * @param nodeId a int.
     * @param hostAddress a {@link java.lang.String} object.
     * @param serviceName a {@link java.lang.String} object.
     * @param repository a {@link org.opennms.netmgt.model.RrdRepository} object.
     * @param interval a long.
     */
    public ThresholdingSet(int nodeId, String hostAddress, String serviceName, RrdRepository repository) {
        m_nodeId = nodeId;
        m_hostAddress = (hostAddress == null ? null : hostAddress.intern());
        m_serviceName = (serviceName == null ? null : serviceName.intern());
        m_repository = repository;
        initThresholdsDao();
        initialize();
    }
    
    /**
     * <p>initialize</p>
     */
    protected void initialize() {
        final String logHeader = "initialize(nodeId=" + m_nodeId + ",ipAddr=" + m_hostAddress + ",svc=" + m_serviceName + ")";
        List<String> groupNameList = getThresholdGroupNames(m_nodeId, m_hostAddress, m_serviceName);
        m_thresholdGroups.clear();
        for (String groupName : groupNameList) {
            try {
                ThresholdGroup thresholdGroup = m_thresholdsDao.get(groupName);
                if (thresholdGroup == null) {
                    LOG.error("{}: Could not get threshold group with name {}", logHeader, groupName);
                } else {
                    m_thresholdGroups.add(thresholdGroup);
                    LOG.debug("{}: Adding threshold group: {}", logHeader, thresholdGroup);
                }
            } catch (Throwable e) {
                LOG.error("{}: Can't process threshold group {}", logHeader, groupName, e);
            }
        }
        m_hasThresholds = !m_thresholdGroups.isEmpty();
        updateScheduledOutages();
    }

    /**
     * <p>reinitialize</p>
     */
    public void reinitialize() {
        m_initialized = false;
        ThresholdingEventProxyFactory.getFactory().getProxy().removeAllEvents();
        initThresholdsDao();
        mergeThresholdGroups();
        m_hasThresholds = !m_thresholdGroups.isEmpty();
        updateScheduledOutages();
        ThresholdingEventProxyFactory.getFactory().getProxy().sendAllEvents();
    }

    /*
     * Used to reload merge new thresholds configuration with current.
     * 
     * Extract thresholdEvaluatorStates Map from each ThresholdEntity, then copy this to new thresholdEntity.
     */
    /**
     * <p>mergeThresholdGroups</p>
     */
    protected void mergeThresholdGroups() {
        final String logHeader = "mergeThresholdGroups(nodeId=" + m_nodeId + ",ipAddr=" + m_hostAddress + ",svc=" + m_serviceName + ")";
        LOG.debug("{}: Begin merging operation", logHeader);
        List<String> groupNameList = getThresholdGroupNames(m_nodeId, m_hostAddress, m_serviceName);
        // If size differs its because some groups where deleted.
        if (groupNameList.size() != m_thresholdGroups.size()) {
            // Deleting Groups
<<<<<<< HEAD
            LOG.debug(logHeader + "New group name list differs from current threshold group list");
=======
            LOG.debug("{}: New group name list differs from current threshold group list", logHeader);
>>>>>>> 369841d2
            for (Iterator<ThresholdGroup> i = m_thresholdGroups.iterator(); i.hasNext();) {
                ThresholdGroup group = i.next();
                if (!groupNameList.contains(group.getName())) {
                    LOG.info("{}: deleting group {}", logHeader, group);
                    group.delete();
                    i.remove();
                }
            }
        }
        List<ThresholdGroup> newThresholdGroupList = new LinkedList<ThresholdGroup>();
        for (String groupName : groupNameList) {
            // Check if group exist on current configured list
            ThresholdGroup foundGroup = null;
            for (ThresholdGroup group : m_thresholdGroups) {
                if (group.getName().equals(groupName))
                    foundGroup = group;
            }
            if (foundGroup == null) {
                // Add new group
                ThresholdGroup thresholdGroup = m_thresholdsDao.get(groupName);
                if (thresholdGroup == null) {
                    LOG.error("{}: Could not get threshold group with name {}", logHeader, groupName);
                } else {
                    newThresholdGroupList.add(thresholdGroup);
                    LOG.debug("{}: Adding threshold group: {}", logHeader, thresholdGroup);
                }
            } else {
                // Merge existing data with current data
                ThresholdGroup thresholdGroup = m_thresholdsDao.merge(foundGroup);
                newThresholdGroupList.add(thresholdGroup);
                LOG.debug("{}: Merging threshold group: {}", logHeader, thresholdGroup);
            }
        }
        m_thresholdGroups = newThresholdGroupList;
    }

    /*
     * Returns true if there are defined thresholds for this node/address/service
     */
    /**
     * <p>hasThresholds</p>
     *
     * @return a boolean.
     */
    public boolean hasThresholds() {
        return m_hasThresholds;
    }

    /*
     * Returns true if the specified attribute is involved in any of defined thresholds for node/address/service
     */
    /**
     * <p>hasThresholds</p>
     *
     * @param resourceTypeName a {@link java.lang.String} object.
     * @param attributeName a {@link java.lang.String} object.
     * @return a boolean.
     */
    public boolean hasThresholds(String resourceTypeName, String attributeName) {
        boolean ok = false;
        for (ThresholdGroup group : m_thresholdGroups) {
            Map<String,Set<ThresholdEntity>> entityMap = getEntityMap(group, resourceTypeName);
            if (entityMap != null) {
                for(String key : entityMap.keySet()) {
                    for (ThresholdEntity thresholdEntity : entityMap.get(key)) {
                        Collection<String> requiredDatasources = thresholdEntity.getRequiredDatasources();
                        if (requiredDatasources.contains(attributeName)) {
                            ok = true;
                            LOG.debug("hasThresholds: {}@{}? {}", resourceTypeName, attributeName, ok);
                        } else {
                            LOG.trace("hasThresholds: {}@{}? {}", resourceTypeName, attributeName, ok);
                        }
                    }
                }
            }
        }
        return ok;
    }

    public boolean isNodeInOutage() {
        PollOutagesConfigFactory outageFactory = PollOutagesConfigFactory.getInstance();
        boolean outageFound = false;
        for (String outageName : m_scheduledOutages) {
            if (outageFactory.isCurTimeInOutage(outageName)) {
                LOG.debug("isNodeInOutage[node={}]: current time is on outage using '{}'; checking the node with IP {}", m_nodeId, outageName, m_hostAddress);
                if (outageFactory.isNodeIdInOutage(m_nodeId, outageName) || outageFactory.isInterfaceInOutage(m_hostAddress, outageName)) {
                    LOG.debug("isNodeInOutage[node={}]: configured outage '{}' applies, interface {} will be ignored for threshold processing", m_nodeId, outageName, m_hostAddress);
                    outageFound = true;
                    break;
                }
            }
        }
        return outageFound;
    }

    /*
     * Apply thresholds definitions for specified resource using attribuesMap as current values.
     * Return a list of events to be send if some thresholds must be triggered or be rearmed.
     */
    /**
     * <p>applyThresholds</p>
     *
     * @param resourceWrapper a {@link org.opennms.netmgt.threshd.CollectionResourceWrapper} object.
     * @param attributesMap a {@link java.util.Map} object.
     * @return a {@link java.util.List} object.
     */
    protected List<Event> applyThresholds(CollectionResourceWrapper resourceWrapper, Map<String, CollectionAttribute> attributesMap) {
        List<Event> eventsList = new LinkedList<Event>();
        if (attributesMap == null || attributesMap.size() == 0) {
            LOG.debug("applyThresholds: Ignoring resource {} because required attributes map is empty.", resourceWrapper);
            return eventsList;
        }
        LOG.debug("applyThresholds: Applying thresholds on {} using {} attributes.", resourceWrapper, attributesMap.size());
        Date date = new Date();
        for (ThresholdGroup group : m_thresholdGroups) {
            Map<String,Set<ThresholdEntity>> entityMap = getEntityMap(group, resourceWrapper.getResourceTypeName());
            if (entityMap != null) {
                for(String key : entityMap.keySet()) {
                    for (ThresholdEntity thresholdEntity : entityMap.get(key)) {
                        if (passedThresholdFilters(resourceWrapper, thresholdEntity)) {
                            LOG.info("applyThresholds: Processing threshold {} : {}", key, thresholdEntity);
                            Collection<String> requiredDatasources = thresholdEntity.getRequiredDatasources();
                            Map<String, Double> values = new HashMap<String,Double>();
                            boolean valueMissing = false;
                            for(String ds: requiredDatasources) {
                                Double dsValue = resourceWrapper.getAttributeValue(ds);
                                if(dsValue == null) {
                                    LOG.info("applyThresholds: Could not get data source value for '{}'.  Not evaluating threshold.", ds);
                                    valueMissing = true;
                                }
                                values.put(ds,dsValue);
                            }
                            if(!valueMissing) {
                                LOG.info("applyThresholds: All values found, evaluating");
                                resourceWrapper.setLabel(thresholdEntity.getDatasourceLabel());
                                List<Event> thresholdEvents = thresholdEntity.evaluateAndCreateEvents(resourceWrapper, values, date);
                                eventsList.addAll(thresholdEvents);
                            }
                        } else {
                            LOG.info("applyThresholds: Not processing threshold {} : {} because no filters matched", key, thresholdEntity);
                        }
                    }
                }
            }
        }
        return eventsList;
    }
    
    /**
     * <p>passedThresholdFilters</p>
     *
     * @param resource a {@link org.opennms.netmgt.threshd.CollectionResourceWrapper} object.
     * @param thresholdEntity a {@link org.opennms.netmgt.threshd.ThresholdEntity} object.
     * @return a boolean.
     */
    protected boolean passedThresholdFilters(CollectionResourceWrapper resource, ThresholdEntity thresholdEntity) {
        // Find the filters for threshold definition for selected group/dataSource
        ResourceFilter[] filters = thresholdEntity.getThresholdConfig().getBasethresholddef().getResourceFilter();
        if (filters.length == 0) return true;
        // Threshold definition with filters must match ThresholdEntity (checking DataSource and ResourceType)
        LOG.debug("passedThresholdFilters: applying {} filters to resource {}", filters.length, resource);
        int count = 1;
        String operator = thresholdEntity.getThresholdConfig().getBasethresholddef().getFilterOperator().toLowerCase();
        boolean andResult = true;
        for (ResourceFilter f : filters) {
            LOG.debug("passedThresholdFilters: filter #{}: field={}, regex='{}'", count, f.getField(), f.getContent());
            count++;
            // Read Resource Attribute and apply filter rules if attribute is not null
            String attr = resource.getLabelValue(f.getField());
            if (attr != null) {
                try {
                    final Pattern p = Pattern.compile(f.getContent());
                    final Matcher m = p.matcher(attr);
                    boolean pass = m.matches();
                    LOG.debug("passedThresholdFilters: the value of {} is {}. Pass filter? {}", f.getField(), attr, pass);
                    if (operator.equals("or") && pass) {
                        return true;
                    }
                    if (operator.equals("and")) {
                        andResult = andResult && pass;
                        if (andResult == false)
                            return false;
                    }
                } catch (PatternSyntaxException e) {
                    LOG.warn("passedThresholdFilters: the regular expression {} is invalid: {}", f.getContent(), e.getMessage(), e);
                    return false;
                }
            } else {
                LOG.warn("passedThresholdFilters: can't find value of {} for resource {}", f.getField(), resource);
            }
        }
        if (operator.equals("and") && andResult)
            return true;
        return false;
    }
    
    /**
     * <p>initThresholdsDao</p>
     */
    protected void initThresholdsDao() {
        if (!m_initialized) {
            LOG.debug("initThresholdsDao: Initializing Factories and DAOs");
            m_initialized = true;
            DefaultThresholdsDao defaultThresholdsDao = new DefaultThresholdsDao();
            try {
                ThresholdingConfigFactory.init();
                defaultThresholdsDao.setThresholdingConfigFactory(ThresholdingConfigFactory.getInstance());
                defaultThresholdsDao.afterPropertiesSet();
            } catch (Throwable t) {
                LOG.error("initThresholdsDao: Could not initialize DefaultThresholdsDao", t);
                throw new RuntimeException("Could not initialize DefaultThresholdsDao: " + t, t);
            }
            try {
                ThreshdConfigFactory.init();
            } catch (Throwable t) {
                LOG.error("initThresholdsDao: Could not initialize ThreshdConfigFactory", t);
                throw new RuntimeException("Could not initialize ThreshdConfigFactory: " + t, t);
            }
            m_thresholdsDao = defaultThresholdsDao;
        }
    }
    
    /*
     * The next code was extracted from Threshd.scheduleService.
     * 
     * - Search for packages defined on threshd-configuration.xml.
     * - Compare interface/service pair against each Threshd package.
     * - For each match, create new ThresholdableService object and schedule it for collection
     */
    private List<String> getThresholdGroupNames(int nodeId, String hostAddress, String serviceName) {
        ThreshdConfigManager configManager = ThreshdConfigFactory.getInstance();

        List<String> groupNameList = new LinkedList<String>();
        for (org.opennms.netmgt.config.threshd.Package pkg : configManager.getConfiguration().getPackage()) {

            // Make certain the the current service is in the package and enabled!
            if (!configManager.serviceInPackageAndEnabled(serviceName, pkg)) {
                LOG.debug("getThresholdGroupNames: address/service: {}/{} not scheduled, service is not enabled or does not exist in package: {}", hostAddress, serviceName, pkg.getName());
                continue;
            }

            // Is the interface in the package?
            LOG.debug("getThresholdGroupNames: checking ipaddress {} for inclusion in pkg {}", hostAddress, pkg.getName());
            if (!configManager.interfaceInPackage(hostAddress, pkg)) {
                LOG.debug("getThresholdGroupNames: address/service: {}/{} not scheduled, interface does not belong to package: {}", hostAddress, serviceName, pkg.getName());
                continue;
            }

            // Getting thresholding-group for selected service and adding to groupNameList
            for (org.opennms.netmgt.config.threshd.Service svc : pkg.getService()) {
                if (svc.getName().equals(serviceName)) {
                    for (org.opennms.netmgt.config.threshd.Parameter parameter : svc.getParameter()) {
                        if (parameter.getKey().equals("thresholding-group")) {
                            String groupName = parameter.getValue();
                            groupNameList.add(groupName);
                            LOG.debug("getThresholdGroupNames:  address/service: {}/{}. Adding Group {}", hostAddress, serviceName, groupName);
                        }
                    }
                }
            }
        }
        
        return groupNameList;
    }

    protected void updateScheduledOutages() {
        m_scheduledOutages.clear();
        ThreshdConfigManager configManager = ThreshdConfigFactory.getInstance();
        for (org.opennms.netmgt.config.threshd.Package pkg : configManager.getConfiguration().getPackage()) {
            for (String outageCal : pkg.getOutageCalendarCollection()) {
                LOG.info("updateScheduledOutages[node={}]: checking scheduled outage '{}'", m_nodeId, outageCal);
                try {
                    Outage outage = PollOutagesConfigFactory.getInstance().getOutage(outageCal);
                    if (outage == null) {
                        LOG.info("updateScheduledOutages[node={}]: scheduled outage '{}' is not defined.", m_nodeId, outageCal);
                    } else {
                        LOG.debug("updateScheduledOutages[node={}]: outage calendar '{}' found on package '{}'", m_nodeId, outage.getName(), pkg.getName());
                        m_scheduledOutages.add(outageCal);
                    }
                } catch (Exception e) {
                    LOG.info("updateScheduledOutages[node={}]: scheduled outage '{}' does not exist.", m_nodeId, outageCal);
                }
            }
        }
    }

    private static Map<String, Set<ThresholdEntity>> getEntityMap(ThresholdGroup thresholdGroup, String resourceType) {
        LOG.trace("getEntityMap: checking if the resourceType '{}' exists on threshold group {}", resourceType, thresholdGroup);
        Map<String, Set<ThresholdEntity>> entityMap = null;
        if ("node".equals(resourceType)) {
            entityMap = thresholdGroup.getNodeResourceType().getThresholdMap();
        } else if ("if".equals(resourceType)) {
            entityMap = thresholdGroup.getIfResourceType().getThresholdMap();
        } else {
            Map<String, ThresholdResourceType> typeMap = thresholdGroup.getGenericResourceTypeMap();
            if (typeMap == null) {
                LOG.error("getEntityMap: Generic Resource Type map was null (this shouldn't happen) for threshold group {}", thresholdGroup.getName());
                return null;
            }
            ThresholdResourceType thisResourceType = typeMap.get(resourceType);
            if (thisResourceType == null) {
                LOG.info("getEntityMap: No thresholds configured for resource type '{}' in threshold group {}. Skipping this group.", resourceType, thresholdGroup.getName());
                return null;
            }
            entityMap = thisResourceType.getThresholdMap();
        }
        return Collections.unmodifiableMap(entityMap);
    }

    /** {@inheritDoc} */
    @Override
    public String toString() {
        return m_thresholdGroups.toString();
    }

}<|MERGE_RESOLUTION|>--- conflicted
+++ resolved
@@ -146,11 +146,7 @@
         // If size differs its because some groups where deleted.
         if (groupNameList.size() != m_thresholdGroups.size()) {
             // Deleting Groups
-<<<<<<< HEAD
-            LOG.debug(logHeader + "New group name list differs from current threshold group list");
-=======
             LOG.debug("{}: New group name list differs from current threshold group list", logHeader);
->>>>>>> 369841d2
             for (Iterator<ThresholdGroup> i = m_thresholdGroups.iterator(); i.hasNext();) {
                 ThresholdGroup group = i.next();
                 if (!groupNameList.contains(group.getName())) {
