/*******************************************************************************
 * This file is part of OpenNMS(R).
 *
 * Copyright (C) 2006-2011 The OpenNMS Group, Inc.
 * OpenNMS(R) is Copyright (C) 1999-2011 The OpenNMS Group, Inc.
 *
 * OpenNMS(R) is a registered trademark of The OpenNMS Group, Inc.
 *
 * OpenNMS(R) is free software: you can redistribute it and/or modify
 * it under the terms of the GNU General Public License as published
 * by the Free Software Foundation, either version 3 of the License,
 * or (at your option) any later version.
 *
 * OpenNMS(R) is distributed in the hope that it will be useful,
 * but WITHOUT ANY WARRANTY; without even the implied warranty of
 * MERCHANTABILITY or FITNESS FOR A PARTICULAR PURPOSE.  See the
 * GNU General Public License for more details.
 *
 * You should have received a copy of the GNU General Public License
 * along with OpenNMS(R).  If not, see:
 *      http://www.gnu.org/licenses/
 *
 * For more information contact:
 *     OpenNMS(R) Licensing <license@opennms.org>
 *     http://www.opennms.org/
 *     http://www.opennms.com/
 *******************************************************************************/

package org.opennms.netmgt.linkd;

import java.lang.reflect.Constructor;
import java.net.InetAddress;
import java.util.HashMap;
import java.util.Map;

import org.opennms.core.utils.InetAddressUtils;
import org.opennms.core.utils.LogUtils;
import org.opennms.netmgt.capsd.snmp.SnmpStore;
import org.opennms.netmgt.capsd.snmp.SnmpTable;
import org.opennms.netmgt.linkd.scheduler.ReadyRunnable;
import org.opennms.netmgt.linkd.scheduler.Scheduler;
import org.opennms.netmgt.linkd.snmp.CdpCacheTable;
import org.opennms.netmgt.linkd.snmp.IpNetToMediaTable;
import org.opennms.netmgt.linkd.snmp.VlanCollectorEntry;
import org.opennms.netmgt.model.OnmsVlan;
import org.opennms.netmgt.snmp.CollectionTracker;
import org.opennms.netmgt.snmp.SnmpAgentConfig;
import org.opennms.netmgt.snmp.SnmpUtils;
import org.opennms.netmgt.snmp.SnmpWalker;

/**
 * This class is designed to collect the necessary SNMP information from the
 * target address and store the collected information. When the class is
 * initially constructed no information is collected. The SNMP Session creating
 * and collection occurs in the main run method of the instance. This allows the
 * collection to occur in a thread if necessary.
 */
public final class SnmpCollection implements ReadyRunnable {

	/**
	 * The vlan string to define vlan name when collection is made for all vlan
	 */

	public final static String TRUNK_VLAN_NAME = "AllVlans";

	/**
	 * The vlan string to define vlan index when collection is made for all vlan
	 */

	public final static int TRUNK_VLAN_INDEX = 0;

	/**
	 * The vlan string to define default vlan name
	 */

	public final static String DEFAULT_VLAN_NAME = "default";

	/**
	 * The vlan string to define default vlan index
	 */

	public final static int DEFAULT_VLAN_INDEX = 1;

	/**
	 * The SnmpPeer object used to communicate via SNMP with the remote host.
	 */
	private SnmpAgentConfig m_agentConfig;

	/**
	 * The IP address to used to collect the SNMP information
	 */
	private final InetAddress m_address;

	/**
	 * The Class used to collect the Vlan IDs
	 */
	private String m_vlanClass = null;

    /** 
     * The Class used to collect the ipRoute IDs
     */
    private String m_ipRouteClass = null;
	
    /**
	 * A boolean used to decide if you can collect Vlan Table and Bridge Data
	 */
	private boolean m_collectVlanTable = false;

	/**
	 * A boolean used to decide if you can collect Route Table
	 */
	private boolean m_collectIpRouteTable = false;

	/**
	 * A boolean used to decide if you can collect Stp Base Info
	 */
	private boolean m_collectStpNode = false;

	/**
	 * A boolean used to decide if save StpNode Table
	 */
	private boolean m_saveStpNodeTable = false;

	/**
	 * A boolean used to decide if save IpRouteTable
	 */
	private boolean m_saveIpRouteTable = false;

	/**
	 * A boolean used to decide if you save StpInterfaceTable
	 */
	private boolean m_saveStpInterfaceTable = false;

	/**
	 * A boolean used to decide if you can collect Stp Table
	 */
	private boolean m_collectStpTable = false;


	/**
	 * A boolean used to decide if you can collect Bridge Forwarding Table
	 */
	private boolean m_collectBridgeForwardingTable = false;
	
	/**
	 * A boolean used to decide if you can collect Cdp Table
	 */
	private boolean m_collectCdpTable = false;

	/**
	 * The ipnettomedia table information
	 */
	public IpNetToMediaTable m_ipNetToMedia;

	/**
	 * The ipRoute table information
	 */
	public SnmpTable<SnmpStore> m_ipRoute;

	/**
	 * The CdpCache table information
	 */
	public CdpCacheTable m_CdpCache;

	/**
	 * The VLAN Table information
	 */
	public SnmpTable<SnmpStore> m_vlanTable;

	/**
	 * The list of VLAN SNMP collection object
	 */
	public java.util.Map<OnmsVlan,SnmpVlanCollection> m_snmpVlanCollection; 

	/**
	 * The scheduler object
	 * 
	 */
	private Scheduler m_scheduler;

	/**
	 * The interval, default value 30 minutes
	 */
	private long poll_interval = 1800000;

	/**
	 * The initial sleep time, default value 5 minutes
	 */
	private long initial_sleep_time = 600000;

	private boolean suspendCollection = false;

	private boolean runned = false;

	private String packageName;

    private final Linkd m_linkd;

    /**
	 * Constructs a new SNMP collector for a node using the passed interface as
	 * the collection point. The collection does not occur until the
	 * <code>run</code> method is invoked.
	 *
	 * @param config
	 *            The SnmpPeer object to collect from.
	 */
	public SnmpCollection(Linkd linkd, SnmpAgentConfig config) {
	    m_linkd = linkd;
		m_agentConfig = config;
		m_address = m_agentConfig.getAddress();
		m_ipNetToMedia = null;
		m_ipRoute = null;
		m_vlanTable = null;
		m_CdpCache = null;
		m_snmpVlanCollection = new HashMap<OnmsVlan,SnmpVlanCollection>();
	}

	/**
	 * Returns true if any part of the collection failed.
	 */

	boolean failed() {
		return !hasIpNetToMediaTable() && !hasRouteTable()
				&& !hasCdpCacheTable() && !hasVlanTable();
	}

	/**
	 * Returns true if the ip net to media table was collected.
	 */
	boolean hasIpNetToMediaTable() {
		return (m_ipNetToMedia != null && !m_ipNetToMedia.failed());
	}

	/**
	 * Returns the collected ip net to media table.
	 */
	IpNetToMediaTable getIpNetToMediaTable() {
		return m_ipNetToMedia;
	}

	/**
	 * Returns true if the ip route table was collected.
	 */
	boolean hasRouteTable() {
		return (m_ipRoute != null && !m_ipRoute.failed());
	}

	/**
	 * Returns the collected ip route table.
	 */
	SnmpTable<SnmpStore> getIpRouteTable() {
		return m_ipRoute;
	}

	/**
	 * Returns true if the Cdp Cache table was collected.
	 */
	boolean hasCdpCacheTable() {
		return (m_CdpCache != null && !m_CdpCache.failed());
	}

	/**
	 * Returns the collected ip route table.
	 */
	CdpCacheTable getCdpCacheTable() {
		return m_CdpCache;
	}

	/**
	 * Returns true if the VLAN table was collected.
	 */
	boolean hasVlanTable() {
		return (m_vlanTable != null && !m_vlanTable.failed());
	}

	/**
	 * Returns the collected VLAN table.
	 */
	SnmpTable<SnmpStore> getVlanTable() {
		return m_vlanTable;
	}

	/**
	 * Returns the VLAN name from vlanindex.
	 *
	 * @param m_vlan a int.
	 * @return a {@link java.lang.String} object.
	 */
	public String getVlanName(int m_vlan) {
		if (this.hasVlanTable()) {
		    for (final SnmpStore ent : this.getVlanTable().getEntries()) {
				int vlanIndex = ent.getInt32(VlanCollectorEntry.VLAN_INDEX);
				if (vlanIndex == m_vlan) {
					return ent.getDisplayString(VlanCollectorEntry.VLAN_NAME);
				}
			}
		}
		return null;
	}

	/**
	 * Returns the VLAN vlanindex from name.
	 *
	 * @param m_vlanname a {@link java.lang.String} object.
	 * @return a int.
	 */
	public int getVlanIndex(String m_vlanname) {
		if (this.hasVlanTable()) {
		    for (final SnmpStore ent : this.getVlanTable().getEntries()) {
				String vlanName = ent
						.getDisplayString(VlanCollectorEntry.VLAN_NAME);
				if (vlanName.equals(m_vlanname)) {
					return ent.getInt32(VlanCollectorEntry.VLAN_INDEX);
				}
			}
		}
		return -1;
	}

	Map<OnmsVlan, SnmpVlanCollection> getSnmpVlanCollections() {
		return m_snmpVlanCollection;
	}

	/**
	 * <p>
	 * Performs the collection for the targeted IP address. The success or
	 * failure of the collection should be tested via the <code>failed</code>
	 * method.
	 * </p>
	 *
	 * <p>
	 * No synchronization is performed, so if this is used in a separate thread
	 * context synchronization must be added.
	 * </p>
	 */
	@SuppressWarnings("unchecked")
	public void run() {

		final String hostAddress = InetAddressUtils.str(m_address);
		if (suspendCollection) {
		    LogUtils.debugf(this, "SnmpCollection.run: address: %s Suspended!", hostAddress);
		} else {

			m_ipNetToMedia = new IpNetToMediaTable(m_address);

			m_CdpCache = new CdpCacheTable(m_address);

			LogUtils.debugf(this, "run: collecting : %s", m_agentConfig);

			SnmpWalker walker = null;

            boolean collectIpRouteTable = m_collectIpRouteTable;
            if (collectIpRouteTable) {
                Class<SnmpTable<SnmpTableEntry>> ipRouteGetter = null;
                try {
                        ipRouteGetter = (Class<SnmpTable<SnmpTableEntry>>)Class.forName(m_ipRouteClass);
                } catch (ClassNotFoundException e) {
                        LogUtils.errorf(this, e, "SnmpCollection.run: " + m_ipRouteClass + " class not found ");
                        collectIpRouteTable = false;
                }

                Class<?>[] classes = { InetAddress.class };
                Constructor<SnmpTable<SnmpTableEntry>> constr = null;
                try {
                        constr = ipRouteGetter.getConstructor(classes);
                } catch (Throwable e) {
                        LogUtils.errorf(this, e, "SnmpCollection.run: " + m_ipRouteClass + " unable to get constructor.");
                        collectIpRouteTable = false;
                }
                Object[] argum = { m_address };
                try {
<<<<<<< HEAD
                        m_ipRoute = constr.newInstance(argum);
=======
                        m_ipRoute = (SnmpTable<SnmpStore>) constr.newInstance(argum);
>>>>>>> d8948932
                } catch (Throwable e) {
                        LogUtils.errorf(this, e, "SnmpCollection.run: " + m_ipRouteClass + " unable to invoke class.");
                        collectIpRouteTable = false;
                }
            }
			    			
			boolean collectVlanTable = m_collectVlanTable;
            if (collectVlanTable) {
				Class<SnmpTable<SnmpTableEntry>> vlanGetter = null;
				try {
					vlanGetter = (Class<SnmpTable<SnmpTableEntry>>)Class.forName(m_vlanClass);
				} catch (ClassNotFoundException e) {
				    LogUtils.warnf(this, e, "SnmpCollection.run: %s class not found", m_vlanClass);
				    collectVlanTable = false;
				}

				Class<?>[] classes = { InetAddress.class };
				Constructor<SnmpTable<SnmpTableEntry>> constr = null;
				try {
					constr = vlanGetter.getConstructor(classes);
				} catch (NoSuchMethodException e) {
				    LogUtils.warnf(this, e, "SnmpCollection.run: %s class has no such method", m_vlanClass);
                    collectVlanTable = false;
				} catch (SecurityException s) {
                    LogUtils.warnf(this, s, "SnmpCollection.run: %s class security violation", m_vlanClass);
                    collectVlanTable = false;
				}
				Object[] argum = { m_address };
				try {
<<<<<<< HEAD
					m_vlanTable = constr.newInstance(argum);
=======
					m_vlanTable = (SnmpTable<SnmpStore>) constr.newInstance(argum);
>>>>>>> d8948932
				} catch (Throwable e) {
				    LogUtils.warnf(this, e, "SnmpCollection.run: unable to instantiate class %s", m_vlanClass);
                    collectVlanTable = false;
				}
			}
			
            String name = null;
            CollectionTracker[] tracker = new CollectionTracker[0];

            if (collectVlanTable && collectIpRouteTable && m_collectCdpTable) {
                name = "ipNetToMediaTable/ipRouteTable/cdpCacheTable/vlanTable";
                tracker = new CollectionTracker[] { m_ipNetToMedia, m_ipRoute, m_CdpCache, m_vlanTable };
            } else if (m_collectCdpTable && collectIpRouteTable) {
                name = "ipNetToMediaTable/ipRouteTable/cdpCacheTable";
                tracker = new CollectionTracker[] { m_ipNetToMedia, m_ipRoute, m_CdpCache };
            } else if (collectVlanTable && collectIpRouteTable) {
                name = "ipNetToMediaTable/ipRouteTable/vlanTable";
                tracker = new CollectionTracker[] { m_ipNetToMedia, m_ipRoute, m_vlanTable };
            } else if (collectVlanTable && m_collectCdpTable) {
                name = "ipNetToMediaTable/vlanTable/cdpCacheTable";
                tracker = new CollectionTracker[] { m_ipNetToMedia, m_vlanTable, m_CdpCache };
            } else if (collectIpRouteTable) {
                name = "ipNetToMediaTable/ipRouteTable";
                tracker = new CollectionTracker[] { m_ipNetToMedia, m_ipRoute };
            } else if (collectVlanTable) {
                name = "ipNetToMediaTable/vlanTable";
                tracker = new CollectionTracker[] { m_ipNetToMedia, m_vlanTable };
            } else if (m_collectCdpTable && m_ipNetToMedia != null && m_CdpCache != null) {
                name = "ipNetToMediaTable/cdpCacheTable";
                tracker = new CollectionTracker[] { m_ipNetToMedia, m_CdpCache };
            } else if (m_ipNetToMedia != null) {
                name = "ipNetToMediaTable";
                tracker = new CollectionTracker[] { m_ipNetToMedia };
            }
            if (name == null) {
                LogUtils.infof(this, "Unable to determine data to collect.");
                return;
            }
            walker = SnmpUtils.createWalker(m_agentConfig, name, tracker);

			walker.start();

			try {
				walker.waitFor();
			} catch (final InterruptedException e) {
				m_ipNetToMedia = null;
				m_ipRoute = null;
				m_CdpCache = null;
				m_vlanTable = null;

				LogUtils.errorf(this, e, "SnmpCollection.run: collection interrupted, exiting");
				return;
			}

			// Log any failures
			//
			if (!this.hasIpNetToMediaTable())
			    LogUtils.infof(this, "SnmpCollection.run: failed to collect ipNetToMediaTable for %s", hostAddress);
			if (!this.hasRouteTable())
                LogUtils.infof(this, "SnmpCollection.run: failed to collect ipRouteTable for %s", hostAddress);
			if (!this.hasCdpCacheTable())
                LogUtils.infof(this, "SnmpCollection.run: failed to collect dpCacheTable for %s", hostAddress);
			if (collectVlanTable && !this.hasVlanTable())
                LogUtils.infof(this, "SnmpCollection.run: failed to collect Vlan for %s", hostAddress);
			// Schedule SNMP VLAN collection only on VLAN.
			// If it has not VLAN collection no data download is done.
			
			OnmsVlan vlan = null;

			if (this.hasVlanTable()) {
				if (!m_vlanClass.equals("org.opennms.netmgt.linkd.snmp.CiscoVlanTable")
						&& !m_vlanClass.equals("org.opennms.netmgt.linkd.snmp.IntelVlanTable")) {

					runAndSaveSnmpVlanCollection(new OnmsVlan(TRUNK_VLAN_INDEX,TRUNK_VLAN_NAME,VlanCollectorEntry.VLAN_STATUS_OPERATIONAL));
				} else {
				    LogUtils.debugf(this, "SnmpCollection.run: start collection for %d VLAN entries", getVlanTable().getEntries().size());

					for (final SnmpStore ent : m_vlanTable.getEntries()) {
		 				int vlanindex = ent.getInt32(VlanCollectorEntry.VLAN_INDEX);
						if (vlanindex == -1) {
						    LogUtils.debugf(this, "SnmpCollection.run: found null value for vlan.");
							continue;
						}
						String vlanname = ent.getDisplayString(VlanCollectorEntry.VLAN_NAME);
						if (vlanname == null) vlanname = DEFAULT_VLAN_NAME; 
						Integer status = ent.getInt32(VlanCollectorEntry.VLAN_STATUS);

						if (status == null || status != VlanCollectorEntry.VLAN_STATUS_OPERATIONAL) {
						    LogUtils.infof(this, "SnmpCollection.run: skipping VLAN %s: NOT ACTIVE or null", vlan);
							continue;
						}

						String community = m_agentConfig.getReadCommunity();
						LogUtils.debugf(this, "SnmpCollection.run: peer community: %s with VLAN %s", community, vlan);

						Integer type = ent.getInt32(VlanCollectorEntry.VLAN_TYPE);
						if (type == null || type != VlanCollectorEntry.VLAN_TYPE_ETHERNET) {
						    LogUtils.infof(this, "SnmpCollection.run: skipping VLAN %s NOT ETHERNET TYPE", vlan);
							continue;
						}
						m_agentConfig.setReadCommunity(community + "@" + vlanindex);

						runAndSaveSnmpVlanCollection(new OnmsVlan(vlanindex,vlanname,status));
						m_agentConfig.setReadCommunity(community);
					}  
				}

			} else {
				runAndSaveSnmpVlanCollection(new OnmsVlan(DEFAULT_VLAN_INDEX,DEFAULT_VLAN_NAME,VlanCollectorEntry.VLAN_STATUS_OPERATIONAL));
			}
			// update info in linkd used correctly by discoveryLink
			LogUtils.debugf(this, "SnmpCollection.run: saving collection into database");

			m_linkd.updateNodeSnmpCollection(this);
			// clean memory
			// first make every think clean
			m_ipNetToMedia = null;
			m_ipRoute = null;
			m_CdpCache = null;
			m_vlanTable = null;
			m_snmpVlanCollection.clear();
		}

		// schedule it self
		reschedule();
		runned = true;
	}
	
	private void runAndSaveSnmpVlanCollection(OnmsVlan vlan) {
		SnmpVlanCollection snmpvlancollection = new SnmpVlanCollection(m_agentConfig,m_collectStpNode,m_collectStpTable,m_collectBridgeForwardingTable);
		snmpvlancollection.run();
		
		if (snmpvlancollection.failed()) {
		    LogUtils.debugf(this, "SnmpCollection.run: no bridge info found");
		} else {
		    LogUtils.debugf(this, "SnmpCollection.run: adding bridge info to snmpcollection");
		    LogUtils.debugf(this, "VLAN = %s, SnmpVlanCollection = %s", vlan, snmpvlancollection);
			m_snmpVlanCollection.put(vlan,snmpvlancollection);
		}

	}

	/**
	 * <p>getScheduler</p>
	 *
	 * @return a {@link org.opennms.netmgt.linkd.scheduler.Scheduler} object.
	 */
	public Scheduler getScheduler() {
		return m_scheduler;
	}

	/**
	 * <p>setScheduler</p>
	 *
	 * @param scheduler a {@link org.opennms.netmgt.linkd.scheduler.Scheduler} object.
	 */
	public void setScheduler(Scheduler scheduler) {
		m_scheduler = scheduler;
	}

	/**
	 * <p>getInitialSleepTime</p>
	 *
	 * @return Returns the initial_sleep_time.
	 */
	public long getInitialSleepTime() {
		return initial_sleep_time;
	}

	/**
	 * <p>setInitialSleepTime</p>
	 *
	 * @param initial_sleep_time
	 *            The initial_sleep_timeto set.
	 */
	public void setInitialSleepTime(long initial_sleep_time) {
		this.initial_sleep_time = initial_sleep_time;
	}

	/**
	 * <p>getPollInterval</p>
	 *
	 * @return Returns the initial_sleep_time.
	 */
	public long getPollInterval() {
		return poll_interval;
	}

	/**
	 * <p>setPollInterval</p>
	 *
	 * @param interval a long.
	 */
	public void setPollInterval(long interval) {
		this.poll_interval = interval;
	}

	/**
	 * <p>schedule</p>
	 */
	public void schedule() {
		if (m_scheduler == null)
			throw new IllegalStateException(
					"Cannot schedule a service whose scheduler is set to null");
		m_scheduler.schedule(poll_interval + initial_sleep_time, this);
	}

	/**
	 * 
	 */
	private void reschedule() {
		if (m_scheduler == null)
			throw new IllegalStateException(
					"Cannot schedule a service whose scheduler is set to null");
		m_scheduler.schedule(poll_interval, this);
	}

	/**
	 * <p>isReady</p>
	 *
	 * @return a boolean.
	 */
	public boolean isReady() {
		return true;
	}

	/**
	 * <p>isSuspended</p>
	 *
	 * @return Returns the suspendCollection.
	 */
	public boolean isSuspended() {
		return suspendCollection;
	}

	/**
	 * <p>suspend</p>
	 */
	public void suspend() {
		this.suspendCollection = true;
	}

	/**
	 * <p>wakeUp</p>
	 */
	public void wakeUp() {
		this.suspendCollection = false;
	}

	/**
	 * <p>unschedule</p>
	 */
	public void unschedule() {
		if (m_scheduler == null)
			throw new IllegalStateException(
					"rescedule: Cannot schedule a service whose scheduler is set to null");
		if (runned) {
			m_scheduler.unschedule(this,poll_interval);
		} else {
			m_scheduler.unschedule(this, poll_interval
					+ initial_sleep_time);
		}
	}

    public String getIpRouteClass() {
               return m_ipRouteClass;
    }
	    
    public void setIpRouteClass(String className) {
           if (className == null || className.equals(""))
                   return;
           m_ipRouteClass = className;
           m_collectIpRouteTable = true;
    }

	/**
	 * <p>getVlanClass</p>
	 *
	 * @return Returns the m_vlanClass.
	 */
	public String getVlanClass() {
		return m_vlanClass;
	}

	/**
	 * <p>setVlanClass</p>
	 *
	 * @param className a {@link java.lang.String} object.
	 */
	public void setVlanClass(String className) {
		if (className == null || className.equals(""))
			return;
		m_vlanClass = className;
		m_collectVlanTable = true;
	}

	/**
	 * Returns the target address that the collection occurred for.
	 *
	 * @return a {@link java.net.InetAddress} object.
	 */
	public InetAddress getTarget() {
		return m_address;
	}

	/**
	 * <p>collectVlanTable</p>
	 *
	 * @return Returns the m_collectVlanTable.
	 */
	public boolean collectVlanTable() {
		return m_collectVlanTable;
	}
	
	/**
	 * <p>getReadCommunity</p>
	 *
	 * @return a {@link java.lang.String} object.
	 */
	public String getReadCommunity() {
		return m_agentConfig.getReadCommunity();
	}
	
	/**
	 * <p>getPeer</p>
	 *
	 * @return a {@link org.opennms.netmgt.snmp.SnmpAgentConfig} object.
	 */
	public SnmpAgentConfig getPeer() {
		return m_agentConfig;
	}

	/**
	 * <p>getPort</p>
	 *
	 * @return a int.
	 */
	public int getPort() {
		return m_agentConfig.getPort();
	}
	
	/** {@inheritDoc} */
	public boolean equals(ReadyRunnable run) {
		if (run instanceof SnmpCollection && this.getPackageName().equals(run.getPackageName())) {
			SnmpCollection c = (SnmpCollection) run;
			if ( c.getTarget().equals(m_address)
					&& c.getPort() == getPort()
					&& c.getReadCommunity().equals(getReadCommunity())) return true;
		}
		return false;
	}
	
	/**
	 * <p>getInfo</p>
	 *
	 * @return a {@link java.lang.String} object.
	 */
	public String getInfo() {
		return "Ready Runnable(s) SnmpCollection "
		+ " ip=" + getTarget()
		+ " port=" + getPort()
		+ " community=" + getReadCommunity()
		+ " package=" + getPackageName()
		+ " collectBridgeForwardingTable=" + getCollectBridgeForwardingTable()
		+ " collectStpNode=" + getCollectStpNode()
		+ " collectStpTable=" + getCollectStpTable()
		+ " collectCdpTable=" + getCollectCdpTable()
		+ " collectIpRouteTable=" + getCollectIpRouteTable()
		+ " saveIpRouteTable=" + getSaveIpRouteTable()
		+ " saveStpInterfaceTable=" + getSaveStpInterfaceTable()
		+ " saveStpNodeTable=" + getSaveStpNodeTable();
		
	}

	/**
	 * <p>getCollectBridgeForwardingTable</p>
	 *
	 * @return a boolean.
	 */
	public boolean getCollectBridgeForwardingTable() {
		return m_collectBridgeForwardingTable;
	}

	/**
	 * <p>collectBridgeForwardingTable</p>
	 *
	 * @param bridgeForwardingTable a boolean.
	 */
	public void collectBridgeForwardingTable(boolean bridgeForwardingTable) {
		m_collectBridgeForwardingTable = bridgeForwardingTable;
	}

	/**
	 * <p>getCollectCdpTable</p>
	 *
	 * @return a boolean.
	 */
	public boolean getCollectCdpTable() {
		return m_collectCdpTable;
	}

	/**
	 * <p>collectCdpTable</p>
	 *
	 * @param cdpTable a boolean.
	 */
	public void collectCdpTable(boolean cdpTable) {
		m_collectCdpTable = cdpTable;
	}

	/**
	 * <p>getCollectIpRouteTable</p>
	 *
	 * @return a boolean.
	 */
	public boolean getCollectIpRouteTable() {
		return m_collectIpRouteTable;
	}

	/**
	 * <p>collectIpRouteTable</p>
	 *
	 * @param ipRouteTable a boolean.
	 */
	public void collectIpRouteTable(boolean ipRouteTable) {
		m_collectIpRouteTable = ipRouteTable;
	}

	/**
	 * <p>getCollectStpNode</p>
	 *
	 * @return a boolean.
	 */
	public boolean getCollectStpNode() {
		return m_collectStpNode;
	}

	/**
	 * <p>collectStpNode</p>
	 *
	 * @param stpNode a boolean.
	 */
	public void collectStpNode(boolean stpNode) {
		m_collectStpNode = stpNode;
	}

	/**
	 * <p>getCollectStpTable</p>
	 *
	 * @return a boolean.
	 */
	public boolean getCollectStpTable() {
		return m_collectStpTable;
	}

	/**
	 * <p>collectStpTable</p>
	 *
	 * @param stpTable a boolean.
	 */
	public void collectStpTable(boolean stpTable) {
		m_collectStpTable = stpTable;
	}

	/**
	 * <p>Getter for the field <code>packageName</code>.</p>
	 *
	 * @return a {@link java.lang.String} object.
	 */
	public String getPackageName() {
		return packageName;
	}

	/** {@inheritDoc} */
	public void setPackageName(String packageName) {
		this.packageName = packageName;
	}

	/**
	 * <p>getSaveStpNodeTable</p>
	 *
	 * @return a boolean.
	 */
	public boolean getSaveStpNodeTable() {
		return m_saveStpNodeTable;
	}

	/**
	 * <p>saveStpNodeTable</p>
	 *
	 * @param stpNodeTable a boolean.
	 */
	public void saveStpNodeTable(boolean stpNodeTable) {
		m_saveStpNodeTable = stpNodeTable;
	}

	/**
	 * <p>getSaveIpRouteTable</p>
	 *
	 * @return a boolean.
	 */
	public boolean getSaveIpRouteTable() {
		return m_saveIpRouteTable;
	}

	/**
	 * <p>SaveIpRouteTable</p>
	 *
	 * @param ipRouteTable a boolean.
	 */
	public void SaveIpRouteTable(boolean ipRouteTable) {
		m_saveIpRouteTable = ipRouteTable;
	}

	/**
	 * <p>getSaveStpInterfaceTable</p>
	 *
	 * @return a boolean.
	 */
	public boolean getSaveStpInterfaceTable() {
		return m_saveStpInterfaceTable;
	}

	/**
	 * <p>saveStpInterfaceTable</p>
	 *
	 * @param stpInterfaceTable a boolean.
	 */
	public void saveStpInterfaceTable(boolean stpInterfaceTable) {
		m_saveStpInterfaceTable = stpInterfaceTable;
	}

}<|MERGE_RESOLUTION|>--- conflicted
+++ resolved
@@ -369,11 +369,7 @@
                 }
                 Object[] argum = { m_address };
                 try {
-<<<<<<< HEAD
-                        m_ipRoute = constr.newInstance(argum);
-=======
                         m_ipRoute = (SnmpTable<SnmpStore>) constr.newInstance(argum);
->>>>>>> d8948932
                 } catch (Throwable e) {
                         LogUtils.errorf(this, e, "SnmpCollection.run: " + m_ipRouteClass + " unable to invoke class.");
                         collectIpRouteTable = false;
@@ -403,11 +399,7 @@
 				}
 				Object[] argum = { m_address };
 				try {
-<<<<<<< HEAD
-					m_vlanTable = constr.newInstance(argum);
-=======
 					m_vlanTable = (SnmpTable<SnmpStore>) constr.newInstance(argum);
->>>>>>> d8948932
 				} catch (Throwable e) {
 				    LogUtils.warnf(this, e, "SnmpCollection.run: unable to instantiate class %s", m_vlanClass);
                     collectVlanTable = false;
