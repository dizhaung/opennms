--- conflicted
+++ resolved
@@ -176,18 +176,13 @@
         m_newSuspectEventsIpAddr.add(InetAddressUtils.ONE_TWENTY_SEVEN);
         m_newSuspectEventsIpAddr.add(InetAddressUtils.ZEROS);
 
-<<<<<<< HEAD
         m_transTemplate.execute(new TransactionCallbackWithoutResult() {
             @Override
             public void doInTransactionWithoutResult(TransactionStatus status) {
-                m_nodes = m_queryMgr.getSnmpNodeList();
+                m_nodes = new HashMap<String, List<LinkableNode>>();;
                 m_queryMgr.updateDeletedNodes();
             }
         });
-=======
-        m_nodes = new HashMap<String, List<LinkableNode>>();;
-        m_queryMgr.updateDeletedNodes();
->>>>>>> eef7f3f4
 
         Assert.notNull(m_nodes);
         scheduleCollection(m_queryMgr.getSnmpNodeList());
@@ -516,39 +511,22 @@
     }
 
     public boolean runSingleSnmpCollection(final int nodeId) {
-<<<<<<< HEAD
-    	return m_transTemplate.execute(new TransactionCallback<Boolean>() {
-
-    		@Override
-    		public Boolean doInTransaction(TransactionStatus status) {
-    			final LinkableNode node = m_queryMgr.getSnmpNode(nodeId);
-    			if (node == null) {
-    				LOG.warn("Node not found: {}", nodeId);
-    				return false;
-    			}
-
-    			for (final SnmpCollection snmpColl : getSnmpCollections(nodeId,
-    					node.getSnmpPrimaryIpAddr(),
-    					node.getSysoid())) {
-    				snmpColl.setScheduler(m_scheduler);
-    				snmpColl.run();
-    			}
-
-    			return true;
-    		}
-    	});
-=======
-        final LinkableSnmpNode node = m_queryMgr.getSnmpNode(nodeId);
-
-        for (final SnmpCollection snmpColl : getSnmpCollections(nodeId,
-                                                                node.getSnmpPrimaryIpAddr(),
-                                                                node.getSysoid())) {
-            snmpColl.setScheduler(m_scheduler);
-            snmpColl.run();
-        }
-
-        return true;
->>>>>>> eef7f3f4
+        return m_transTemplate.execute(new TransactionCallback<Boolean>() {
+
+            @Override
+            public Boolean doInTransaction(TransactionStatus status) {
+                final LinkableSnmpNode node = m_queryMgr.getSnmpNode(nodeId);
+
+                for (final SnmpCollection snmpColl : getSnmpCollections(nodeId,
+                        node.getSnmpPrimaryIpAddr(),
+                        node.getSysoid())) {
+                    snmpColl.setScheduler(m_scheduler);
+                    snmpColl.run();
+                }
+
+                return true;
+            }
+        });
     }
 
     public boolean runSingleLinkDiscovery(final String packageName) {
