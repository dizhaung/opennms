--- conflicted
+++ resolved
@@ -169,18 +169,8 @@
         m_newSuspectEventsIpAddr.add(InetAddressUtils.ONE_TWENTY_SEVEN);
         m_newSuspectEventsIpAddr.add(InetAddressUtils.ZEROS);
 
-<<<<<<< HEAD
-        m_nodes = m_queryMgr.getSnmpNodeList();
+        m_nodes = Collections.synchronizedList(m_queryMgr.getSnmpNodeList());
         m_queryMgr.updateDeletedNodes();
-=======
-        try {
-            m_nodes = Collections.synchronizedList(m_queryMgr.getSnmpNodeList());
-            m_queryMgr.updateDeletedNodes();
-        } catch (SQLException e) {
-            LogUtils.errorf(this, e, "SQL exception executing on database");
-            throw new UndeclaredThrowableException(e);
-        }
->>>>>>> 9d1e6eb7
 
         Assert.notNull(m_nodes);
         scheduleCollection();
@@ -675,11 +665,7 @@
      */
     @Transactional
     public void updateNodeSnmpCollection(final SnmpCollection snmpcoll) {
-<<<<<<< HEAD
-        LOG.debug("Updating SNMP collection for {}", InetAddressUtils.str(snmpcoll.getTarget()));
-=======
-        LogUtils.debugf(this, "Updating SNMP collection for %s", str(snmpcoll.getTarget()));
->>>>>>> 9d1e6eb7
+        LOG.debug("Updating SNMP collection for {}", str(snmpcoll.getTarget()));
         LinkableNode node = removeNode(snmpcoll.getTarget());
         if (node == null) {
             LOG.error("No node found for SNMP collection: {} unscheduling!", snmpcoll.getInfo());
@@ -880,15 +866,9 @@
     }
 
     // Here all the information related to the
-<<<<<<< HEAD
     // mapping between ipaddress and mac address are stored
-    public void addAtInterface(AtInterface atinterface) {
+    public void addAtInterface(final AtInterface atinterface) {
         LOG.debug("addAtInterface: adding at interface {}/{}", atinterface.getIpAddress().getHostAddress(),atinterface.getMacAddress());
-=======
-    // mapping between ipaddress and mac address is stored
-    // also the correlated ifindex is found
-    public void addAtInterface(final AtInterface atinterface) {
->>>>>>> 9d1e6eb7
         for (String packageName : m_activepackages) {
         	if (!m_macToAtinterface.containsKey(packageName)) {
         	    LOG.debug("addAtInterface: creating map for package {}.",packageName);
