/*******************************************************************************
 * This file is part of OpenNMS(R).
 *
 * Copyright (C) 2011-2012 The OpenNMS Group, Inc.
 * OpenNMS(R) is Copyright (C) 1999-2012 The OpenNMS Group, Inc.
 *
 * OpenNMS(R) is a registered trademark of The OpenNMS Group, Inc.
 *
 * OpenNMS(R) is free software: you can redistribute it and/or modify
 * it under the terms of the GNU General Public License as published
 * by the Free Software Foundation, either version 3 of the License,
 * or (at your option) any later version.
 *
 * OpenNMS(R) is distributed in the hope that it will be useful,
 * but WITHOUT ANY WARRANTY; without even the implied warranty of
 * MERCHANTABILITY or FITNESS FOR A PARTICULAR PURPOSE.  See the
 * GNU General Public License for more details.
 *
 * You should have received a copy of the GNU General Public License
 * along with OpenNMS(R).  If not, see:
 *      http://www.gnu.org/licenses/
 *
 * For more information contact:
 *     OpenNMS(R) Licensing <license@opennms.org>
 *     http://www.opennms.org/
 *     http://www.opennms.com/
 *******************************************************************************/

package org.opennms.netmgt.linkd;

import static org.opennms.core.utils.InetAddressUtils.str;

import java.net.InetAddress;
import java.util.ArrayList;
import java.util.Collection;
import java.util.Date;
import java.util.List;

import org.hibernate.criterion.Restrictions;
import org.opennms.core.criteria.Alias.JoinType;
import org.opennms.core.criteria.CriteriaBuilder;
import org.opennms.core.criteria.restrictions.EqRestriction;
import org.opennms.core.utils.BeanUtils;
import org.opennms.netmgt.dao.api.AtInterfaceDao;
import org.opennms.netmgt.dao.api.DataLinkInterfaceDao;
import org.opennms.netmgt.dao.api.IpInterfaceDao;
import org.opennms.netmgt.dao.api.IpRouteInterfaceDao;
import org.opennms.netmgt.dao.api.NodeDao;
import org.opennms.netmgt.dao.api.SnmpInterfaceDao;
import org.opennms.netmgt.dao.api.StpInterfaceDao;
import org.opennms.netmgt.dao.api.StpNodeDao;
import org.opennms.netmgt.dao.api.VlanDao;
import org.opennms.netmgt.dao.support.UpsertTemplate;
import org.opennms.netmgt.model.DataLinkInterface;
import org.opennms.netmgt.model.DataLinkInterface.DiscoveryProtocol;
import org.opennms.netmgt.model.OnmsArpInterface.StatusType;
import org.opennms.netmgt.model.OnmsAtInterface;
import org.opennms.netmgt.model.OnmsCriteria;
import org.opennms.netmgt.model.OnmsIpInterface;
import org.opennms.netmgt.model.OnmsIpRouteInterface;
import org.opennms.netmgt.model.OnmsNode;
import org.opennms.netmgt.model.OnmsSnmpInterface;
import org.opennms.netmgt.model.OnmsStpInterface;
import org.opennms.netmgt.model.OnmsStpNode;
import org.opennms.netmgt.model.OnmsVlan;
import org.opennms.netmgt.model.PrimaryType;
import org.slf4j.Logger;
import org.slf4j.LoggerFactory;
import org.springframework.beans.factory.InitializingBean;
import org.springframework.beans.factory.annotation.Autowired;
import org.springframework.transaction.PlatformTransactionManager;
import org.springframework.transaction.annotation.Transactional;
import org.springframework.util.Assert;

public class HibernateEventWriter extends AbstractQueryManager implements InitializingBean {
    private static final Logger LOG = LoggerFactory.getLogger(HibernateEventWriter.class);
    @Autowired
    private NodeDao m_nodeDao;

    @Autowired
    private IpInterfaceDao m_ipInterfaceDao;

    @Autowired
    private SnmpInterfaceDao m_snmpInterfaceDao;

    @Autowired
    private AtInterfaceDao m_atInterfaceDao;

    @Autowired
    private VlanDao m_vlanDao;

    @Autowired
    private StpNodeDao m_stpNodeDao;

    @Autowired
    private StpInterfaceDao m_stpInterfaceDao;

    @Autowired
    private IpRouteInterfaceDao m_ipRouteInterfaceDao;

    @Autowired
    private DataLinkInterfaceDao m_dataLinkInterfaceDao;

    @Autowired
    private PlatformTransactionManager m_transactionManager;

    // SELECT node.nodeid, nodesysoid, ipaddr FROM node LEFT JOIN ipinterface ON node.nodeid = j.nodeid WHERE nodetype = 'A' AND issnmpprimary = 'P'
    @Override
    public List<LinkableSnmpNode> getSnmpNodeList() {
        final List<LinkableSnmpNode> nodes = new ArrayList<LinkableSnmpNode>();

        final CriteriaBuilder builder = new CriteriaBuilder(OnmsNode.class);
        builder.alias("ipInterfaces", "iface", JoinType.LEFT_JOIN);
        builder.eq("type", "A");
        builder.eq("iface.isSnmpPrimary", PrimaryType.PRIMARY);
        for (final OnmsNode node : m_nodeDao.findMatching(builder.toCriteria())) {
            final String sysObjectId = node.getSysObjectId();
            nodes.add(new LinkableSnmpNode(node.getId(), node.getPrimaryInterface().getIpAddress(), sysObjectId == null? "-1" : sysObjectId, node.getSysName()));
        }

        return nodes;
    }

    // SELECT nodesysoid, ipaddr FROM node LEFT JOIN ipinterface ON node.nodeid = ipinterface.nodeid WHERE node.nodeid = ? AND nodetype = 'A' AND issnmpprimary = 'P'
    @Override
    public LinkableSnmpNode getSnmpNode(final int nodeid) {
        final CriteriaBuilder builder = new CriteriaBuilder(OnmsNode.class);
        builder.alias("ipInterfaces", "iface", JoinType.LEFT_JOIN);
        builder.eq("type", "A");
        builder.eq("iface.isSnmpPrimary", PrimaryType.PRIMARY);
        builder.eq("id", nodeid);
        final List<OnmsNode> nodes = m_nodeDao.findMatching(builder.toCriteria());

        if (nodes.size() > 0) {
            final OnmsNode node = nodes.get(0);
            final String sysObjectId = node.getSysObjectId();
            return new LinkableSnmpNode(node.getId(), node.getPrimaryInterface().getIpAddress(), sysObjectId == null? "-1" : sysObjectId, node.getSysName());
        } else {
            return null;
        }
    }

    @Override
    public void updateDeletedNodes() {
        // UPDATE atinterface set status = 'D' WHERE nodeid IN (SELECT nodeid from node WHERE nodetype = 'D' ) AND status <> 'D'
        m_atInterfaceDao.markDeletedIfNodeDeleted();
        m_atInterfaceDao.flush();

        // UPDATE vlan set status = 'D' WHERE nodeid IN (SELECT nodeid from node WHERE nodetype = 'D' ) AND status <> 'D'
        m_vlanDao.markDeletedIfNodeDeleted();
        m_vlanDao.flush();

        // UPDATE stpnode set status = 'D' WHERE nodeid IN (SELECT nodeid from node WHERE nodetype = 'D' ) AND status <> 'D'
        m_stpNodeDao.markDeletedIfNodeDeleted();
        m_stpNodeDao.flush();

        // UPDATE stpinterface set status = 'D' WHERE nodeid IN (SELECT nodeid from node WHERE nodetype = 'D' ) AND status <> 'D'
        m_stpInterfaceDao.markDeletedIfNodeDeleted();
        m_stpInterfaceDao.flush();

        // UPDATE iprouteinterface set status = 'D' WHERE nodeid IN (SELECT nodeid from node WHERE nodetype = 'D' ) AND status <> 'D'
        m_ipRouteInterfaceDao.markDeletedIfNodeDeleted();
        m_ipRouteInterfaceDao.flush();

        // UPDATE datalinkinterface set status = 'D' WHERE (nodeid IN (SELECT nodeid from node WHERE nodetype = 'D' ) OR nodeparentid IN (SELECT nodeid from node WHERE nodetype = 'D' )) AND status <> 'D'
        m_dataLinkInterfaceDao.markDeletedIfNodeDeleted();
        m_dataLinkInterfaceDao.flush();
    }

    @Override
    protected void markOldDataInactive(final Date scanTime, final int nodeid) {
        // UPDATE atinterface set status = 'N'  WHERE sourcenodeid = ? AND lastpolltime < ? AND status = 'A'
        m_atInterfaceDao.deactivateForSourceNodeIdIfOlderThan(nodeid, scanTime);
        m_atInterfaceDao.flush();

        // UPDATE vlan set status = 'N'  WHERE nodeid =? AND lastpolltime < ? AND status = 'A'
        m_vlanDao.deactivateForNodeIdIfOlderThan(nodeid, scanTime);
        m_vlanDao.flush();

        // UPDATE iprouteinterface set status = 'N'  WHERE nodeid = ? AND lastpolltime < ? AND status = 'A'
        m_ipRouteInterfaceDao.deactivateForNodeIdIfOlderThan(nodeid, scanTime);
        m_ipRouteInterfaceDao.flush();

        // UPDATE stpnode set status = 'N'  WHERE nodeid = ? AND lastpolltime < ? AND status = 'A'
        m_stpNodeDao.deactivateForNodeIdIfOlderThan(nodeid, scanTime);
        m_stpNodeDao.flush();

        // UPDATE stpinterface set status = 'N'  WHERE nodeid = ? AND lastpolltime < ? AND status = 'A'
        m_stpInterfaceDao.deactivateForNodeIdIfOlderThan(nodeid, scanTime);
        m_stpInterfaceDao.flush();
    }

    @Override
    protected void deleteOlderData(final Date scanTime, final int nodeid) {
        m_atInterfaceDao.deleteForNodeSourceIdIfOlderThan(nodeid, scanTime);
        m_atInterfaceDao.flush();

        m_vlanDao.deleteForNodeIdIfOlderThan(nodeid, scanTime);
        m_vlanDao.flush();

        m_ipRouteInterfaceDao.deleteForNodeIdIfOlderThan(nodeid, scanTime);
        m_ipRouteInterfaceDao.flush();

        m_stpNodeDao.deleteForNodeIdIfOlderThan(nodeid, scanTime);
        m_stpNodeDao.flush();

        m_stpInterfaceDao.deleteForNodeIdIfOlderThan(nodeid, scanTime);
        m_stpInterfaceDao.flush();
    }

    @Override
    @Transactional
    public LinkableNode storeSnmpCollection(final LinkableNode node, final SnmpCollection snmpColl) {
        final Date scanTime = new Date();

        final OnmsNode onmsNode = getNode(node.getNodeId());
        if (onmsNode == null) {
            LOG.debug("no node found!");
            return null;
        }

        LOG.debug("storeSnmpCollection: ospf hasOspfGeneralGroup/hasOspfNbrTable: {}/{}", snmpColl.hasOspfGeneralGroup(),snmpColl.hasOspfNbrTable());
        if (snmpColl.hasOspfGeneralGroup() && snmpColl.hasOspfNbrTable()) {
            processOspf(node,snmpColl,scanTime);
        }

        LOG.debug("storeSnmpCollection: isis hasIsIsSystemObjectGroup/hasIsisCircTable/hasIsisISAdjTable: {}/{}/{}", snmpColl.hasIsIsSysObjectGroup(),snmpColl.hasIsisCircTable(),snmpColl.hasIsisISAdjTable());
        if (snmpColl.hasIsIsSysObjectGroup() && snmpColl.hasIsisCircTable() && snmpColl.hasIsisISAdjTable()) {
            processIsis(node,snmpColl,scanTime);
        }

        LOG.debug("storeSnmpCollection: lldp hasLldpLocalGroup/hasLldpLocTable/haLldpRemTable: {}/{}/{}", snmpColl.hasLldpLocalGroup() ,snmpColl.hasLldpLocTable() ,snmpColl.hasLldpRemTable());
        if (snmpColl.hasLldpLocalGroup()) {
            processLldp(node,snmpColl,scanTime);
        }

        LOG.debug("storeSnmpCollection: hasIpNetToMediaTable: {}", snmpColl.hasIpNetToMediaTable());
        if (snmpColl.hasIpNetToMediaTable()) {
            processIpNetToMediaTable(node, snmpColl,scanTime);
        }

        LOG.debug("storeSnmpCollection: hasCdpGlobalGroup: {}", snmpColl.hasCdpGlobalGroup());
        LOG.debug("storeSnmpCollection: hasCdpCacheTable: {}", snmpColl.hasCdpCacheTable());
        if (snmpColl.hasCdpGlobalGroup() && snmpColl.hasCdpCacheTable()) {
            processCdp(node, snmpColl, scanTime);
        }

        LOG.debug("storeSnmpCollection: hasRouteTable: {}", snmpColl.hasRouteTable());
        if (snmpColl.hasRouteTable()) {
            processRouteTable(onmsNode,node, snmpColl,scanTime);
        }

        LOG.debug("storeSnmpCollection: hasVlanTable: {}", snmpColl.hasVlanTable());
        if (snmpColl.hasVlanTable()) {
            processVlanTable(onmsNode,node, snmpColl,scanTime);
        }

        for (final OnmsVlan vlan : snmpColl.getSnmpVlanCollections().keySet()) {
            LOG.debug("storeSnmpCollection: parsing bridge data on VLAN {}/{}", vlan.getVlanId(), vlan.getVlanName());
            storeSnmpVlanCollection(onmsNode, node, vlan, snmpColl.getSnmpVlanCollections().get(vlan), scanTime);
        }

        markOldDataInactive(scanTime, node.getNodeId());
        deleteOlderData(new Date(scanTime.getTime()-snmpColl.getPollInterval()*3),node.getNodeId());

        return node;
    }

    private DataLinkInterface getDatabaseLink(Collection<DataLinkInterface> links, int nodeparentid,int parentifindex) {
        for (DataLinkInterface link: links) {
            if (link.getNodeParentId().intValue() == nodeparentid && link.getParentIfIndex().intValue() == parentifindex) {
                LOG.info("storeDiscoveryLink: found link {} on database.", link);
                return link;
            }
        }
        return null;
    }
    
    @Override
    @Transactional
    public void storeDiscoveryLink(final DiscoveryLink discoveryLink)
    {
        final Date now = new Date();
        String source = getLinkd().getName()+"/"+discoveryLink.getPackageName();

        for (final NodeToNodeLink lk : discoveryLink.getLinks()) {
            
            LOG.debug("storeDiscoveryLink: parsing link {}.",lk);
            DataLinkInterface link = getDatabaseLink(m_dataLinkInterfaceDao.findByNodeIdAndIfIndex(Integer.valueOf(lk.getNodeId()),
                                                                                       Integer.valueOf(lk.getIfindex())),lk.getNodeparentid(),lk.getParentifindex());

            if (link == null) {
                LOG.info("storeDiscoveryLink: no found interface on database for link {}. Creating a new one",lk);
                final OnmsNode onmsNode = m_nodeDao.get(lk.getNodeId());
                link = new DataLinkInterface(
                                          onmsNode,
                                          lk.getIfindex(),
                                          lk.getNodeparentid(),
                                          lk.getParentifindex(),
                                          StatusType.ACTIVE,
                                          now);
            } else {
                link.setStatus(StatusType.ACTIVE);
                link.setLastPollTime(now);
            }
            link.setSource(source);
            link.setProtocol(lk.getProtocol());

            DataLinkInterface reverselink = getDatabaseLink(m_dataLinkInterfaceDao.findByNodeIdAndIfIndex(Integer.valueOf(lk.getNodeparentid()),
                                                                                                          Integer.valueOf(lk.getParentifindex())), lk.getNodeId(), lk.getIfindex());
            if (reverselink != null ) {
                LOG.info("storeDiscoveryLink: Deleting found reverse link {}.", reverselink);
                m_dataLinkInterfaceDao.delete(reverselink);
            }
            LOG.debug("storeDiscoveryLink: Storing {}", link);
            m_dataLinkInterfaceDao.saveOrUpdate(link);
        }

        // FIXME remove this is you use mac address in DiscoveryLink memory
        LOG.debug("storeDiscoveryLink: Parsing mac address links");
        for (final MacToNodeLink lkm : discoveryLink.getMacLinks()) {
            final Collection<OnmsAtInterface> atInterfaces = m_atInterfaceDao.findByMacAddress(lkm.getMacAddress());
            if (atInterfaces.size() == 0) {
                LOG.debug("storeDiscoveryLink: No nodeid found on DB for mac address {} on link. Skipping.", lkm.getMacAddress());
                continue;
            }
            if (atInterfaces.size() > 1) {
                LOG.debug("storeDiscoveryLink: More than one atInterface returned for the mac address {}. Duplicated ip/mac address. Skipping ", lkm.getMacAddress());
                continue;
            }
            final OnmsAtInterface atInterface = atInterfaces.iterator().next();
            if (!m_linkd.isInterfaceInPackage(atInterface.getIpAddress(),
                                              discoveryLink.getPackageName())) {
                LOG.debug("storeDiscoveryLink: IP address {} not found on package {}.  Skipping.", atInterface.getIpAddress(),discoveryLink.getPackageName());
                continue;
            }

            DataLinkInterface link = getDatabaseLink(m_dataLinkInterfaceDao.findByNodeIdAndIfIndex(atInterface.getNode().getId(),
                                                                                                  atInterface.getIfIndex()), lkm.getNodeparentid(), lkm.getParentifindex());
            if (link == null) {
                link = new DataLinkInterface(
                                            atInterface.getNode(),
                                            atInterface.getIfIndex(),
                                            lkm.getNodeparentid(),
                                            lkm.getParentifindex(),
                                            StatusType.ACTIVE,
                                            now);
            } else {
                link.setStatus(StatusType.ACTIVE);
                link.setLastPollTime(now);
            }
            link.setSource(source);
            link.setProtocol(DiscoveryProtocol.bridge);
            LOG.debug("storeDiscoveryLink: Storing {}", link);
            m_dataLinkInterfaceDao.saveOrUpdate(link);
        }
        m_dataLinkInterfaceDao.deactivateIfOlderThan(now,source);
        m_dataLinkInterfaceDao.deleteIfOlderThan(new Date(now.getTime()-3*discoveryLink.getSnmpPollInterval()),source);
        m_dataLinkInterfaceDao.flush();
    }

    @Override
    public void update(final int nodeid, final StatusType action) {
        m_vlanDao.setStatusForNode(nodeid, action);
        m_atInterfaceDao.setStatusForNode(nodeid, action);
        m_ipRouteInterfaceDao.setStatusForNode(nodeid, action);
        m_stpNodeDao.setStatusForNode(nodeid, action);
        m_stpInterfaceDao.setStatusForNode(nodeid, action);
        for (String packageName: getLinkd().getActivePackages())
            m_dataLinkInterfaceDao.setStatusForNode(nodeid, getLinkd().getSource()+"/"+packageName, action);
    }

    @Override
    public void updateForInterface(final int nodeid, final String ipAddr, final int ifIndex, final StatusType action)  {
        if (!(ipAddr == null || ipAddr.length() == 0 || "0.0.0.0".equals(ipAddr))) {
            m_atInterfaceDao.setStatusForNodeAndIp(nodeid, ipAddr, action);
        }
        if (ifIndex > -1) {
            m_atInterfaceDao.setStatusForNodeAndIfIndex(nodeid, ifIndex, action);
            m_stpInterfaceDao.setStatusForNodeAndIfIndex(nodeid, ifIndex, action);
            m_ipRouteInterfaceDao.setStatusForNodeAndIfIndex(nodeid, ifIndex, action);
            for (String packageName: getLinkd().getActivePackages())
                m_dataLinkInterfaceDao.setStatusForNodeAndIfIndex(nodeid, ifIndex, getLinkd().getSource()+"/"+packageName, action);
        }
    }

    // SELECT snmpifindex FROM snmpinterface WHERE nodeid = ? AND (snmpifname = ? OR snmpifdescr = ?)
    @Override
    protected int getIfIndexByName(final int targetCdpNodeId, final String cdpTargetDevicePort) {
        final CriteriaBuilder builder = new CriteriaBuilder(OnmsSnmpInterface.class);
        builder.alias("node", "node");
        builder.eq("node.id", targetCdpNodeId);
        builder.or(new EqRestriction("ifName", cdpTargetDevicePort), new EqRestriction("ifDescr", cdpTargetDevicePort));
        final List<OnmsSnmpInterface> interfaces = m_snmpInterfaceDao.findMatching(builder.toCriteria());

        if (interfaces.isEmpty()) {
            return -1;
        } else {
            if (interfaces.size() > 1) {
                LOG.debug("getIfIndexByName: More than one SnmpInterface matches nodeId {} and snmpIfName/snmpIfDescr {}", targetCdpNodeId, cdpTargetDevicePort);
            }
            return interfaces.get(0).getIfIndex();
        }
    }

    // SELECT node.nodeid FROM node LEFT JOIN ipinterface ON node.nodeid = ipinterface.nodeid WHERE nodetype = 'A' AND ipaddr = ?
    @Override
    protected List<OnmsNode> getNodeidFromIp(final InetAddress cdpTargetIpAddr) {
        List<OnmsNode> nodeids = new ArrayList<OnmsNode>();
        final CriteriaBuilder builder = new CriteriaBuilder(OnmsIpInterface.class);
        builder.alias("node", "node", JoinType.LEFT_JOIN);
        builder.eq("ipAddress", cdpTargetIpAddr);
        builder.eq("node.type", "A");
        List<OnmsIpInterface> interfaces = m_ipInterfaceDao.findMatching(builder.toCriteria());

        LOG.debug("getNodeidFromIp: Found {} nodeids matching ipAddress {}", interfaces.size(),str(cdpTargetIpAddr));
        for (final OnmsIpInterface ipinterface : interfaces) {
            nodeids.add(ipinterface.getNode());
        }
        return nodeids;
    }

    // SELECT node.nodeid,snmpinterface.snmpifindex,snmpinterface.snmpipadentnetmask FROM node LEFT JOIN ipinterface ON node.nodeid = ipinterface.nodeid LEFT JOIN snmpinterface ON ipinterface.snmpinterfaceid = snmpinterface.id WHERE node.nodetype = 'A' AND ipinterface.ipaddr = ?
    @Override
    protected List<RouterInterface> getRouteInterface(final InetAddress nexthop, int ifindex) {

        List<RouterInterface> routes = new ArrayList<RouterInterface>();

        final List<OnmsIpInterface> interfaces = m_ipInterfaceDao.findByIpAddress(str(nexthop));

        LOG.debug("getRouteInterface: Found {} interface matching ipAddress {}", interfaces.size(),str(nexthop));

        for (OnmsIpInterface ipInterface : interfaces) {
            RouterInterface route = null;
            final OnmsNode node = ipInterface.getNode();
            final OnmsSnmpInterface snmpInterface = ipInterface.getSnmpInterface();
            if (snmpInterface == null || snmpInterface.getNetMask() == null) {
                route = new RouterInterface(node.getId(), -1);
            } else {
                route = new RouterInterface(node.getId(), snmpInterface.getIfIndex(), snmpInterface.getNetMask());
            }
            route.setNextHop(nexthop);
            route.setIfindex(ifindex);
            LOG.debug("getRouteInterface: adding {} route interface" ,route);
            routes.add(route);
        }
        return routes;
    }

    // SELECT snmpiftype FROM snmpinterface WHERE nodeid = ? AND snmpifindex = ?"
    @Override
    protected int getSnmpIfType(final int nodeId, final Integer ifIndex) {
        Integer snmpIfType = -1;
        OnmsSnmpInterface snmpInterface = m_snmpInterfaceDao.findByNodeIdAndIfIndex(nodeId, ifIndex);
        if (snmpInterface != null) {
            snmpIfType = snmpInterface.getIfType();
        }
        LOG.debug("getSnmpIfType({}, {}), found {}.", nodeId, ifIndex, snmpIfType);
        return snmpIfType;
    }

    @Override
    protected List<String> getPhysAddrs(int nodeId) {
        final CriteriaBuilder builder = new CriteriaBuilder(OnmsSnmpInterface.class);
        builder.alias("node", "node");
        builder.eq("node.id", nodeId);

        final List<String> addrs = new ArrayList<String>();

        for (final OnmsSnmpInterface snmpInterface : m_snmpInterfaceDao.findMatching(builder.toCriteria())) {
            addrs.add(snmpInterface.getPhysAddr());
        }

        return addrs;
    }

    @Override
    protected synchronized void saveIpRouteInterface(final OnmsIpRouteInterface saveMe) {
        new UpsertTemplate<OnmsIpRouteInterface, IpRouteInterfaceDao>(m_transactionManager, m_ipRouteInterfaceDao) {

            @Override
            protected OnmsIpRouteInterface query() {
                return m_dao.findByNodeAndDest(saveMe.getNode().getId(), saveMe.getRouteDest());
            }

            @Override
            protected OnmsIpRouteInterface doUpdate(OnmsIpRouteInterface updateMe) {
                // Make sure that the fields used in the query match
                Assert.isTrue(updateMe.getNode().compareTo(saveMe.getNode()) == 0);
                Assert.isTrue(updateMe.getRouteDest().equals(saveMe.getRouteDest()));

                if (updateMe.getId() == null && saveMe.getId() != null) {
                    updateMe.setId(saveMe.getId());
                }
                updateMe.setLastPollTime(saveMe.getLastPollTime());
                //updateMe.setRouteDest(saveMe.getRouteDest());
                updateMe.setRouteIfIndex(saveMe.getRouteIfIndex());
                updateMe.setRouteMask(saveMe.getRouteMask());
                updateMe.setRouteMetric1(saveMe.getRouteMetric1());
                updateMe.setRouteMetric2(saveMe.getRouteMetric2());
                updateMe.setRouteMetric3(saveMe.getRouteMetric3());
                updateMe.setRouteMetric4(saveMe.getRouteMetric4());
                updateMe.setRouteMetric5(saveMe.getRouteMetric5());
                updateMe.setRouteNextHop(saveMe.getRouteNextHop());
                updateMe.setRouteProto(saveMe.getRouteProto());
                updateMe.setRouteType(saveMe.getRouteType());
                updateMe.setStatus(saveMe.getStatus());

                m_dao.update(updateMe);
                m_dao.flush();
                return updateMe;
            }

            @Override
            protected OnmsIpRouteInterface doInsert() {
                m_dao.save(saveMe);
                m_dao.flush();
                return saveMe;
            }
        }.execute();
    }

    @Override
    protected void saveVlan(final OnmsVlan saveMe) {
        new UpsertTemplate<OnmsVlan, VlanDao>(m_transactionManager, m_vlanDao) {

            @Override
            protected OnmsVlan query() {
                return m_dao.findByNodeAndVlan(saveMe.getNode().getId(), saveMe.getVlanId());
            }

            @Override
            protected OnmsVlan doUpdate(OnmsVlan updateMe) {
                // Make sure that the fields used in the query match
                Assert.isTrue(updateMe.getNode().compareTo(saveMe.getNode()) == 0);
                Assert.isTrue(updateMe.getVlanId().equals(saveMe.getVlanId()));

                if (updateMe.getId() == null && saveMe.getId() != null) {
                    updateMe.setId(saveMe.getId());
                }
                updateMe.setLastPollTime(saveMe.getLastPollTime());
                updateMe.setStatus(saveMe.getStatus());
                updateMe.setVlanName(saveMe.getVlanName());
                updateMe.setVlanStatus(saveMe.getVlanStatus());
                updateMe.setVlanType(saveMe.getVlanType());

                m_dao.update(updateMe);
                m_dao.flush();
                return updateMe;
            }

            @Override
            protected OnmsVlan doInsert() {
                m_dao.save(saveMe);
                m_dao.flush();
                return saveMe;
            }
        }.execute();
    }

    @Override
    protected synchronized void saveStpNode(final OnmsStpNode saveMe) {
        new UpsertTemplate<OnmsStpNode, StpNodeDao>(m_transactionManager, m_stpNodeDao) {

            @Override
            protected OnmsStpNode query() {
                return m_dao.findByNodeAndVlan(saveMe.getNode().getId(), saveMe.getBaseVlan());
            }

            @Override
            protected OnmsStpNode doUpdate(OnmsStpNode updateMe) {
                // Make sure that the fields used in the query match
                Assert.isTrue(updateMe.getNode().compareTo(saveMe.getNode()) == 0);
                Assert.isTrue(updateMe.getBaseVlan().equals(saveMe.getBaseVlan()));

                if (updateMe.getId() == null && saveMe.getId() != null) {
                    updateMe.setId(saveMe.getId());
                }
                updateMe.setBaseBridgeAddress(saveMe.getBaseBridgeAddress());
                updateMe.setBaseNumPorts(saveMe.getBaseNumPorts());
                updateMe.setBaseType(saveMe.getBaseType());
                //updateMe.setBaseVlan(saveMe.getBaseVlan());
                updateMe.setBaseVlanName(saveMe.getBaseVlanName());
                updateMe.setLastPollTime(saveMe.getLastPollTime());
                //updateMe.setNode(saveMe.getNode());
                updateMe.setStatus(saveMe.getStatus());
                updateMe.setStpDesignatedRoot(saveMe.getStpDesignatedRoot());
                updateMe.setStpPriority(saveMe.getStpPriority());
                updateMe.setStpProtocolSpecification(saveMe.getStpProtocolSpecification());
                updateMe.setStpRootCost(saveMe.getStpRootCost());
                updateMe.setStpRootPort(saveMe.getStpRootPort());

                m_dao.update(updateMe);
                m_dao.flush();
                return updateMe;
            }

            @Override
            protected OnmsStpNode doInsert() {
                m_dao.save(saveMe);
                m_dao.flush();
                return saveMe;
            }
        }.execute();
    }

    @Override
    protected void saveStpInterface(final OnmsStpInterface saveMe) {
        new UpsertTemplate<OnmsStpInterface, StpInterfaceDao>(m_transactionManager, m_stpInterfaceDao) {

            @Override
            protected OnmsStpInterface query() {
                return m_dao.findByNodeAndVlan(saveMe.getNode().getId(), saveMe.getBridgePort(), saveMe.getVlan());
            }

            @Override
            protected OnmsStpInterface doUpdate(OnmsStpInterface updateMe) {
                // Make sure that the fields used in the query match
                Assert.isTrue(updateMe.getNode().compareTo(saveMe.getNode()) == 0);
                Assert.isTrue(updateMe.getBridgePort().equals(saveMe.getBridgePort()));
                Assert.isTrue(updateMe.getVlan().equals(saveMe.getVlan()));

                if (updateMe.getId() == null && saveMe.getId() != null) {
                    updateMe.setId(saveMe.getId());
                }
                //updateMe.setBridgePort(saveMe.getBridgePort());
                updateMe.setIfIndex(saveMe.getIfIndex());
                updateMe.setLastPollTime(saveMe.getLastPollTime());
                //updateMe.setNode(saveMe.getNode());
                updateMe.setStatus(saveMe.getStatus());
                updateMe.setStpPortDesignatedBridge(saveMe.getStpPortDesignatedBridge());
                updateMe.setStpPortDesignatedCost(saveMe.getStpPortDesignatedCost());
                updateMe.setStpPortDesignatedPort(saveMe.getStpPortDesignatedPort());
                updateMe.setStpPortDesignatedRoot(saveMe.getStpPortDesignatedRoot());
                updateMe.setStpPortPathCost(saveMe.getStpPortPathCost());
                updateMe.setStpPortState(saveMe.getStpPortState());
                //updateMe.setVlan(saveMe.getVlan());

                m_dao.update(updateMe);
                m_dao.flush();
                return updateMe;
            }

            @Override
            protected OnmsStpInterface doInsert() {
                m_dao.save(saveMe);
                m_dao.flush();
                return saveMe;
            }
        }.execute();
    }

    @Override
    protected void saveAtInterface(final OnmsAtInterface saveMe) {
        new UpsertTemplate<OnmsAtInterface, AtInterfaceDao>(m_transactionManager, m_atInterfaceDao) {

            @Override
            protected OnmsAtInterface query() {
                return m_dao.findByNodeAndAddress(saveMe.getNode().getId(), saveMe.getIpAddress(), saveMe.getMacAddress());
            }

            @Override
            protected OnmsAtInterface doUpdate(OnmsAtInterface updateMe) {
                // Make sure that the fields used in the query match
                Assert.isTrue(updateMe.getNode().compareTo(saveMe.getNode()) == 0);
                Assert.isTrue(updateMe.getIpAddress().equals(saveMe.getIpAddress()));
                Assert.isTrue(updateMe.getMacAddress().equals(saveMe.getMacAddress()));

                if (updateMe.getId() == null && saveMe.getId() != null) {
                    updateMe.setId(saveMe.getId());
                }
                //updateMe.setBridgePort(saveMe.getBridgePort());
                updateMe.setIfIndex(saveMe.getIfIndex());
                updateMe.setLastPollTime(saveMe.getLastPollTime());
                //updateMe.setNode(saveMe.getNode());
                updateMe.setStatus(saveMe.getStatus());
                //updateMe.setVlan(saveMe.getVlan());
                m_dao.update(updateMe);
                m_dao.flush();
                return updateMe;
            }

            @Override
            protected OnmsAtInterface doInsert() {
                m_dao.save(saveMe);
                m_dao.flush();
                return saveMe;
            }
        }.execute();
    }

    @Override
    public void afterPropertiesSet() throws Exception {
        BeanUtils.assertAutowiring(this);
        LOG.debug("Initialized {}", this.getClass().getSimpleName());
    }

    @Override
    public NodeDao getNodeDao() {
        return m_nodeDao;
    }

    @Override
    public IpInterfaceDao getIpInterfaceDao() {
        return m_ipInterfaceDao;
    }

    @Override
    public SnmpInterfaceDao getSnmpInterfaceDao() {
        return m_snmpInterfaceDao;
    }

    @Override
    public AtInterfaceDao getAtInterfaceDao() {
        return m_atInterfaceDao;
    }

    public VlanDao getVlanDao() {
        return m_vlanDao;
    }

    public StpNodeDao getStpNodeDao() {
        return m_stpNodeDao;
    }

    public StpInterfaceDao getStpInterfaceDao() {
        return m_stpInterfaceDao;
    }

    public IpRouteInterfaceDao getIpRouteInterfaceDao() {
        return m_ipRouteInterfaceDao;
    }

    public DataLinkInterfaceDao getDataLinkInterfaceDao() {
        return m_dataLinkInterfaceDao;
    }

<<<<<<< HEAD
    public void setDataLinkInterfaceDao(final DataLinkInterfaceDao dataLinkInterfaceDao) {
        m_dataLinkInterfaceDao = dataLinkInterfaceDao;
    }

=======
    @Transactional
>>>>>>> 5c6a4ffb
    @Override
    @Transactional
    public OnmsSnmpInterface getFromSysnameIpAddress(final String lldpRemSysname, final InetAddress lldpRemPortid) {
        final CriteriaBuilder builder = new CriteriaBuilder(OnmsIpInterface.class);
        builder.createAlias("node", "node");
        builder.eq("node.sysName", lldpRemSysname);
        builder.eq("ipAddress",lldpRemPortid);
        final List<OnmsIpInterface> interfaces = getIpInterfaceDao().findMatching(builder.toCriteria());
        if (interfaces != null && !interfaces.isEmpty() && interfaces.size() == 1) {
            OnmsIpInterface ip =interfaces.get(0);
            return getSnmpInterfaceDao().findByNodeIdAndIfIndex(ip.getNode().getId(), ip.getIfIndex());
        }
        return null;
    }

    @Transactional
    @Override
    protected OnmsSnmpInterface getFromSysnameIfName(String lldpRemSysname,
            String lldpRemPortid) {
        final OnmsCriteria criteria = new OnmsCriteria(OnmsSnmpInterface.class);
        criteria.createAlias("node", "node");
        criteria.add(Restrictions.eq("node.sysName", lldpRemSysname));
        criteria.add(Restrictions.eq("ifName", lldpRemPortid));
        final List<OnmsSnmpInterface> interfaces = getSnmpInterfaceDao().findMatching(criteria);
        if (interfaces != null && !interfaces.isEmpty() && interfaces.size() == 1) {
            return interfaces.get(0);
        }
        return null;
    }

    @Transactional
    @Override
    protected OnmsSnmpInterface getFromSysnameIfIndex(String lldpRemSysname,
            Integer lldpRemPortid) {
        final OnmsCriteria criteria = new OnmsCriteria(OnmsSnmpInterface.class);
        criteria.createAlias("node", "node");
        criteria.add(Restrictions.eq("node.sysName", lldpRemSysname));
        criteria.add(Restrictions.eq("ifIndex", lldpRemPortid));
        final List<OnmsSnmpInterface> interfaces = getSnmpInterfaceDao().findMatching(criteria);
        if (interfaces != null && !interfaces.isEmpty() && interfaces.size() == 1) {
            return interfaces.get(0);
        }
        return null;
    }

    @Transactional
    @Override
    protected OnmsSnmpInterface getFromSysnameMacAddress(String lldpRemSysname,
            String lldpRemPortid) {
        final OnmsCriteria criteria = new OnmsCriteria(OnmsSnmpInterface.class);
        criteria.createAlias("node", "node");
        criteria.add(Restrictions.eq("node.sysName", lldpRemSysname));
        criteria.add(Restrictions.eq("physAddr", lldpRemPortid));
        final List<OnmsSnmpInterface> interfaces = getSnmpInterfaceDao().findMatching(criteria);
        if (interfaces != null && !interfaces.isEmpty() && interfaces.size() == 1) {
            return interfaces.get(0);
        }
        return null;
    }

    @Transactional
    @Override
    protected OnmsSnmpInterface getFromSysnameIfAlias(String lldpRemSysname,
            String lldpRemPortid) {
        final OnmsCriteria criteria = new OnmsCriteria(OnmsSnmpInterface.class);
        criteria.createAlias("node", "node");
        criteria.add(Restrictions.eq("node.sysName", lldpRemSysname));
        criteria.add(Restrictions.eq("ifAlias", lldpRemPortid));
        final List<OnmsSnmpInterface> interfaces = getSnmpInterfaceDao().findMatching(criteria);
        if (interfaces != null && !interfaces.isEmpty() && interfaces.size() == 1) {
            return interfaces.get(0);
        }
        return null;
    }

    @Transactional
    @Override
    protected OnmsSnmpInterface getFromSysnameAgentCircuitId(String lldpRemSysname,
            String lldpRemPortid) {
        LOG.warn("getFromSysnameAgentCircuitId: AgentCircuitId LLDP PortSubTypeId not supported");
        return null;
    }

    protected OnmsSnmpInterface getFromSysnamePortComponent(String lldpRemSysname,
            String lldpRemPortid) {
        LOG.warn("getFromSysnamePortComponent:PortComponent LLDP PortSubTypeId not supported");
        return null;
    }

}<|MERGE_RESOLUTION|>--- conflicted
+++ resolved
@@ -735,14 +735,10 @@
         return m_dataLinkInterfaceDao;
     }
 
-<<<<<<< HEAD
     public void setDataLinkInterfaceDao(final DataLinkInterfaceDao dataLinkInterfaceDao) {
         m_dataLinkInterfaceDao = dataLinkInterfaceDao;
     }
 
-=======
-    @Transactional
->>>>>>> 5c6a4ffb
     @Override
     @Transactional
     public OnmsSnmpInterface getFromSysnameIpAddress(final String lldpRemSysname, final InetAddress lldpRemPortid) {
