--- conflicted
+++ resolved
@@ -40,27 +40,28 @@
 import java.util.Collection;
 import java.util.Enumeration;
 import java.util.List;
+import java.util.Properties;
 import java.util.Set;
 
 import javax.sql.DataSource;
 
 import org.exolab.castor.xml.MarshalException;
 import org.exolab.castor.xml.ValidationException;
-<<<<<<< HEAD
 import org.hibernate.SessionFactory;
-import org.hibernate.criterion.Restrictions;
 import org.junit.Before;
-=======
->>>>>>> 34665080
 import org.junit.Test;
+import org.junit.runner.RunWith;
 import org.opennms.core.criteria.Alias;
 import org.opennms.core.criteria.Alias.JoinType;
 import org.opennms.core.criteria.Criteria;
 import org.opennms.core.criteria.restrictions.EqRestriction;
+import org.opennms.core.test.MockLogAppender;
+import org.opennms.core.test.OpenNMSJUnit4ClassRunner;
+import org.opennms.core.test.db.annotations.JUnitTemporaryDatabase;
 import org.opennms.core.test.snmp.annotations.JUnitSnmpAgent;
 import org.opennms.core.test.snmp.annotations.JUnitSnmpAgents;
+import org.opennms.core.utils.BeanUtils;
 import org.opennms.core.utils.InetAddressUtils;
-<<<<<<< HEAD
 import org.opennms.netmgt.config.DatabaseSchemaConfigFactory;
 import org.opennms.netmgt.config.LinkdConfig;
 import org.opennms.netmgt.config.LinkdConfigFactory;
@@ -77,10 +78,6 @@
 import org.opennms.netmgt.dao.support.NewTransactionTemplate;
 import org.opennms.netmgt.filter.FilterDaoFactory;
 import org.opennms.netmgt.filter.JdbcFilterDao;
-import org.opennms.netmgt.linkd.nb.Nms7467NetworkBuilder;
-=======
-import org.opennms.netmgt.config.linkd.Package;
->>>>>>> 34665080
 import org.opennms.netmgt.model.DataLinkInterface;
 import org.opennms.netmgt.model.OnmsAtInterface;
 import org.opennms.netmgt.model.OnmsIpRouteInterface;
@@ -89,7 +86,6 @@
 import org.opennms.netmgt.model.OnmsStpNode;
 import org.opennms.netmgt.model.OnmsStpNode.BridgeBaseType;
 import org.opennms.netmgt.model.OnmsStpNode.StpProtocolSpecification;
-<<<<<<< HEAD
 import org.opennms.test.JUnitConfigurationEnvironment;
 import org.springframework.beans.factory.InitializingBean;
 import org.springframework.beans.factory.annotation.Autowired;
@@ -97,12 +93,9 @@
 import org.springframework.core.io.Resource;
 import org.springframework.test.context.ContextConfiguration;
 import org.springframework.transaction.TransactionStatus;
-=======
->>>>>>> 34665080
 import org.springframework.transaction.annotation.Transactional;
 import org.springframework.transaction.support.TransactionCallbackWithoutResult;
 
-<<<<<<< HEAD
 @RunWith(OpenNMSJUnit4ClassRunner.class)
 @ContextConfiguration(locations= {
         "classpath:/META-INF/opennms/applicationContext-soa.xml",
@@ -111,7 +104,6 @@
         "classpath:/META-INF/opennms/applicationContext-proxy-snmp.xml",
         "classpath:/META-INF/opennms/mockEventIpcManager.xml",
         "classpath:/META-INF/opennms/applicationContext-linkd.xml",
-        "classpath:/META-INF/opennms/applicationContext-linkdTest.xml",
         "classpath:/META-INF/opennms/applicationContext-minimal-conf.xml"
 })
 @JUnitConfigurationEnvironment(systemProperties="org.opennms.provisiond.enableDiscovery=false")
@@ -182,8 +174,6 @@
         jdbcFilterDao.afterPropertiesSet();
         FilterDaoFactory.setInstance(jdbcFilterDao);
 
-        super.setNodeDao(m_nodeDao);
-        super.setSnmpInterfaceDao(m_snmpInterfaceDao);
         MockLogAppender.setupLogging(p);
 
     }
@@ -196,9 +186,6 @@
         LinkdConfigFactory.setInstance(factory);
         m_linkdConfig = LinkdConfigFactory.getInstance();
     }
-=======
-public class Nms7467Test extends Nms7467NetworkBuilder {
->>>>>>> 34665080
 
     @Test
     public void testDefaultConfiguration() throws MarshalException, ValidationException, IOException {
@@ -303,6 +290,7 @@
                 m_nodeDao.save(getLinuxUbuntu());
                 m_nodeDao.save(getNodeWithoutSnmp(ACCESSPOINT_NAME, ACCESSPOINT_IP));
                 m_nodeDao.save(getNodeWithoutSnmp(WORKSTATION_NAME, WORKSTATION_IP));
+                m_nodeDao.flush();
             }
         });
 
@@ -415,6 +403,7 @@
             @Override
             protected void doInTransactionWithoutResult(TransactionStatus status) {
                 m_nodeDao.save(getCiscoWsC2948());
+                m_nodeDao.flush();
             }
         });
 
@@ -519,6 +508,7 @@
             @Override
             protected void doInTransactionWithoutResult(TransactionStatus status) {
                 m_nodeDao.save(getCiscoC870());
+                m_nodeDao.flush();
             }
         });
 
@@ -649,6 +639,7 @@
             @Override
             protected void doInTransactionWithoutResult(TransactionStatus status) {
                 m_nodeDao.save(getNetGearSw108());
+                m_nodeDao.flush();
             }
         });
 
@@ -759,6 +750,7 @@
             @Override
             protected void doInTransactionWithoutResult(TransactionStatus status) {
                 m_nodeDao.save(getLinuxUbuntu());
+                m_nodeDao.flush();
             }
         });
 
@@ -850,6 +842,7 @@
             @Override
             protected void doInTransactionWithoutResult(TransactionStatus status) {
                 m_nodeDao.save(getDarwin108());
+                m_nodeDao.flush();
             }
         });
 
@@ -963,6 +956,7 @@
             protected void doInTransactionWithoutResult(TransactionStatus status) {
                 m_nodeDao.save(getNetGearSw108());
                 m_nodeDao.save(getDarwin108());
+                m_nodeDao.flush();
             }
         });
 
@@ -1016,6 +1010,7 @@
             protected void doInTransactionWithoutResult(TransactionStatus status) {
                 m_nodeDao.save(getNetGearSw108());
                 m_nodeDao.save(getCiscoWsC2948());
+                m_nodeDao.flush();
             }
         });
 
@@ -1069,6 +1064,7 @@
             protected void doInTransactionWithoutResult(TransactionStatus status) {
                 m_nodeDao.save(getLinuxUbuntu());
                 m_nodeDao.save(getCiscoWsC2948());
+                m_nodeDao.flush();
             }
         });
 
@@ -1119,6 +1115,7 @@
             protected void doInTransactionWithoutResult(TransactionStatus status) {
                 m_nodeDao.save(getNodeWithoutSnmp(WORKSTATION_NAME, WORKSTATION_IP));
                 m_nodeDao.save(getCiscoWsC2948());
+                m_nodeDao.flush();
             }
         });
 
