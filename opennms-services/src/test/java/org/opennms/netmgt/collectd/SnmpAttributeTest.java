/*******************************************************************************
 * This file is part of OpenNMS(R).
 *
 * Copyright (C) 2008-2014 The OpenNMS Group, Inc.
 * OpenNMS(R) is Copyright (C) 1999-2014 The OpenNMS Group, Inc.
 *
 * OpenNMS(R) is a registered trademark of The OpenNMS Group, Inc.
 *
 * OpenNMS(R) is free software: you can redistribute it and/or modify
 * it under the terms of the GNU Affero General Public License as published
 * by the Free Software Foundation, either version 3 of the License,
 * or (at your option) any later version.
 *
 * OpenNMS(R) is distributed in the hope that it will be useful,
 * but WITHOUT ANY WARRANTY; without even the implied warranty of
 * MERCHANTABILITY or FITNESS FOR A PARTICULAR PURPOSE.  See the
 * GNU Affero General Public License for more details.
 *
 * You should have received a copy of the GNU Affero General Public License
 * along with OpenNMS(R).  If not, see:
 *      http://www.gnu.org/licenses/
 *
 * For more information contact:
 *     OpenNMS(R) Licensing <license@opennms.org>
 *     http://www.opennms.org/
 *     http://www.opennms.com/
 *******************************************************************************/

package org.opennms.netmgt.collectd;

import static org.easymock.EasyMock.anyInt;
import static org.easymock.EasyMock.expect;
import static org.easymock.EasyMock.isA;
import static org.easymock.EasyMock.matches;

import java.io.File;
import java.io.IOException;
import java.util.Collections;
import java.util.HashMap;
import java.util.List;
import java.util.Map;
import java.util.concurrent.atomic.AtomicInteger;

import junit.framework.TestCase;

import org.opennms.core.test.MockPlatformTransactionManager;
import org.opennms.core.utils.InetAddressUtils;
import org.opennms.netmgt.collection.api.AttributeGroupType;
import org.opennms.netmgt.collection.api.CollectionAttribute;
import org.opennms.netmgt.collection.api.ServiceParameters;
import org.opennms.netmgt.collection.persistence.rrd.BasePersister;
import org.opennms.netmgt.collection.support.AbstractCollectionSetVisitor;
import org.opennms.netmgt.config.datacollection.MibObject;
import org.opennms.netmgt.dao.api.IpInterfaceDao;
import org.opennms.netmgt.mock.MockDataCollectionConfig;
import org.opennms.netmgt.model.OnmsIpInterface;
import org.opennms.netmgt.model.OnmsNode;
import org.opennms.netmgt.rrd.RrdDataSource;
import org.opennms.netmgt.rrd.RrdRepository;
import org.opennms.netmgt.rrd.RrdStrategy;
import org.opennms.netmgt.snmp.SnmpInstId;
import org.opennms.netmgt.snmp.SnmpResult;
import org.opennms.netmgt.snmp.SnmpValue;
import org.opennms.netmgt.snmp.snmp4j.Snmp4JValueFactory;
import org.opennms.test.mock.EasyMockUtils;
import org.opennms.test.FileAnticipator;


public class SnmpAttributeTest extends TestCase {
    private EasyMockUtils m_mocks = new EasyMockUtils();
    private IpInterfaceDao m_ipInterfaceDao = m_mocks.createMock(IpInterfaceDao.class);

    private FileAnticipator m_fileAnticipator = null;
    private File m_snmpDirectory = null;

    // Cannot avoid this warning since there is no way to fetch the class object for an interface
    // that uses generics
    @SuppressWarnings("unchecked")
    private RrdStrategy<Object, Object> m_rrdStrategy = m_mocks.createMock(RrdStrategy.class);

    @Override
    protected void setUp() throws Exception {
        super.setUp();
<<<<<<< HEAD

        m_fileAnticipator = new FileAnticipator();

        RrdUtils.setStrategy(m_rrdStrategy);
=======
>>>>>>> 5768a955
    }

    @Override
    protected void runTest() throws Throwable {
        super.runTest();

        m_mocks.verifyAll();
    }

    @Override
    protected void tearDown() throws Exception {
        super.tearDown();

        m_fileAnticipator.deleteExpected();
        m_fileAnticipator.tearDown();
    }

    public void testNumericAttributeFloatValueInString() throws Exception {
        String stringValue = "7.69";
        testPersisting(stringValue, new Snmp4JValueFactory().getOctetString(stringValue.getBytes()));
    }

    public void testNumericAttributeCounterValue() throws Exception {
        int intValue = 769;
        testPersisting(Integer.toString(intValue), new Snmp4JValueFactory().getCounter32(intValue));
    }

    public void testHexStringProtoCounter64ValueSmall() throws Exception {
        testPersisting("769", new Snmp4JValueFactory().getOctetString(new byte[]{ 0x0, 0x0, 0x0, 0x0, 0x0, 0x0, 0x03, 0x01 }));
    }

    public void testHexStringProtoCounter64ValueLT2_31() throws Exception {
        testPersisting("2000000000", new Snmp4JValueFactory().getOctetString(new byte[]{ 0x00, 0x00, 0x00, 0x00, 0x77, 0x35, (byte)0x94, 0x00 }));
    }

    public void testHexStringProtoCounter64ValueGT2_31() throws Exception {
        testPersisting("5000000000", new Snmp4JValueFactory().getOctetString(new byte[]{ 0x00, 0x00, 0x00, 0x01, 0x2a, 0x05, (byte)0xf2, 0x00 }));
    }

    public void testHexStringProtoCounter64ValueNear2_63() throws Exception {
        testPersisting("9223372036854775000", new Snmp4JValueFactory().getOctetString(new byte[]{ 0x7f, (byte)0xff, (byte)0xff, (byte)0xff, (byte)0xff, (byte)0xff, (byte)0xfc, (byte)0xd8 }));
    }

    public void testNumericAttributeHexStringValueInString() throws Exception {
        String stringValue = "769";
        byte[] bytes = new byte[] { (byte)0x00, (byte)0x00, (byte)0x00, (byte)0x00, (byte)0x00, (byte)0x00, (byte)0x03, (byte)0x01 };
        testPersisting(stringValue, new Snmp4JValueFactory().getOctetString(bytes));
    }

    @SuppressWarnings("unchecked")
    private void testPersisting(String matchValue, SnmpValue snmpValue) throws Exception {
        OnmsNode node = new OnmsNode();
        node.setId(3);

        OnmsIpInterface ipInterface = new OnmsIpInterface();
        ipInterface.setId(1);
        ipInterface.setNode(node);
        ipInterface.setIpAddress(InetAddressUtils.addr("192.168.1.1"));

        expect(m_ipInterfaceDao.load(1)).andReturn(ipInterface).times(7); // It used to be 3, but I think it is more correct to use getStoreDir from DefaultCollectionAgentService on DefaultCollectionAgent (NMS-7516)

        expect(m_rrdStrategy.getDefaultFileExtension()).andReturn(".myLittleEasyMockedStrategyAndMe").anyTimes();
        expect(m_rrdStrategy.createDefinition(isA(String.class), isA(String.class), isA(String.class), anyInt(), isAList(RrdDataSource.class), isAList(String.class))).andReturn(new Object());

        m_rrdStrategy.createFile(isA(Object.class), isA(Map.class));

        expect(m_rrdStrategy.openFile(isA(String.class))).andReturn(new Object());
        m_rrdStrategy.updateFile(isA(Object.class), isA(String.class), matches(".*:" + matchValue));
        m_rrdStrategy.closeFile(isA(Object.class));

        m_mocks.replayAll();

        SnmpCollectionAgent agent = DefaultCollectionAgent.create(ipInterface.getId(), m_ipInterfaceDao, new MockPlatformTransactionManager());
        OnmsSnmpCollection snmpCollection = new OnmsSnmpCollection(agent, new ServiceParameters(new HashMap<String, Object>()), new MockDataCollectionConfig());
        NodeResourceType resourceType = new NodeResourceType(agent, snmpCollection);
        NodeInfo nodeInfo = resourceType.getNodeInfo();
        

        MibObject mibObject = new MibObject();
        mibObject.setOid(".1.3.6.1.4.1.12238.55.9997.4.1.2.9.116.101.109.112.95.117.108.107.111");
        mibObject.setInstance("1");
        mibObject.setAlias("temp_ulko");
        mibObject.setType("gauge");

        NumericAttributeType attributeType = new NumericAttributeType(resourceType, snmpCollection.getName(), mibObject, new AttributeGroupType("foo", AttributeGroupType.IF_TYPE_IGNORE));

        attributeType.storeResult(new SnmpCollectionSet(agent, snmpCollection), null, new SnmpResult(mibObject.getSnmpObjId(), new SnmpInstId(mibObject.getInstance()), snmpValue));
        

        RrdRepository repository = createRrdRepository();
        repository.setRraList(Collections.singletonList("RRA:AVERAGE:0.5:1:2016"));

        final BasePersister persister = new BasePersister(new ServiceParameters(new HashMap<String, Object>()), repository, m_rrdStrategy);
        persister.createBuilder(nodeInfo, "baz", attributeType);
        
        final AtomicInteger count = new AtomicInteger(0);
        
        nodeInfo.visit(new AbstractCollectionSetVisitor() {
			
			@Override
			public void visitAttribute(CollectionAttribute attr) {
		        attr.storeAttribute(persister);
		        count.incrementAndGet();
			}
			
		});

        assertEquals(1, count.get());
        persister.commitBuilder();
    }

    /**
     * @see http://issues.opennms.org/browse/NMS-6202
     */
    public void test8DigitDecimalNumericAttributeStringValue() throws Exception {
        String longValue = "49197860";
        testPersisting(
            new Double(longValue).toString(),
            new Snmp4JValueFactory().getOctetString(longValue.getBytes("UTF-8"))
        );
    }

    @SuppressWarnings("unchecked")
    private <T> List<T> isAList(Class<T> clazz) {
        return isA(List.class);
    }

    private RrdRepository createRrdRepository() throws IOException {
        RrdRepository repository = new RrdRepository();
        repository.setRrdBaseDir(getSnmpRrdDirectory());
        repository.setHeartBeat(600);
        repository.setStep(300);
        repository.setRraList(Collections.singletonList("RRA:AVERAGE:0.5:1:100"));
        return repository;
    }

    private File getSnmpRrdDirectory() throws IOException {
        if (m_snmpDirectory == null) {
            m_snmpDirectory = m_fileAnticipator.tempDir("snmp"); 
        }
        return m_snmpDirectory;
    }

}<|MERGE_RESOLUTION|>--- conflicted
+++ resolved
@@ -81,13 +81,10 @@
     @Override
     protected void setUp() throws Exception {
         super.setUp();
-<<<<<<< HEAD
 
         m_fileAnticipator = new FileAnticipator();
 
         RrdUtils.setStrategy(m_rrdStrategy);
-=======
->>>>>>> 5768a955
     }
 
     @Override
