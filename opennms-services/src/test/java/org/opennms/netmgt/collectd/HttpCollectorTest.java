/*******************************************************************************
 * This file is part of OpenNMS(R).
 *
 * Copyright (C) 2006-2011 The OpenNMS Group, Inc.
 * OpenNMS(R) is Copyright (C) 1999-2011 The OpenNMS Group, Inc.
 *
 * OpenNMS(R) is a registered trademark of The OpenNMS Group, Inc.
 *
 * OpenNMS(R) is free software: you can redistribute it and/or modify
 * it under the terms of the GNU General Public License as published
 * by the Free Software Foundation, either version 3 of the License,
 * or (at your option) any later version.
 *
 * OpenNMS(R) is distributed in the hope that it will be useful,
 * but WITHOUT ANY WARRANTY; without even the implied warranty of
 * MERCHANTABILITY or FITNESS FOR A PARTICULAR PURPOSE.  See the
 * GNU General Public License for more details.
 *
 * You should have received a copy of the GNU General Public License
 * along with OpenNMS(R).  If not, see:
 *      http://www.gnu.org/licenses/
 *
 * For more information contact:
 *     OpenNMS(R) Licensing <license@opennms.org>
 *     http://www.opennms.org/
 *     http://www.opennms.com/
 *******************************************************************************/

package org.opennms.netmgt.collectd;

import static org.junit.Assert.assertEquals;
import static org.junit.Assert.assertNotNull;

import java.io.File;
import java.util.Collection;
import java.util.HashMap;
import java.util.Locale;
import java.util.Map;

import org.junit.After;
import org.junit.Before;
import org.junit.Test;
import org.junit.runner.RunWith;
import org.opennms.core.test.MockLogAppender;
import org.opennms.core.test.OpenNMSJUnit4ClassRunner;
import org.opennms.core.test.http.annotations.JUnitHttpServer;
import org.opennms.core.utils.BeanUtils;
import org.opennms.core.utils.InetAddressUtils;
import org.opennms.netmgt.config.CollectdConfigFactory;
import org.opennms.netmgt.config.CollectdPackage;
import org.opennms.netmgt.config.collectd.Filter;
import org.opennms.netmgt.config.collectd.Package;
import org.opennms.netmgt.config.collectd.Parameter;
import org.opennms.netmgt.config.collectd.Service;
import org.opennms.netmgt.config.collector.CollectionSet;
import org.opennms.netmgt.dao.IpInterfaceDao;
import org.opennms.netmgt.dao.NodeDao;
import org.opennms.netmgt.dao.ServiceTypeDao;
import org.opennms.netmgt.dao.db.JUnitConfigurationEnvironment;
import org.opennms.netmgt.dao.db.JUnitTemporaryDatabase;
import org.opennms.netmgt.model.NetworkBuilder;
import org.opennms.netmgt.model.OnmsDistPoller;
import org.opennms.netmgt.model.OnmsIpInterface;
import org.opennms.netmgt.model.OnmsNode;
import org.opennms.netmgt.model.OnmsServiceType;
import org.opennms.netmgt.rrd.RrdUtils;
import org.opennms.test.ConfigurationTestUtils;
import org.opennms.test.FileAnticipator;
import org.springframework.beans.factory.InitializingBean;
import org.springframework.beans.factory.annotation.Autowired;
import org.springframework.test.context.ContextConfiguration;
import org.springframework.test.context.TestContext;
import org.springframework.test.context.TestExecutionListeners;
import org.springframework.transaction.PlatformTransactionManager;

/**
 * @author <a href="mailto:david@opennms.org">David Hustace</a>
 *
 */

@RunWith(OpenNMSJUnit4ClassRunner.class)
@TestExecutionListeners({
    JUnitCollectorExecutionListener.class
})
@ContextConfiguration(locations={
        "classpath:/META-INF/opennms/applicationContext-dao.xml",
        "classpath*:/META-INF/opennms/component-dao.xml",
        "classpath:/META-INF/opennms/applicationContext-daemon.xml",
        "classpath:/META-INF/opennms/applicationContext-collectdTest.xml",
        "classpath:/META-INF/opennms/mockEventIpcManager.xml"
})
@JUnitConfigurationEnvironment(systemProperties="org.opennms.rrd.storeByGroup=false")
@JUnitTemporaryDatabase
public class HttpCollectorTest implements TestContextAware, InitializingBean {

    @Autowired
    private PlatformTransactionManager m_transactionManager;

    @Autowired
    private NodeDao m_nodeDao;

    @Autowired
    private IpInterfaceDao m_ipInterfaceDao;

    @Autowired
    private ServiceTypeDao m_serviceTypeDao;

    @Autowired
    private Collectd m_collectd;

    private TestContext m_context;

    private final OnmsDistPoller m_distPoller = new OnmsDistPoller("localhost", "127.0.0.1");

    private final String m_testHostName = "127.0.0.1";

    private HttpCollector m_collector;
    private CollectionSpecification m_collectionSpecification;
    private CollectionSpecification m_httpsCollectionSpecification;

    private CollectionAgent m_collectionAgent;

    @Override
    public void afterPropertiesSet() throws Exception {
        BeanUtils.assertAutowiring(this);
    }

    @Override
    public void setTestContext(TestContext t) {
        m_context = t;
    }

    private OnmsServiceType getServiceType(String name) {
        OnmsServiceType serviceType = m_serviceTypeDao.findByName(name);
        if (serviceType == null) {
            serviceType = new OnmsServiceType(name);
            m_serviceTypeDao.save(serviceType);
            m_serviceTypeDao.flush();
        }
        return serviceType;
    }

    @Before
    public void setUp() throws Exception {
        MockLogAppender.setupLogging();

        if (m_nodeDao.findByLabel("testnode").size() == 0) {
            NetworkBuilder builder = new NetworkBuilder(m_distPoller);
            builder.addNode("testnode");
            builder.addInterface(InetAddressUtils.normalize(m_testHostName)).setIsManaged("M").setIsSnmpPrimary("P");
            builder.addService(getServiceType("ICMP"));
            builder.addService(getServiceType("HTTP"));
            builder.addService(getServiceType("HTTPS"));
            OnmsNode n = builder.getCurrentNode();
            assertNotNull(n);
            m_nodeDao.save(n);
            m_nodeDao.flush();
        }

        m_collector = new HttpCollector();

        Collection<OnmsIpInterface> ifaces = m_ipInterfaceDao.findByIpAddress(m_testHostName);
        assertEquals(1, ifaces.size());
        OnmsIpInterface iface = ifaces.iterator().next();
        
        Map<String, String> parameters = new HashMap<String, String>();
        parameters.put("collection", "default");
        m_collector.initialize(parameters);

        m_collectionSpecification = CollectorTestUtils.createCollectionSpec("HTTP", m_collector, "default");
        m_httpsCollectionSpecification = CollectorTestUtils.createCollectionSpec("HTTPS", m_collector, "default");
        m_collectionAgent = DefaultCollectionAgent.create(iface.getId(), m_ipInterfaceDao, m_transactionManager);
    }

    @After
    public void tearDown() {
        MockLogAppender.noWarningsOrHigherLogged();
    }

    /**
     * Test method for {@link org.opennms.netmgt.collectd.HttpCollector#collect(
     *   org.opennms.netmgt.collectd.CollectionAgent, org.opennms.netmgt.model.events.EventProxy, Map)}.
     */
    @Test
    @JUnitHttpServer(port=10342, vhosts={"127.0.0.1"})
    @JUnitCollector(datacollectionConfig="/org/opennms/netmgt/config/http-datacollection-config.xml", datacollectionType="http",
                    anticipateRrds={ "1/documentCount", "1/greatAnswer", "1/someNumber" }, anticipateFiles={ "1/strings.properties" })
    public final void testCollect() throws Exception {
        m_collectionSpecification.initialize(m_collectionAgent);

        CollectionSet collectionSet = m_collectionSpecification.collect(m_collectionAgent);
        assertEquals("collection status", ServiceCollector.COLLECTION_SUCCEEDED, collectionSet.getStatus());
        CollectorTestUtils.persistCollectionSet(m_collectionSpecification, collectionSet);

        m_collectionSpecification.release(m_collectionAgent);
    }

    @Test
    @JUnitHttpServer(port=10342, vhosts={"127.0.0.1"})
    @JUnitCollector(datacollectionConfig="/org/opennms/netmgt/config/http-datacollection-persist-test-config.xml", datacollectionType="http",
                    anticipateRrds={ "1/documentCount", "1/greatAnswer", "1/someNumber" }, anticipateFiles={ "1/strings.properties" })
    public final void testPersist() throws Exception {
        doTestPersist(m_collectionSpecification);
    }

    @Test
    @JUnitHttpServer(port=10342, vhosts={"127.0.0.1"}, https=true)
    @JUnitCollector(datacollectionConfig="/org/opennms/netmgt/config/http-datacollection-persist-https-test-config.xml", datacollectionType="https",
                    anticipateRrds={ "1/documentCount", "1/greatAnswer", "1/someNumber" }, anticipateFiles={ "1/strings.properties" })
    public final void testPersistHttps() throws Exception {
        doTestPersist(m_httpsCollectionSpecification);
    }

    public final void doTestPersist(CollectionSpecification spec) throws Exception {
        File snmpRrdDirectory = (File)m_context.getAttribute("rrdDirectory");
        FileAnticipator anticipator = (FileAnticipator)m_context.getAttribute("fileAnticipator");

        int numUpdates = 2;
        int stepSizeInSecs = 1;
        
        int stepSizeInMillis = stepSizeInSecs*1000;

        m_collectionSpecification.initialize(m_collectionAgent);
        
        CollectorTestUtils.collectNTimes(m_collectionSpecification, m_collectionAgent, numUpdates);
        
        // node level collection
        File nodeDir = CollectorTestUtils.anticipatePath(anticipator, snmpRrdDirectory, "1");
        File documentCountRrdFile = new File(nodeDir, CollectorTestUtils.rrd("documentCount"));
        File someNumberRrdFile = new File(nodeDir, CollectorTestUtils.rrd("someNumber"));
        File greatAnswerRrdFile = new File(nodeDir, CollectorTestUtils.rrd("greatAnswer"));

       // This is the value of documentCount from the first test page
        // documentCount = Gauge32: 5
        assertEquals("documentCount", Double.valueOf(5.0), RrdUtils.fetchLastValueInRange(documentCountRrdFile.getAbsolutePath(), "documentCount", stepSizeInMillis, stepSizeInMillis));

        // This is the value of documentType from the first test page
        // someNumber = Gauge32: 17
        assertEquals("documentType", Double.valueOf(17.0), RrdUtils.fetchLastValueInRange(someNumberRrdFile.getAbsolutePath(), "someNumber", stepSizeInMillis, stepSizeInMillis));

        // This is the value of greatAnswer from the second test page
        //someNumber = Gauge32: 42
        assertEquals("greatAnswer", Double.valueOf(42.0), RrdUtils.fetchLastValueInRange(greatAnswerRrdFile.getAbsolutePath(), "greatAnswer", stepSizeInMillis, stepSizeInMillis));
        
        m_collectionSpecification.release(m_collectionAgent);
    }

    @Test
    @JUnitHttpServer(port=10342, vhosts={"127.0.0.1"})
    @JUnitCollector(
        datacollectionConfig="/org/opennms/netmgt/config/http-datacollection-persist-apache-stats.xml", 
        datacollectionType="http",
        anticipateRrds={ 
            "1/TotalAccesses",
            "1/TotalkBytes",
            "1/CPULoad",
            "1/Uptime",
            "1/ReqPerSec",
            "1/BytesPerSec",
            "1/BytesPerReq",
            "1/BusyWorkers",
            "1/IdleWorkers"
        }
    )
    public final void testPersistApacheStats() throws Exception {
        File snmpRrdDirectory = (File)m_context.getAttribute("rrdDirectory");
        FileAnticipator anticipator = (FileAnticipator)m_context.getAttribute("fileAnticipator");

        int numUpdates = 2;
        int stepSizeInSecs = 1;

        int stepSizeInMillis = stepSizeInSecs*1000;

        m_collectionSpecification.initialize(m_collectionAgent);

        CollectorTestUtils.collectNTimes(m_collectionSpecification, m_collectionAgent, numUpdates);

        // node level collection
        File nodeDir = CollectorTestUtils.anticipatePath(anticipator, snmpRrdDirectory, "1");

        File documentCountRrdFile = new File(nodeDir, CollectorTestUtils.rrd("TotalAccesses"));
        File someNumberRrdFile    = new File(nodeDir, CollectorTestUtils.rrd("IdleWorkers"));
        File cpuLoadRrdFile       = new File(nodeDir, CollectorTestUtils.rrd("CPULoad"));

        // Total Accesses: 175483
        assertEquals("TotalAccesses", Double.valueOf(175483.0), RrdUtils.fetchLastValueInRange(documentCountRrdFile.getAbsolutePath(), "TotalAccesses", stepSizeInMillis, stepSizeInMillis));

        // IdleWorkers: 12
        assertEquals("IdleWorkers", Double.valueOf(12.0), RrdUtils.fetchLastValueInRange(someNumberRrdFile.getAbsolutePath(), "IdleWorkers", stepSizeInMillis, stepSizeInMillis));

        // CPU Load: .497069
        assertEquals("CPULoad", Double.valueOf(0.497069), RrdUtils.fetchLastValueInRange(cpuLoadRrdFile.getAbsolutePath(), "CPULoad", stepSizeInMillis, stepSizeInMillis));
        m_collectionSpecification.release(m_collectionAgent);
    }

    @Test
    @JUnitHttpServer(port=10342, vhosts={"127.0.0.1"})
    @JUnitCollector(
<<<<<<< HEAD
        datacollectionConfig="/org/opennms/netmgt/config/http-datacollection-broken-regex.xml", 
        datacollectionType="http"
    )
    public final void testBrokenRegex() throws Exception {
        int numUpdates = 2;

        m_collectionSpecification.initialize(m_collectionAgent);

        CollectorTestUtils.failToCollectNTimes(m_collectionSpecification, m_collectionAgent, numUpdates);

        m_collectionSpecification.release(m_collectionAgent);
    }

    @Test
    @JUnitHttpServer(port=10342, vhosts={"127.0.0.1"})
    @JUnitCollector(
=======
>>>>>>> 4f6c90e2
        datacollectionConfig="/org/opennms/netmgt/config/http-datacollection-persist-apache-stats.xml", 
        datacollectionType="http",
        anticipateRrds={ 
            "1/TotalAccesses",
            "1/TotalkBytes",
            "1/CPULoad",
            "1/Uptime",
            "1/ReqPerSec",
            "1/BytesPerSec",
            "1/BytesPerReq",
            "1/BusyWorkers",
            "1/IdleWorkers"
        }
    )
<<<<<<< HEAD
    public void testPersistApacheStatsViaCapsd() throws Exception {
        // TODO: Do we need this init? applicationContext-collectdTest.xml should take care of this
        CollectdConfigFactory collectdConfig = new CollectdConfigFactory(ConfigurationTestUtils.getInputStreamForResource(this, "/org/opennms/netmgt/capsd/collectd-configuration.xml"), "nms1", false);
        CollectdConfigFactory.setInstance(collectdConfig);
        CollectdConfigFactory.init();

        // Add the HTTP collector to capsd
        m_collectd.setServiceCollector("HTTP", m_collector);
        m_collectd.init();
        m_collectd.start();
        Thread.sleep(10000);
        m_collectd.stop();
=======
    public final void testPersistApacheStatsAlternateLocale() throws Exception {
        final Locale defaultLocale = Locale.getDefault();

        try {
            Locale.setDefault(Locale.FRANCE);

            File snmpRrdDirectory = (File)m_context.getAttribute("rrdDirectory");
            FileAnticipator anticipator = (FileAnticipator)m_context.getAttribute("fileAnticipator");
    
            int numUpdates = 2;
            int stepSizeInSecs = 1;
            
            int stepSizeInMillis = stepSizeInSecs*1000;
    
            m_collectionSpecification.initialize(m_collectionAgent);
            
            CollectorTestUtils.collectNTimes(m_collectionSpecification, m_collectionAgent, numUpdates);
            
            // node level collection
            File nodeDir = CollectorTestUtils.anticipatePath(anticipator, snmpRrdDirectory, "1");
    
            File documentCountRrdFile = new File(nodeDir, CollectorTestUtils.rrd("TotalAccesses"));
            File someNumberRrdFile    = new File(nodeDir, CollectorTestUtils.rrd("IdleWorkers"));
            File cpuLoadRrdFile       = new File(nodeDir, CollectorTestUtils.rrd("CPULoad"));
    
            // Total Accesses: 175483
            assertEquals("TotalAccesses", Double.valueOf(175483.0), RrdUtils.fetchLastValueInRange(documentCountRrdFile.getAbsolutePath(), "TotalAccesses", stepSizeInMillis, stepSizeInMillis));
    
            // IdleWorkers: 12
            assertEquals("IdleWorkers", Double.valueOf(12.0), RrdUtils.fetchLastValueInRange(someNumberRrdFile.getAbsolutePath(), "IdleWorkers", stepSizeInMillis, stepSizeInMillis));
    
            // CPU Load: .497069
            assertEquals("CPULoad", Double.valueOf(0.497069), RrdUtils.fetchLastValueInRange(cpuLoadRrdFile.getAbsolutePath(), "CPULoad", stepSizeInMillis, stepSizeInMillis));
            m_collectionSpecification.release(m_collectionAgent);
        } finally {
            Locale.setDefault(defaultLocale);
        }
>>>>>>> 4f6c90e2
    }

    @Test
    @JUnitHttpServer(port=10342, vhosts={"127.0.0.1"})
    @JUnitCollector(datacollectionConfig="/org/opennms/netmgt/config/http-datacollection-config-NMS4886.xml", datacollectionType="http",
                    anticipateRrds={ "1/documentCount", "1/greatAnswer", "1/someNumber" }, anticipateFiles={ "1/strings.properties" })
    public final void testNMS4886withHttp() throws Exception {
        doTestNMS4886("HTTP");
    }

    @Test
    @JUnitHttpServer(port=10342, vhosts={"127.0.0.1"}, https=true)
    @JUnitCollector(datacollectionConfig="/org/opennms/netmgt/config/http-datacollection-config-NMS4886-https.xml", datacollectionType="https",
                    anticipateRrds={ "1/documentCount", "1/greatAnswer", "1/someNumber" }, anticipateFiles={ "1/strings.properties" })
    public final void testNMS4886withHttps() throws Exception {
        doTestNMS4886("HTTPS");
    }

    public final void doTestNMS4886(String svcName) throws Exception {
        HttpCollector collector = new HttpCollector();
        Map<String, String> parameters = new HashMap<String, String>();
        parameters.put("http-collection", "default");
        parameters.put("port", "10342");
        collector.initialize(parameters);

        Package pkg = new Package();
        Filter filter = new Filter();
        filter.setContent("IPADDR IPLIKE *.*.*.*");
        pkg.setFilter(filter);
        Service service = new Service();
        service.setName(svcName);
        Parameter collectionParm = new Parameter();
        collectionParm.setKey("http-collection");
        collectionParm.setValue("default");
        service.addParameter(collectionParm);
        Parameter portParm = new Parameter();
        portParm.setKey("port");
        portParm.setValue("10342");
        service.addParameter(portParm);
        pkg.addService(service);

        CollectdPackage wpkg = new CollectdPackage(pkg, "default", false);
        CollectionSpecification collectionSpecification = new CollectionSpecification(wpkg, svcName, collector);
        collectionSpecification.initialize(m_collectionAgent);

        CollectionSet collectionSet = collectionSpecification.collect(m_collectionAgent);
        assertEquals("collection status", ServiceCollector.COLLECTION_SUCCEEDED, collectionSet.getStatus());
        CollectorTestUtils.persistCollectionSet(collectionSpecification, collectionSet);

        collectionSpecification.release(m_collectionAgent);
    }

}<|MERGE_RESOLUTION|>--- conflicted
+++ resolved
@@ -296,7 +296,6 @@
     @Test
     @JUnitHttpServer(port=10342, vhosts={"127.0.0.1"})
     @JUnitCollector(
-<<<<<<< HEAD
         datacollectionConfig="/org/opennms/netmgt/config/http-datacollection-broken-regex.xml", 
         datacollectionType="http"
     )
@@ -313,8 +312,6 @@
     @Test
     @JUnitHttpServer(port=10342, vhosts={"127.0.0.1"})
     @JUnitCollector(
-=======
->>>>>>> 4f6c90e2
         datacollectionConfig="/org/opennms/netmgt/config/http-datacollection-persist-apache-stats.xml", 
         datacollectionType="http",
         anticipateRrds={ 
@@ -329,7 +326,6 @@
             "1/IdleWorkers"
         }
     )
-<<<<<<< HEAD
     public void testPersistApacheStatsViaCapsd() throws Exception {
         // TODO: Do we need this init? applicationContext-collectdTest.xml should take care of this
         CollectdConfigFactory collectdConfig = new CollectdConfigFactory(ConfigurationTestUtils.getInputStreamForResource(this, "/org/opennms/netmgt/capsd/collectd-configuration.xml"), "nms1", false);
@@ -342,7 +338,8 @@
         m_collectd.start();
         Thread.sleep(10000);
         m_collectd.stop();
-=======
+    }
+
     public final void testPersistApacheStatsAlternateLocale() throws Exception {
         final Locale defaultLocale = Locale.getDefault();
 
@@ -380,7 +377,6 @@
         } finally {
             Locale.setDefault(defaultLocale);
         }
->>>>>>> 4f6c90e2
     }
 
     @Test
