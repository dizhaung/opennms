<<<<<<< HEAD
=======
opennms (14.0.1-1) stable; urgency=high

  * New upstream release.  This release contains a few bugfixes as well as a
    fix for a critical memory leak in the OpenNMS web UI.  Major stable release
    14.0.2.

 -- OpenNMS Release Manager <opennms@opennms.org>  Thu, 11 Dec 2014 10:36:17 -0500

opennms (14.0.1-1) stable; urgency=medium

  * New upstream release.  Major stable release 14.0.1.

 -- OpenNMS Release Manager <opennms@opennms.org>  Fri, 14 Nov 2014 10:57:00 -0400

>>>>>>> cf65d591
opennms (14.0.0-1) stable; urgency=high

  * New upstream release.  Major stable release 14.0.0.

 -- OpenNMS Release Manager <opennms@opennms.org>  Mon, 03 Nov 2014 15:08:00 -0400

opennms (1.13.3-1) stable; urgency=high

  * New upstream release.  This is the 4th unstable release for the eventual
    1.14.x stable series, and includes a critical security fix.

 -- OpenNMS Release Manager <opennms@opennms.org>  Wed, 04 Jun 2014 16:49:00 -0400

opennms (1.13.2-1) stable; urgency=low

  * New upstream release.  This is the 3rd unstable release for the eventual
    1.14.x stable series.

 -- OpenNMS Release Manager <opennms@opennms.org>  Thu, 29 May 2014 12:02:00 -0400

opennms (1.13.1-1) stable; urgency=low

  * New upstream release.  This is the 2nd unstable release for the eventual
    1.14.x stable series.

 -- OpenNMS Release Manager <opennms@opennms.org>  Mon, 21 Apr 2014 14:21:00 -0400

opennms (1.13.0-1) stable; urgency=low

  * New upstream release.  This is the first unstable release for the eventual
    1.14.x stable series.

 -- OpenNMS Release Manager <opennms@opennms.org>  Thu, 12 Dec 2013 15:28:00 -0400

opennms (1.12.8-1) stable; urgency=high

  * New upstream release.  This release contains a fix for a bug that exposes
    files outside of the OpenNMS directories through the web UI.

 -- OpenNMS Release Manager <opennms@opennms.org>  Wed, 04 Jun 2014 14:13:00 -0400

opennms (1.12.7-1) stable; urgency=high

  * New upstream release.  This release contains a number of important fixes
    including an XSS vulnerability.

 -- OpenNMS Release Manager <opennms@opennms.org>  Thu, 29 May 2014 11:55:00 -0400

opennms (1.12.6-1) stable; urgency=high

  * New upstream release.  This release contains a number of important fixes
    including a potential security leak in the ReST interface.

 -- OpenNMS Release Manager <opennms@opennms.org>  Mon, 21 Apr 2014 10:00:00 -0400

opennms (1.12.5-1) stable; urgency=high

  * New upstream release.  This release contains another upgrade fix as well
    as a few other bug fixes and enhancements.

 -- OpenNMS Release Manager <opennms@opennms.org>  Wed, 19 Feb 2014 13:32:00 -0400

opennms (1.12.4-1) stable; urgency=high

  * New upstream release.  This release contains upgrade fixes as well as other
    minor bug fixes and enhancements.

 -- OpenNMS Release Manager <opennms@opennms.org>  Wed, 12 Feb 2014 12:23:00 -0400

opennms (1.12.3-1) stable; urgency=high

  * New upstream release.  This release contains a critical upgrade bug fix.

 -- OpenNMS Release Manager <opennms@opennms.org>  Fri, 13 Dec 2013 11:35:00 -0400

opennms (1.12.2-1) stable; urgency=high

  * New upstream release.  This release contains a number of important bug fixes
    and enhancements.

 -- OpenNMS Release Manager <opennms@opennms.org>  Tue, 10 Dec 2013 15:29:00 -0400

opennms (1.12.1-1) stable; urgency=medium

  * New upstream release.  This release contains a number of important bug fixes
    and minor enhancements.

 -- OpenNMS Release Manager <opennms@opennms.org>  Tue, 17 Sep 2013 13:20:00 -0400

opennms (1.12.0-1) stable; urgency=high

  * First OpenNMS 1.12 release.

 -- OpenNMS Release Manager <opennms@opennms.org>  Wed, 14 Aug 2013 16:16:00 -0400

opennms (1.11.94-1) unstable; urgency=medium

  * New upstream release.  This release has a few bug fixes and enhancements,
    including a fix for the alarm details page.

 -- OpenNMS Release Manager <opennms@opennms.org>  Fri, 26 Jul 2013 13:07:00 -0400

opennms (1.11.93-1) unstable; urgency=low

  * New upstream release.

 -- OpenNMS Release Manager <opennms@opennms.org>  Mon, 15 Jul 2013 16:22:00 -0400

opennms (1.11.92-1) unstable; urgency=high

  * New upstream release.  This release contains a fix for reading
    eventconf.xml when it does not contain an XML namespace attribute.

 -- OpenNMS Release Manager <opennms@opennms.org>  Fri, 21 Jun 2013 14:53:00 -0400

opennms (1.11.91-1) unstable; urgency=low

  * New upstream release.

 -- OpenNMS Release Manager <opennms@opennms.org>  Fri, 21 Jun 2013 10:46:00 -0400

opennms (1.11.90-1) unstable; urgency=low

  * New upstream release.

 -- OpenNMS Release Manager <opennms@opennms.org>  Wed, 03 Apr 2013 14:57:00 -0400

opennms (1.11.3-1) unstable; urgency=low

  * New upstream release.

 -- OpenNMS Release Manager <opennms@opennms.org>  Thu, 11 Oct 2012 11:52:00 -0400

opennms (1.11.2-1) unstable; urgency=low

  * New upstream release.

 -- OpenNMS Release Manager <opennms@opennms.org>  Wed, 29 Aug 2012 11:09:00 -0400

opennms (1.11.1-1) unstable; urgency=low

  * New upstream release.

 -- OpenNMS Release Manager <opennms@opennms.org>  Fri, 13 Jul 2012 11:14:00 -0400

opennms (1.11.0-1) unstable; urgency=low

  * New upstream release.

 -- OpenNMS Release Manager <opennms@opennms.org>  Mon, 07 May 2012 11:21:00 -0400

opennms (1.10.14-1) stable; urgency=high

  * New upstream release.  This release has a number of bugfixes including an
    important security fix.

 -- OpenNMS Release Manager <opennms@opennms.org>  Wed, 04 Jun 2014 12:04:00 -0500

opennms (1.10.13-1) stable; urgency=low

  * New upstream release.  This release has a number of bugfixes.

 -- OpenNMS Release Manager <opennms@opennms.org>  Tue, 17 Sep 2013 10:19:00 -0500

opennms (1.10.12-1) stable; urgency=medium

  * New upstream release.  This release has a few bug fixes and enhancements,
    including a fix for the alarm details page.

 -- OpenNMS Release Manager <opennms@opennms.org>  Wed, 24 Jul 2013 16:06:00 -0500

opennms (1.10.11-1) stable; urgency=low

  * New upstream release.  This release has a few bug fixes and enhancements.

 -- OpenNMS Release Manager <opennms@opennms.org>  Mon, 15 Jul 2013 16:11:00 -0500

opennms (1.10.10-1) stable; urgency=low

  * New upstream release.  This release has a few bug fixes and enhancements.

 -- OpenNMS Release Manager <opennms@opennms.org>  Fri, 31 May 2013 11:13:00 -0500

opennms (1.10.9-1) stable; urgency=low

  * New upstream release.  This release has a few bug fixes and enhancements.

 -- OpenNMS Release Manager <opennms@opennms.org>  Mon, 08 Apr 2013 10:31:00 -0500

opennms (1.10.8-1) stable; urgency=low

  * New upstream release.  This release has a few bug fixes and enhancements.

 -- OpenNMS Release Manager <opennms@opennms.org>  Wed, 23 Jan 2013 13:46:00 -0500

opennms (1.10.7-1) stable; urgency=low

  * New upstream release.  This release has a few bug fixes and enhancements,
    including support for adding annotations to alarms.

 -- OpenNMS Release Manager <opennms@opennms.org>  Mon, 19 Nov 2012 12:43:00 -0500

opennms (1.10.6-1) stable; urgency=low

  * New upstream release.  This release has a few bug fixes and enhancements,
    including a fix for a memory leak in a thresholding cache.

 -- OpenNMS Release Manager <opennms@opennms.org>  Wed, 10 Oct 2012 14:36:00 -0400

opennms (1.10.5-1) stable; urgency=high

  * New upstream release.  This release fixes an issue in the remote poller where
    the GUI code (including the password prompt) would not initialize.

 -- OpenNMS Release Manager <opennms@opennms.org>  Tue, 28 Aug 2012 11:38:00 -0400

opennms (1.10.4-1) stable; urgency=low

  * New upstream release.

 -- OpenNMS Release Manager <opennms@opennms.org>  Thu, 12 Jul 2012 16:35:00 -0400

opennms (1.10.3-1) stable; urgency=high

  * New upstream release.  Includes a fix for a potential deadlock in provisiond.

 -- OpenNMS Release Manager <opennms@opennms.org>  Mon, 21 May 2012 17:01:00 -0400

opennms (1.10.2-1) stable; urgency=high

  * New upstream release.  Includes a fix to reduce the number of open filehandles
  when using provisiond.

 -- OpenNMS Release Manager <opennms@opennms.org>  Mon, 07 May 2012 10:53:00 -0400

opennms (1.10.1-1) stable; urgency=medium

  * New upstream release.

 -- OpenNMS Release Manager <opennms@opennms.org>  Mon, 09 Apr 2012 09:42:00 -0400

opennms (1.10.0-2) stable; urgency=low

  * Fix inclusion of etc-pristine in -core package

 -- OpenNMS Release Manager <opennms@opennms.org>  Wed, 08 Feb 2012 12:42:00 -0400

opennms (1.10.0-1) unstable; urgency=high

  * New upstream release.

 -- OpenNMS Release Manager <opennms@opennms.org>  Thu, 19 Jan 2012 17:50:00 -0400

opennms (1.9.93-1) unstable; urgency=low

  * New upstream release.

 -- OpenNMS Release Manager <opennms@opennms.org>  Wed, 09 Nov 2011 11:45:00 -0500

opennms (1.9.92-1) unstable; urgency=medium

  * New upstream release.

 -- OpenNMS Release Manager <opennms@opennms.org>  Wed, 12 Oct 2011 13:45:00 -0400

opennms (1.9.91-2) unstable; urgency=low

  * Fix dependency issue in opennms-db.

 -- OpenNMS Release Manager <opennms@opennms.org>  Wed, 14 Sep 2011 12:05:00 -0400

opennms (1.9.91-1) unstable; urgency=medium

  * New upstream release.

 -- OpenNMS Release Manager <opennms@opennms.org>  Tue, 13 Sep 2011 21:31:00 -0400

opennms (1.9.90-1) unstable; urgency=high

  * New upstream release.  Note that this release fixes two important bugs: a
  filehandle leak that can be triggered by Provisiond scanning, and a memory leak
  in the logging infrastructure.

 -- OpenNMS Release Manager <opennms@opennms.org>  Tue, 10 Aug 2011 17:09:00 -0400

opennms (1.9.8-1) unstable; urgency=medium

  * New upstream release.

 -- OpenNMS Release Manager <opennms@opennms.org>  Tue, 10 May 2011 10:00:00 -0400

opennms (1.9.7-1) unstable; urgency=medium

  * New upstream release.

 -- OpenNMS Release Manager <opennms@opennms.org>  Wed, 6 Apr 2011 11:01:00 -0400

opennms (1.9.6-1) unstable; urgency=high

  * New upstream release.  Includes a number of important bugfixes.

 -- OpenNMS Release Manager <opennms@opennms.org>  Wed, 16 Feb 2011 14:14:00 -0400

opennms (1.9.5-1) unstable; urgency=high

  * New upstream release.  Includes a fix for the database check on startup.

 -- OpenNMS Release Manager <opennms@opennms.org>  Wed, 09 Feb 2011 11:41:00 -0400

opennms (1.9.4-1) unstable; urgency=medium

  * New upstream release.

 -- OpenNMS Release Manager <opennms@opennms.org>  Tue, 08 Feb 2011 16:14:00 -0400

opennms (1.9.3-2) unstable; urgency=high

  * Rerelease with reporting fixes.

 -- OpenNMS Release Manager <opennms@opennms.org>  Tue, 7 Dec 2010 16:32:00 -0500

opennms (1.9.3-1) unstable; urgency=high

  * New upstream release.

 -- OpenNMS Release Manager <opennms@opennms.org>  Tue, 7 Dec 2010 11:20:00 -0500

opennms (1.9.2-1) unstable; urgency=low

  * New upstream release.

 -- Benjamin Reed <ranger@opennms.org>  Wed, 13 Oct 2010 12:34:00 -0500

opennms (1.9.1-1) unstable; urgency=low

  * New upstream release.

 -- Benjamin Reed <ranger@opennms.org>  Mon, 13 Sep 2010 13:20:00 -0500

opennms (1.9.0-1) unstable; urgency=low

  * New upstream release.

 -- Benjamin Reed <ranger@opennms.org>  Tue, 10 Aug 2010 11:42:00 -0500

opennms (1.8.17-2) unstable; urgency=low

  * Fix makedeb.sh for source builds.

 -- OpenNMS Release Manager <opennms@opennms.org>  Fri, 03 Feb 2012 16:41:00 -0400

opennms (1.8.17-1) unstable; urgency=low

  * New upstream release.

 -- OpenNMS Release Manager <opennms@opennms.org>  Thu, 19 Jan 2012 11:33:00 -0400

opennms (1.8.16-1) unstable; urgency=low

  * New upstream release.

 -- OpenNMS Release Manager <opennms@opennms.org>  Tue, 08 Nov 2011 14:14:00 -0500

opennms (1.8.15-1) unstable; urgency=low

  * New upstream release.

 -- OpenNMS Release Manager <opennms@opennms.org>  Tue, 11 Oct 2011 12:14:00 -0400

opennms (1.8.14-2) unstable; urgency=low

  * Fix dependency issue in opennms-db.

 -- OpenNMS Release Manager <opennms@opennms.org>  Wed, 14 Sep 2011 12:05:00 -0400

opennms (1.8.14-1) unstable; urgency=low

  * New upstream release.

 -- OpenNMS Release Manager <opennms@opennms.org>  Tue, 13 Sep 2011 10:57:00 -0400

opennms (1.8.13-1) unstable; urgency=high

  * New upstream release.  Note that this release fixes two important bugs: a
  filehandle leak that can be triggered by Provisiond scanning, and a memory leak
  in the logging infrastructure.

 -- OpenNMS Release Manager <opennms@opennms.org>  Tue, 09 Aug 2011 15:41:00 -0400

opennms (1.8.12-1) unstable; urgency=medium

  * New upstream release.

 -- OpenNMS Release Manager <opennms@opennms.org>  Tue, 10 May 2011 10:00:00 -0400

opennms (1.8.11-1) unstable; urgency=medium

  * New upstream release.

 -- OpenNMS Release Manager <opennms@opennms.org>  Wed, 6 Apr 2011 10:57:00 -0400

opennms (1.8.10-1) unstable; urgency=high

  * New upstream release.  Includes a number of important bugfixes.

 -- OpenNMS Release Manager <opennms@opennms.org>  Wed, 16 Feb 2011 14:14:00 -0400

opennms (1.8.9-1) unstable; urgency=high

  * New upstream release.  Includes a fix for the database check on startup.

 -- OpenNMS Release Manager <opennms@opennms.org>  Wed, 09 Feb 2011 11:41:00 -0400

opennms (1.8.8-1) unstable; urgency=medium

  * New upstream release.

 -- OpenNMS Release Manager <opennms@opennms.org>  Tue, 08 Feb 2011 16:14:00 -0400

opennms (1.8.7-1) unstable; urgency=high

  * New upstream release.

 -- OpenNMS Release Manager <opennms@opennms.org>  Wed, 08 Dec 2010 10:31:00 -0400

opennms (1.8.6-1) unstable; urgency=medium

  * New upstream release.

 -- Benjamin Reed <ranger@opennms.org>  Mon, 08 Nov 2010 11:18:00 -0400

opennms (1.8.5-1) unstable; urgency=medium

  * New upstream release.

 -- Benjamin Reed <ranger@opennms.org>  Wed, 13 Oct 2010 12:33:00 -0500

opennms (1.8.4-2) unstable; urgency=high

  * Re-release with proper jar versions.

 -- Benjamin Reed <ranger@opennms.org>  Mon, 13 Sep 2010 14:59:00 -0500

opennms (1.8.4-1) unstable; urgency=high

  * New upstream release.  Includes a fix to file handle leaks when monitoring
    WMI, as well as a fix for a cross-site scripting vulnerability in the
    web UI.

 -- Benjamin Reed <ranger@opennms.org>  Mon, 13 Sep 2010 13:20:00 -0500

opennms (1.8.3-1) unstable; urgency=high

  * New upstream release.  Includes a critical fix to snmp-graph.properties.

 -- Benjamin Reed <ranger@opennms.org>  Thu, 12 Aug 2010 09:14:00 -0500

opennms (1.8.2-1) unstable; urgency=low

  * New upstream release.

 -- Benjamin Reed <ranger@opennms.org>  Mon, 09 Aug 2010 15:03:00 -0500

opennms (1.8.1-1) unstable; urgency=medium

  * New upstream release.

 -- Benjamin Reed <ranger@opennms.org>  Wed, 14 Jul 2010 11:23:00 -0500

opennms (1.8.0-2) unstable; urgency=high

  * Handle liquibase upgrade when unable to reach liquibase.org

 -- Benjamin Reed <ranger@opennms.org>  Tue, 08 Jun 2010 07:39:00 -0800

opennms (1.8.0-1) unstable; urgency=high

  * New upstream release.

 -- Benjamin Reed <ranger@opennms.org>  Mon, 07 Jun 2010 18:14:00 -0800

opennms (1.7.92-1) unstable; urgency=medium

  * New upstream release.

 -- Benjamin Reed <ranger@opennms.org>  Wed, 02 Jun 2010 22:33:00 -0500

opennms (1.7.91-1) unstable; urgency=medium

  * New upstream release.

 -- Benjamin Reed <ranger@opennms.org>  Wed, 26 May 2010 12:37:00 -0500

opennms (1.7.90-2) unstable; urgency=medium

  * Build non-SNAPSHOT jars.

 -- Benjamin Reed <ranger@opennms.org>  Thu, 20 May 2010 12:31:00 -0500

opennms (1.7.90-1) unstable; urgency=medium

  * New upstream release.

 -- Benjamin Reed <ranger@opennms.org>  Thu, 20 May 2010 02:00:00 -0500

opennms (1.7.10-4) unstable; urgency=low

  * Fix PostgreSQL dependency

 -- Benjamin Reed <ranger@opennms.org>  Thu, 06 May 2010 10:57:00 +0200

opennms (1.7.10-3) unstable; urgency=low

  * Include small fix for RXTX native libraries.

 -- Benjamin Reed <ranger@opennms.org>  Thu, 18 Mar 2010 10:30:00 -0500

opennms (1.7.10-2) unstable; urgency=low

  * Fix jar filenames.

 -- Benjamin Reed <ranger@opennms.org>  Tue, 11 Mar 2010 17:49:00 -0500

opennms (1.7.10-1) unstable; urgency=medium

  * New upstream release.

 -- Benjamin Reed <ranger@opennms.org>  Tue, 11 Mar 2010 10:35:00 -0500

opennms (1.7.9-1) unstable; urgency=medium

  * New upstream release.

 -- Benjamin Reed <ranger@opennms.org>  Thu, 11 Feb 2010 10:45:00 -0500

opennms (1.7.8-1) unstable; urgency=medium

  * New upstream release.

 -- Benjamin Reed <ranger@opennms.org>  Tue, 08 Dec 2009 12:02:00 -0500

opennms (1.7.7-1) unstable; urgency=medium

  * New upstream release.

 -- Benjamin Reed <ranger@opennms.org>  Mon, 05 Oct 2009 19:57:00 -0500

opennms (1.7.6-1) unstable; urgency=medium

  * New upstream release.

 -- Benjamin Reed <ranger@opennms.org>  Mon, 03 Aug 2009 14:07:00 -0500

opennms (1.7.5-1) unstable; urgency=medium

  * New upstream release.

 -- Benjamin Reed <ranger@opennms.org>  Mon, 13 Jul 2009 12:46:00 -0500

opennms (1.7.4-1) unstable; urgency=medium

  * New upstream release.

 -- Benjamin Reed <ranger@opennms.org>  Sun, 07 Jun 2009 13:21:00 -0500

opennms (1.7.3-1) unstable; urgency=medium

  * New upstream release.

 -- Benjamin Reed <ranger@opennms.org>  Wed, 29 Apr 2009 17:15:00 -0500

opennms (1.7.2-1) unstable; urgency=high

  * New upstream release.

 -- Benjamin Reed <ranger@opennms.org>  Wed, 01 Apr 2009 12:30:00 -0500

opennms (1.7.1-1) unstable; urgency=low

  * New upstream release.

 -- Benjamin Reed <ranger@opennms.org>  Tue, 31 Mar 2009 21:38:55 -0500

opennms (1.7.0-1) unstable; urgency=low

  * New upstream release.

 -- Benjamin Reed <ranger@opennms.org>  Wed, 15 Oct 2008 21:38:55 -0500

opennms (1.6.9-1) stable; urgency=low

  * Fix missing setup war.

 -- Benjamin Reed <ranger@opennms.org>  Mon, 08 Feb 2010 15:16:00 -0500

opennms (1.6.8-1) stable; urgency=low

  * New upstream release.

 -- Benjamin Reed <ranger@opennms.org>  Wed, 09 Dec 2009 22:05:00 -0500

opennms (1.6.7-1) stable; urgency=low

  * New upstream release.

 -- Benjamin Reed <ranger@opennms.org>  Mon, 05 Oct 2009 12:32:00 -0500

opennms (1.6.6-1) stable; urgency=medium

  * New upstream release.

 -- Benjamin Reed <ranger@opennms.org>  Fri, 18 Sep 2009 10:45:00 -0500

opennms (1.6.5-1) stable; urgency=medium

  * New upstream release.

 -- Benjamin Reed <ranger@opennms.org>  Fri, 15 May 2009 13:42:00 -0500

opennms (1.6.4-1) stable; urgency=high

  * New upstream release.

 -- Benjamin Reed <ranger@opennms.org>  Wed, 01 Apr 2009 12:00:00 -0500

opennms (1.6.3-1) stable; urgency=medium

  * New upstream release.

 -- Benjamin Reed <ranger@opennms.org>  Tue, 31 Mar 2009 14:02:00 -0500

opennms (1.6.2-2) stable; urgency=low

  * Update dependencies to allow OpenJDK.

 -- Benjamin Reed <ranger@opennms.org>  Fri, 13 Feb 2009 16:07:00 -0500

opennms (1.6.2-1) stable; urgency=low

  * New upstream release.

 -- Benjamin Reed <ranger@opennms.org>  Thu, 15 Jan 2009 09:15:35 -0500

opennms (1.6.1-1) stable; urgency=low

  * New upstream release.

 -- Benjamin Reed <ranger@opennms.org>  Thu, 13 Nov 2008 14:05:15 -0500

opennms (1.6.0-1) stable; urgency=medium

  * New upstream release.

 -- Benjamin Reed <ranger@opennms.org>  Tue, 28 Oct 2008 10:49:06 -0500

opennms (1.5.99-1) unstable; urgency=medium

  * New upstream release.

 -- Benjamin Reed <ranger@opennms.org>  Wed, 23 Oct 2008 12:11:10 -0500

opennms (1.5.98-1) unstable; urgency=medium

  * New upstream release.

 -- Benjamin Reed <ranger@opennms.org>  Wed, 22 Oct 2008 21:45:57 -0500

opennms (1.5.97-1) unstable; urgency=low

  * New upstream release.

 -- Benjamin Reed <ranger@opennms.org>  Wed, 15 Oct 2008 21:38:55 -0500

opennms (1.5.96-6) unstable; urgency=medium

  * Rebuild with a patch for notification stuff.

 -- Benjamin Reed <ranger@opennms.org>  Wed, 01 Oct 2008 15:37:23 -0500

opennms (1.5.96-4) unstable; urgency=medium

  * New upstream release.

 -- Benjamin Reed <ranger@opennms.org>  Tue, 30 Sep 2008 23:54:22 -0500

opennms (1.5.96-1) unstable; urgency=medium

  * New upstream release.

 -- Benjamin Reed <ranger@opennms.org>  Tue, 30 Sep 2008 18:38:28 -0500

opennms (1.5.95-1) unstable; urgency=high

  * New upstream release.
  * Fix for important poller bug.

 -- Benjamin Reed <ranger@opennms.org>  Tue, 30 Sep 2008 12:23:53 -0500

opennms (1.5.94-1) unstable; urgency=medium

  * New upstream release.

 -- Benjamin Reed <ranger@opennms.org>  Thu, 25 Sep 2008 16:30:23 -0500

opennms (1.5.93-1) unstable; urgency=low

  * New upstream release.

 -- Benjamin Reed <ranger@opennms.org>  Tue, 24 Jun 2008 11:15:23 -0500

opennms (1.5.92-1) unstable; urgency=low

  * New upstream release.

 -- Benjamin Reed <ranger@opennms.org>  Wed, 18 Jun 2008 12:08:13 -0500

opennms (1.5.91-3) unstable; urgency=low

  * More package tweaks and fix for an upgrade issue

 -- Benjamin Reed <ranger@opennms.org>  Fri, 09 May 2008 09:55:57 -0500

opennms (1.5.91-3) unstable; urgency=low

  * Fix for bug #2461 (incorrect script location)

 -- Benjamin Reed <ranger@opennms.org>  Thu, 08 May 2008 08:52:08 -0500

opennms (1.5.91-1) unstable; urgency=low

  * New upstream release.

 -- Benjamin Reed <ranger@opennms.org>  Mon, 05 May 2008 16:54:00 -0500

opennms (1.5.90-1) unstable; urgency=low

  * New upstream release.

 -- Benjamin Reed <ranger@opennms.org>  Fri, 21 Mar 2008 17:43:00 -0500

opennms (1.3.11-1) unstable; urgency=low

  * New upstream release.

 -- Benjamin Reed <ranger@opennms.org>  Wed, 07 Feb 2008 14:40:00 -0500

opennms (1.3.10-1) unstable; urgency=low

  * New upstream release.

 -- Benjamin Reed <ranger@opennms.org>  Wed, 06 Feb 2008 14:30:00 -0500

opennms (1.3.9-1) unstable; urgency=low

  * New upstream release.

 -- Benjamin Reed <ranger@opennms.org>  Wed, 28 Nov 2007 14:29:26 -0500

opennms (1.3.8-1) unstable; urgency=low

  * New upstream release.

 -- Benjamin Reed <ranger@opennms.org>  Wed, 07 Nov 2007 13:11:00 -0500

opennms (1.3.7-1) unstable; urgency=low

  * New upstream release.

 -- Benjamin Reed <ranger@opennms.org>  Fri, 14 Sep 2007 15:26:26 -0500

opennms (1.3.7-SNAPSHOT-1) unstable; urgency=low

  * New upstream release.

 -- Jeff Gehlbach <jeffg@opennms.org>  Sun, 29 Jul 2007 18:51:01 -0500

opennms (1.3.6-1) unstable; urgency=low

  * New upstream release.
  * Removed requirement for libjicmp, changed to suggest jicmp,
    now separately maintained
  * Changed dependency on librrd-java to jrrd, now separately
    maintained

 -- Jeff Gehlbach <jeffg@opennms.org>  Sun, 29 Jul 2007 15:43:47 -0500

opennms (1.3.5-1) unstable; urgency=low

  * New upstream release.

 -- Jeff Gehlbach <jeffg@opennms.org>  Fri, 29 Jun 2007 15:43:10 -0400

opennms (1.3.3-1) unstable; urgency=low

  * New upstream release.
  * Package libiplike-pgsql now separately versioned in three flavors
    to match the target PostgreSQL version (7.4, 8.1, 8.2).

 -- Jeff Gehlbach <jeffg@opennms.org>  Wed, 28 Mar 2007 09:55:31 -0400

opennms (1.3.2) unstable; urgency=low

  * New upstream release.

 -- Jeff Gehlbach <jeffg@opennms.org>  Sat, 13 Jan 2007 22:32:31 -0400

opennms (1.2.5-1) unstable; urgency=low

  * New upstream release.

 -- Eric Evans <eevans@sym-link.com>  Thu, 24 Nov 2005 15:01:19 -0600

opennms (1.2.4-1) unstable; urgency=low

  * New upstream release.

 -- Eric Evans <eevans@sym-link.com>  Sat, 27 Aug 2005 17:20:45 -0500

opennms (1.2.3-1) unstable; urgency=low

  * New upstream release.

 -- Eric Evans <eevans@sym-link.com>  Sun, 29 May 2005 14:20:30 -0500

opennms (1.2.2-1) unstable; urgency=low

  * New upstream release.

 -- Eric Evans <eevans@sym-link.com>  Sat,  2 Apr 2005 14:39:35 -0600

opennms (1.2.1-1) unstable; urgency=low

  * New upstream release.

 -- Eric Evans <eevans@sym-link.com>  Mon, 21 Mar 2005 14:11:28 -0600

opennms (1.2.0-1) unstable; urgency=low

  * New upstream release.

 -- Eric Evans <eevans@sym-link.com>  Mon, 14 Feb 2005 11:26:15 -0600

opennms (1.1.5-1) unstable; urgency=low

  * New upstream release.
  * Dropped installer invocation in opennms-db, opennms-webapp.
  * Only remove data in /var/lib/opennms on purge.
  * Added debconf note, (conditional on upgrade from < 1.1.5), about
    the need to manually run the installer.

 -- Eric Evans <eevans@sym-link.com>  Wed, 26 Jan 2005 13:17:53 -0600

opennms (1.1.4-1) unstable; urgency=low

  * New upstream release.
  * Added debconf note to opennms-webapp regarding need to manually
    remove the old server context, (conditional upon upgrade from 
    versions < 1.1.4).

 -- Eric Evans <eevans@sym-link.com>  Sun, 07 Nov 2004 04:58:21 +0000
 
opennms (1.1.3-2) unstable; urgency=low

  * Updated dependencies to include libpgjava, and dropped the copy of 
    postgresql.jar that was being installed by upstream.
  * Re-added clobbered conffiles

 -- Eric Evans <eevans@sym-link.com>  Tue, 27 Jul 2004 09:30:17 -0500

opennms (1.1.3-1) unstable; urgency=low

  * New upstream release
  * Updated opennms-db post-install to accomodate the new java-based 
    installer.
  * Updated opennms-webapp post-install to accomodate the new java-based
    installer.
  * Added libgetopt-mixed-perl as a dependency for common, removed it as
    a dependency for contrib, (it was backward before, this is how it 
    should have been).
  * Added opennms-common as a dependency for opennms-db, and moved 
    install.pl from common to db.
  * Added a symlink to CATALINA_HOME/server/lib for upstream copy of 
    log4j and removed dependency on package from Debian repository.
  * Reverted log4j.properties back to upstream defaults.
  * Changed opennms-db.postinst and opennms-db.postrm to be kinder
    about starting and stoping the database, (see
    http://bugs.opennms.org/cgi-bin/bugzilla/show_bug.cgi?id=814).
  * Eliminated opennms-server.preinst

 -- Eric Evans <eevans@sym-link.com>  Sat,  14 Feb 2004 14:10:00 -0600

opennms (1.1.2-1) stable; urgency=low

  * Made /etc/opennms/web.xml a symlink that points to
    /usr/share/java/webapps/opennms/WEB-INF/web.xml to make tomcat happy.
  * Changed the post-install of opennms-webapp and opennms-db, since
    install.pl now runs as root.
  * Fixed postrm of opennms-db so that dropdb works.
  * Replaced reference to /opt/Opennms with /usr/share/opennms in init script.
  * Added dependency on libgetopt-mixed-perl for opennms-contrib,
    (send-event.pl requires it).
  * Fixed duplicate and missing depends to make lintian happy.

 -- Eric Evans <eevans@opennms.org>  Fri,  5 Sep 2003 14:10:00 -0500

opennms (1.1.1-5) unstable; urgency=low

  * The "Tax Man Cometh" release!
  * Fixed the database install portion so that upgrades now run smoothly.
  * We now use the "postgres" user to do the db work instead of root.
  * Split up packages again to use an opennms-db package for all database
    stuff.
  * Moved the misc jars (not opennms*jar) to opennms-server, since it's the
    only package that needs them (webapp has it's jars in WEB-INF/lib).

 -- Tony Simone <tony.simone@medvantx.com>  Tue, 15 Apr 2003 11:52:00 -0500

opennms (1.1.1-4) unstable; urgency=low

  * Massive rework to split into numerous packages.
  * Fixed several dependency issues for the latest cut.
  * Fixed the TOMCAT var install / no-install issue in install.pl.

 -- Tony Simone <tony.simone@medvantx.com>  Wed,  2 Apr 2003 23:06:00 -0500

opennms (1.1.1-3) unstable; urgency=low

  * Merged latest changes from upstream 1.1.1.1.
  * Eliminated install-tomcat4.pl, modified the newly enhanced install.pl.

 -- Tony Simone <tony.simone@medvantx.com>  Thu, 27 Feb 2003 16:34:00 -0500

opennms (1.1.1-2) unstable; urgency=low

  * Not released.
  * Updated dependencies to reflect current Postgres version and need for
    Tomcat4 >= 4.1.18.
  * Split off the opennms-webapps opennms-doc packages.
  * Fixed some layout of the libs.
  * Hacked up install.pl, took out the tomcat part and put it in a separate
    install-tomcat4.pl script.

 -- Tony Simone <tony.simone@medvantx.com>  Thu, 14 Feb 2003 11:00:00 -0500

opennms (1.1.1-1) unstable; urgency=low

  * Updated to Debian standards version 3.5.8.
  * Added a (undocumented) manpage.

 -- Tony Simone <tony.simone@medvantx.com>  Mon, 10 Feb 2003 14:27:00 -0500

opennms (1.1.1-0) unstable; urgency=low

  * New upstream release.
  * Added a postgres createuser "root" to the postinst script now that 7.3.1
    doesn't have a root user setup already.
  * Added a fix to install.pl for the proper location of postgres libs on
    Debian.
  * Another fix for the new postgresql pg_hba.conf format.
  * Fixed the log4j problem by depending on a reasonable version.

 -- Tony Simone <tony.simone@medvantx.com>  Mon, 10 Feb 2003 09:11:00 -0500

opennms (1.1.0-0) unstable; urgency=low

  * New upstream release.
  * Fixed the 1.0.2-1 bug of opennms not stopping (due to mismatched
    HttpManagment ports in source file, config file, and opennms.sh script).
  * Fixed the debian/control file to use real and virtual depends on java
    stuff.

 -- Tony Simone <tony.simone@medvantx.com>  Fri, 22 Nov 2002 08:29:00 -0500

opennms (1.0.2-1) unstable; urgency=low

  * Re-worked postinst to take a username/password for Postgres access.
  * Removed the conffiles list since it is autogenerated.
  * Changed configs to match Debian Woody/Sid tomcat4 running on port 8180.
  * To work with Debian tomcat4 which is already on 8180 by default,
    moved HttpConnector to port 8280 and server on 8281.
  * Fixed up all the symlinks using dh_link.

 -- Tony Simone <tony.simone@medvantx.com>  Mon, 18 Nov 2002 13:24:00 -0500

opennms (1.0.2-0) unstable; urgency=low

  * New upstream release.
  * Changed Section to contrib since it depends on a non-free package (java2).
  * Fixed Depends to use autogenerated shlibs deps.
  * Removed logrotate config and just downshifted the defaults in the
    log4j.properties to INFO level and smaller logfiles.
  * Added a tomcat policy to allow proper access to OpenNMS stuff.
    (Thanks to Dmitry Glushenok <glush@rasko.ru> for pointing that out)

 -- Tony Simone <tony.simone@medvantx.com>  Fri, 15 Nov 2002 09:00:00 -0500

opennms (1.0.1-2) unstable; urgency=low

  * Added Depends on metamail since the Reports mailing functions require it.
  * Now linking /usr/share/opennms/share to /var/lib/opennms, since certain
    functions are hardcoded to the share dir.  This fixes reports generation.
  * Moved all Java native libs to /usr/lib, and do ldconfig in postinst.
  * Fixed logrotate script to be quiet unless there is a problem.

 -- Tony Simone <tony.simone@medvantx.com>  Tue, 30 Sep 2002 20:37:00 -0400

opennms (1.0.1-1) unstable; urgency=low

  * Changed postinst to tell admin about some special needs.
  * update-rc.d now starts opennms as S21, since postgresql is S20 and needs
    to start first.
  * Added a logrotate script (these logs get big fast).
  * Changed the Depends to accurately reflect rrdtool instead of librrd0 and
    remove perl since it is required by libdbd-pg-perl.

 -- Tony Simone <tony.simone@medvantx.com>  Thu, 19 Sep 2002 16:15:00 -0400

opennms (1.0.1-0) unstable; urgency=low

  * Upstream update.
  * Complete rebuild to be more Debian FHS compliant. A truly massive work-over
    that hacked up the debian dirs build scripts pretty thoroughly.

 -- Tony Simone <tony.simone@medvantx.com>  Fri, 13 Sep 2002 09:00:00 -0400

opennms (0.9.0-1) unstable; urgency=low

  * Initial Release.

 -- Ben Reed <ben@opennms.org>  Wed, 12 Sep 2001 23:42:39 +0000

Local variables:
mode: debian-changelog
End:<|MERGE_RESOLUTION|>--- conflicted
+++ resolved
@@ -1,5 +1,3 @@
-<<<<<<< HEAD
-=======
 opennms (14.0.1-1) stable; urgency=high
 
   * New upstream release.  This release contains a few bugfixes as well as a
@@ -14,7 +12,6 @@
 
  -- OpenNMS Release Manager <opennms@opennms.org>  Fri, 14 Nov 2014 10:57:00 -0400
 
->>>>>>> cf65d591
 opennms (14.0.0-1) stable; urgency=high
 
   * New upstream release.  Major stable release 14.0.0.
