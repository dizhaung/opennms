--- conflicted
+++ resolved
@@ -1,4 +1,3 @@
-<<<<<<< HEAD
 opennms (1.11.3-1) unstable; urgency=low
 
   * New upstream release.
@@ -22,14 +21,13 @@
   * New upstream release.
 
  -- OpenNMS Release Manager <opennms@opennms.org>  Mon, 07 May 2012 11:21:00 -0400
-=======
+
 opennms (1.10.7-1) stable; urgency=low
 
   * New upstream release.  This release has a few bug fixes and enhancements,
     including support for adding annotations to alarms.
 
  -- OpenNMS Release Manager <opennms@opennms.org>  Mon, 19 Nov 2012 12:43:00 -0500
->>>>>>> 7f0785c8
 
 opennms (1.10.6-1) stable; urgency=low
 
