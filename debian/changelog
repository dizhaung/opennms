<<<<<<< HEAD
opennms (1.13.0-1) stable; urgency=low

  * New upstream release.  This is the first unstable release for the eventual
    1.14.x stable series.

 -- OpenNMS Release Manager <opennms@opennms.org>  Thu, 12 Dec 2013 15:28:00 -0400
=======
opennms (1.12.5-1) stable; urgency=high

  * New upstream release.  This release contains another upgrade fix as well
    as a few other bug fixes and enhancements.

 -- OpenNMS Release Manager <opennms@opennms.org>  Wed, 19 Feb 2014 13:32:00 -0400
>>>>>>> 22e15994

opennms (1.12.4-1) stable; urgency=high

  * New upstream release.  This release contains upgrade fixes as well as other
    minor bug fixes and enhancements.

 -- OpenNMS Release Manager <opennms@opennms.org>  Wed, 12 Feb 2014 12:23:00 -0400

opennms (1.12.3-1) stable; urgency=high

  * New upstream release.  This release contains a critical upgrade bug fix.

 -- OpenNMS Release Manager <opennms@opennms.org>  Fri, 13 Dec 2013 11:35:00 -0400

opennms (1.12.2-1) stable; urgency=high

  * New upstream release.  This release contains a number of important bug fixes
    and enhancements.

 -- OpenNMS Release Manager <opennms@opennms.org>  Tue, 10 Dec 2013 15:29:00 -0400

opennms (1.12.1-1) stable; urgency=medium

  * New upstream release.  This release contains a number of important bug fixes
    and minor enhancements.

 -- OpenNMS Release Manager <opennms@opennms.org>  Tue, 17 Sep 2013 13:20:00 -0400

opennms (1.12.0-1) stable; urgency=high

  * First OpenNMS 1.12 release.

 -- OpenNMS Release Manager <opennms@opennms.org>  Wed, 14 Aug 2013 16:16:00 -0400

opennms (1.11.94-1) unstable; urgency=medium

  * New upstream release.  This release has a few bug fixes and enhancements,
    including a fix for the alarm details page.

 -- OpenNMS Release Manager <opennms@opennms.org>  Fri, 26 Jul 2013 13:07:00 -0400

opennms (1.11.93-1) unstable; urgency=low

  * New upstream release.

 -- OpenNMS Release Manager <opennms@opennms.org>  Mon, 15 Jul 2013 16:22:00 -0400

opennms (1.11.92-1) unstable; urgency=high

  * New upstream release.  This release contains a fix for reading
    eventconf.xml when it does not contain an XML namespace attribute.

 -- OpenNMS Release Manager <opennms@opennms.org>  Fri, 21 Jun 2013 14:53:00 -0400

opennms (1.11.91-1) unstable; urgency=low

  * New upstream release.

 -- OpenNMS Release Manager <opennms@opennms.org>  Fri, 21 Jun 2013 10:46:00 -0400

opennms (1.11.90-1) unstable; urgency=low

  * New upstream release.

 -- OpenNMS Release Manager <opennms@opennms.org>  Wed, 03 Apr 2013 14:57:00 -0400

opennms (1.11.3-1) unstable; urgency=low

  * New upstream release.

 -- OpenNMS Release Manager <opennms@opennms.org>  Thu, 11 Oct 2012 11:52:00 -0400

opennms (1.11.2-1) unstable; urgency=low

  * New upstream release.

 -- OpenNMS Release Manager <opennms@opennms.org>  Wed, 29 Aug 2012 11:09:00 -0400

opennms (1.11.1-1) unstable; urgency=low

  * New upstream release.

 -- OpenNMS Release Manager <opennms@opennms.org>  Fri, 13 Jul 2012 11:14:00 -0400

opennms (1.11.0-1) unstable; urgency=low

  * New upstream release.

 -- OpenNMS Release Manager <opennms@opennms.org>  Mon, 07 May 2012 11:21:00 -0400

opennms (1.10.13-1) stable; urgency=low

  * New upstream release.  This release has a number of bugfixes.

 -- OpenNMS Release Manager <opennms@opennms.org>  Tue, 17 Sep 2013 10:19:00 -0500

opennms (1.10.12-1) stable; urgency=medium

  * New upstream release.  This release has a few bug fixes and enhancements,
    including a fix for the alarm details page.

 -- OpenNMS Release Manager <opennms@opennms.org>  Wed, 24 Jul 2013 16:06:00 -0500

opennms (1.10.11-1) stable; urgency=low

  * New upstream release.  This release has a few bug fixes and enhancements.

 -- OpenNMS Release Manager <opennms@opennms.org>  Mon, 15 Jul 2013 16:11:00 -0500

opennms (1.10.10-1) stable; urgency=low

  * New upstream release.  This release has a few bug fixes and enhancements.

 -- OpenNMS Release Manager <opennms@opennms.org>  Fri, 31 May 2013 11:13:00 -0500

opennms (1.10.9-1) stable; urgency=low

  * New upstream release.  This release has a few bug fixes and enhancements.

 -- OpenNMS Release Manager <opennms@opennms.org>  Mon, 08 Apr 2013 10:31:00 -0500

opennms (1.10.8-1) stable; urgency=low

  * New upstream release.  This release has a few bug fixes and enhancements.

 -- OpenNMS Release Manager <opennms@opennms.org>  Wed, 23 Jan 2013 13:46:00 -0500

opennms (1.10.7-1) stable; urgency=low

  * New upstream release.  This release has a few bug fixes and enhancements,
    including support for adding annotations to alarms.

 -- OpenNMS Release Manager <opennms@opennms.org>  Mon, 19 Nov 2012 12:43:00 -0500

opennms (1.10.6-1) stable; urgency=low

  * New upstream release.  This release has a few bug fixes and enhancements,
    including a fix for a memory leak in a thresholding cache.

 -- OpenNMS Release Manager <opennms@opennms.org>  Wed, 10 Oct 2012 14:36:00 -0400

opennms (1.10.5-1) stable; urgency=high

  * New upstream release.  This release fixes an issue in the remote poller where
    the GUI code (including the password prompt) would not initialize.

 -- OpenNMS Release Manager <opennms@opennms.org>  Tue, 28 Aug 2012 11:38:00 -0400

opennms (1.10.4-1) stable; urgency=low

  * New upstream release.

 -- OpenNMS Release Manager <opennms@opennms.org>  Thu, 12 Jul 2012 16:35:00 -0400

opennms (1.10.3-1) stable; urgency=high

  * New upstream release.  Includes a fix for a potential deadlock in provisiond.

 -- OpenNMS Release Manager <opennms@opennms.org>  Mon, 21 May 2012 17:01:00 -0400

opennms (1.10.2-1) stable; urgency=high

  * New upstream release.  Includes a fix to reduce the number of open filehandles
  when using provisiond.

 -- OpenNMS Release Manager <opennms@opennms.org>  Mon, 07 May 2012 10:53:00 -0400

opennms (1.10.1-1) stable; urgency=medium

  * New upstream release.

 -- OpenNMS Release Manager <opennms@opennms.org>  Mon, 09 Apr 2012 09:42:00 -0400

opennms (1.10.0-2) stable; urgency=low

  * Fix inclusion of etc-pristine in -core package

 -- OpenNMS Release Manager <opennms@opennms.org>  Wed, 08 Feb 2012 12:42:00 -0400

opennms (1.10.0-1) unstable; urgency=high

  * New upstream release.

 -- OpenNMS Release Manager <opennms@opennms.org>  Thu, 19 Jan 2012 17:50:00 -0400

opennms (1.9.93-1) unstable; urgency=low

  * New upstream release.

 -- OpenNMS Release Manager <opennms@opennms.org>  Wed, 09 Nov 2011 11:45:00 -0500

opennms (1.9.92-1) unstable; urgency=medium

  * New upstream release.

 -- OpenNMS Release Manager <opennms@opennms.org>  Wed, 12 Oct 2011 13:45:00 -0400

opennms (1.9.91-2) unstable; urgency=low

  * Fix dependency issue in opennms-db.

 -- OpenNMS Release Manager <opennms@opennms.org>  Wed, 14 Sep 2011 12:05:00 -0400

opennms (1.9.91-1) unstable; urgency=medium

  * New upstream release.

 -- OpenNMS Release Manager <opennms@opennms.org>  Tue, 13 Sep 2011 21:31:00 -0400

opennms (1.9.90-1) unstable; urgency=high

  * New upstream release.  Note that this release fixes two important bugs: a
  filehandle leak that can be triggered by Provisiond scanning, and a memory leak
  in the logging infrastructure.

 -- OpenNMS Release Manager <opennms@opennms.org>  Tue, 10 Aug 2011 17:09:00 -0400

opennms (1.9.8-1) unstable; urgency=medium

  * New upstream release.

 -- OpenNMS Release Manager <opennms@opennms.org>  Tue, 10 May 2011 10:00:00 -0400

opennms (1.9.7-1) unstable; urgency=medium

  * New upstream release.

 -- OpenNMS Release Manager <opennms@opennms.org>  Wed, 6 Apr 2011 11:01:00 -0400

opennms (1.9.6-1) unstable; urgency=high

  * New upstream release.  Includes a number of important bugfixes.

 -- OpenNMS Release Manager <opennms@opennms.org>  Wed, 16 Feb 2011 14:14:00 -0400

opennms (1.9.5-1) unstable; urgency=high

  * New upstream release.  Includes a fix for the database check on startup.

 -- OpenNMS Release Manager <opennms@opennms.org>  Wed, 09 Feb 2011 11:41:00 -0400

opennms (1.9.4-1) unstable; urgency=medium

  * New upstream release.

 -- OpenNMS Release Manager <opennms@opennms.org>  Tue, 08 Feb 2011 16:14:00 -0400

opennms (1.9.3-2) unstable; urgency=high

  * Rerelease with reporting fixes.

 -- OpenNMS Release Manager <opennms@opennms.org>  Tue, 7 Dec 2010 16:32:00 -0500

opennms (1.9.3-1) unstable; urgency=high

  * New upstream release.

 -- OpenNMS Release Manager <opennms@opennms.org>  Tue, 7 Dec 2010 11:20:00 -0500

opennms (1.9.2-1) unstable; urgency=low

  * New upstream release.

 -- Benjamin Reed <ranger@opennms.org>  Wed, 13 Oct 2010 12:34:00 -0500

opennms (1.9.1-1) unstable; urgency=low

  * New upstream release.

 -- Benjamin Reed <ranger@opennms.org>  Mon, 13 Sep 2010 13:20:00 -0500

opennms (1.9.0-1) unstable; urgency=low

  * New upstream release.

 -- Benjamin Reed <ranger@opennms.org>  Tue, 10 Aug 2010 11:42:00 -0500

opennms (1.8.17-2) unstable; urgency=low

  * Fix makedeb.sh for source builds.

 -- OpenNMS Release Manager <opennms@opennms.org>  Fri, 03 Feb 2012 16:41:00 -0400

opennms (1.8.17-1) unstable; urgency=low

  * New upstream release.

 -- OpenNMS Release Manager <opennms@opennms.org>  Thu, 19 Jan 2012 11:33:00 -0400

opennms (1.8.16-1) unstable; urgency=low

  * New upstream release.

 -- OpenNMS Release Manager <opennms@opennms.org>  Tue, 08 Nov 2011 14:14:00 -0500

opennms (1.8.15-1) unstable; urgency=low

  * New upstream release.

 -- OpenNMS Release Manager <opennms@opennms.org>  Tue, 11 Oct 2011 12:14:00 -0400

opennms (1.8.14-2) unstable; urgency=low

  * Fix dependency issue in opennms-db.

 -- OpenNMS Release Manager <opennms@opennms.org>  Wed, 14 Sep 2011 12:05:00 -0400

opennms (1.8.14-1) unstable; urgency=low

  * New upstream release.

 -- OpenNMS Release Manager <opennms@opennms.org>  Tue, 13 Sep 2011 10:57:00 -0400

opennms (1.8.13-1) unstable; urgency=high

  * New upstream release.  Note that this release fixes two important bugs: a
  filehandle leak that can be triggered by Provisiond scanning, and a memory leak
  in the logging infrastructure.

 -- OpenNMS Release Manager <opennms@opennms.org>  Tue, 09 Aug 2011 15:41:00 -0400

opennms (1.8.12-1) unstable; urgency=medium

  * New upstream release.

 -- OpenNMS Release Manager <opennms@opennms.org>  Tue, 10 May 2011 10:00:00 -0400

opennms (1.8.11-1) unstable; urgency=medium

  * New upstream release.

 -- OpenNMS Release Manager <opennms@opennms.org>  Wed, 6 Apr 2011 10:57:00 -0400

opennms (1.8.10-1) unstable; urgency=high

  * New upstream release.  Includes a number of important bugfixes.

 -- OpenNMS Release Manager <opennms@opennms.org>  Wed, 16 Feb 2011 14:14:00 -0400

opennms (1.8.9-1) unstable; urgency=high

  * New upstream release.  Includes a fix for the database check on startup.

 -- OpenNMS Release Manager <opennms@opennms.org>  Wed, 09 Feb 2011 11:41:00 -0400

opennms (1.8.8-1) unstable; urgency=medium

  * New upstream release.

 -- OpenNMS Release Manager <opennms@opennms.org>  Tue, 08 Feb 2011 16:14:00 -0400

opennms (1.8.7-1) unstable; urgency=high

  * New upstream release.

 -- OpenNMS Release Manager <opennms@opennms.org>  Wed, 08 Dec 2010 10:31:00 -0400

opennms (1.8.6-1) unstable; urgency=medium

  * New upstream release.

 -- Benjamin Reed <ranger@opennms.org>  Mon, 08 Nov 2010 11:18:00 -0400

opennms (1.8.5-1) unstable; urgency=medium

  * New upstream release.

 -- Benjamin Reed <ranger@opennms.org>  Wed, 13 Oct 2010 12:33:00 -0500

opennms (1.8.4-2) unstable; urgency=high

  * Re-release with proper jar versions.

 -- Benjamin Reed <ranger@opennms.org>  Mon, 13 Sep 2010 14:59:00 -0500

opennms (1.8.4-1) unstable; urgency=high

  * New upstream release.  Includes a fix to file handle leaks when monitoring
    WMI, as well as a fix for a cross-site scripting vulnerability in the
    web UI.

 -- Benjamin Reed <ranger@opennms.org>  Mon, 13 Sep 2010 13:20:00 -0500

opennms (1.8.3-1) unstable; urgency=high

  * New upstream release.  Includes a critical fix to snmp-graph.properties.

 -- Benjamin Reed <ranger@opennms.org>  Thu, 12 Aug 2010 09:14:00 -0500

opennms (1.8.2-1) unstable; urgency=low

  * New upstream release.

 -- Benjamin Reed <ranger@opennms.org>  Mon, 09 Aug 2010 15:03:00 -0500

opennms (1.8.1-1) unstable; urgency=medium

  * New upstream release.

 -- Benjamin Reed <ranger@opennms.org>  Wed, 14 Jul 2010 11:23:00 -0500

opennms (1.8.0-2) unstable; urgency=high

  * Handle liquibase upgrade when unable to reach liquibase.org

 -- Benjamin Reed <ranger@opennms.org>  Tue, 08 Jun 2010 07:39:00 -0800

opennms (1.8.0-1) unstable; urgency=high

  * New upstream release.

 -- Benjamin Reed <ranger@opennms.org>  Mon, 07 Jun 2010 18:14:00 -0800

opennms (1.7.92-1) unstable; urgency=medium

  * New upstream release.

 -- Benjamin Reed <ranger@opennms.org>  Wed, 02 Jun 2010 22:33:00 -0500

opennms (1.7.91-1) unstable; urgency=medium

  * New upstream release.

 -- Benjamin Reed <ranger@opennms.org>  Wed, 26 May 2010 12:37:00 -0500

opennms (1.7.90-2) unstable; urgency=medium

  * Build non-SNAPSHOT jars.

 -- Benjamin Reed <ranger@opennms.org>  Thu, 20 May 2010 12:31:00 -0500

opennms (1.7.90-1) unstable; urgency=medium

  * New upstream release.

 -- Benjamin Reed <ranger@opennms.org>  Thu, 20 May 2010 02:00:00 -0500

opennms (1.7.10-4) unstable; urgency=low

  * Fix PostgreSQL dependency

 -- Benjamin Reed <ranger@opennms.org>  Thu, 06 May 2010 10:57:00 +0200

opennms (1.7.10-3) unstable; urgency=low

  * Include small fix for RXTX native libraries.

 -- Benjamin Reed <ranger@opennms.org>  Thu, 18 Mar 2010 10:30:00 -0500

opennms (1.7.10-2) unstable; urgency=low

  * Fix jar filenames.

 -- Benjamin Reed <ranger@opennms.org>  Tue, 11 Mar 2010 17:49:00 -0500

opennms (1.7.10-1) unstable; urgency=medium

  * New upstream release.

 -- Benjamin Reed <ranger@opennms.org>  Tue, 11 Mar 2010 10:35:00 -0500

opennms (1.7.9-1) unstable; urgency=medium

  * New upstream release.

 -- Benjamin Reed <ranger@opennms.org>  Thu, 11 Feb 2010 10:45:00 -0500

opennms (1.7.8-1) unstable; urgency=medium

  * New upstream release.

 -- Benjamin Reed <ranger@opennms.org>  Tue, 08 Dec 2009 12:02:00 -0500

opennms (1.7.7-1) unstable; urgency=medium

  * New upstream release.

 -- Benjamin Reed <ranger@opennms.org>  Mon, 05 Oct 2009 19:57:00 -0500

opennms (1.7.6-1) unstable; urgency=medium

  * New upstream release.

 -- Benjamin Reed <ranger@opennms.org>  Mon, 03 Aug 2009 14:07:00 -0500

opennms (1.7.5-1) unstable; urgency=medium

  * New upstream release.

 -- Benjamin Reed <ranger@opennms.org>  Mon, 13 Jul 2009 12:46:00 -0500

opennms (1.7.4-1) unstable; urgency=medium

  * New upstream release.

 -- Benjamin Reed <ranger@opennms.org>  Sun, 07 Jun 2009 13:21:00 -0500

opennms (1.7.3-1) unstable; urgency=medium

  * New upstream release.

 -- Benjamin Reed <ranger@opennms.org>  Wed, 29 Apr 2009 17:15:00 -0500

opennms (1.7.2-1) unstable; urgency=high

  * New upstream release.

 -- Benjamin Reed <ranger@opennms.org>  Wed, 01 Apr 2009 12:30:00 -0500

opennms (1.7.1-1) unstable; urgency=low

  * New upstream release.

 -- Benjamin Reed <ranger@opennms.org>  Tue, 31 Mar 2009 21:38:55 -0500

opennms (1.7.0-1) unstable; urgency=low

  * New upstream release.

 -- Benjamin Reed <ranger@opennms.org>  Wed, 15 Oct 2008 21:38:55 -0500

opennms (1.6.9-1) stable; urgency=low

  * Fix missing setup war.

 -- Benjamin Reed <ranger@opennms.org>  Mon, 08 Feb 2010 15:16:00 -0500

opennms (1.6.8-1) stable; urgency=low

  * New upstream release.

 -- Benjamin Reed <ranger@opennms.org>  Wed, 09 Dec 2009 22:05:00 -0500

opennms (1.6.7-1) stable; urgency=low

  * New upstream release.

 -- Benjamin Reed <ranger@opennms.org>  Mon, 05 Oct 2009 12:32:00 -0500

opennms (1.6.6-1) stable; urgency=medium

  * New upstream release.

 -- Benjamin Reed <ranger@opennms.org>  Fri, 18 Sep 2009 10:45:00 -0500

opennms (1.6.5-1) stable; urgency=medium

  * New upstream release.

 -- Benjamin Reed <ranger@opennms.org>  Fri, 15 May 2009 13:42:00 -0500

opennms (1.6.4-1) stable; urgency=high

  * New upstream release.

 -- Benjamin Reed <ranger@opennms.org>  Wed, 01 Apr 2009 12:00:00 -0500

opennms (1.6.3-1) stable; urgency=medium

  * New upstream release.

 -- Benjamin Reed <ranger@opennms.org>  Tue, 31 Mar 2009 14:02:00 -0500

opennms (1.6.2-2) stable; urgency=low

  * Update dependencies to allow OpenJDK.

 -- Benjamin Reed <ranger@opennms.org>  Fri, 13 Feb 2009 16:07:00 -0500

opennms (1.6.2-1) stable; urgency=low

  * New upstream release.

 -- Benjamin Reed <ranger@opennms.org>  Thu, 15 Jan 2009 09:15:35 -0500

opennms (1.6.1-1) stable; urgency=low

  * New upstream release.

 -- Benjamin Reed <ranger@opennms.org>  Thu, 13 Nov 2008 14:05:15 -0500

opennms (1.6.0-1) stable; urgency=medium

  * New upstream release.

 -- Benjamin Reed <ranger@opennms.org>  Tue, 28 Oct 2008 10:49:06 -0500

opennms (1.5.99-1) unstable; urgency=medium

  * New upstream release.

 -- Benjamin Reed <ranger@opennms.org>  Wed, 23 Oct 2008 12:11:10 -0500

opennms (1.5.98-1) unstable; urgency=medium

  * New upstream release.

 -- Benjamin Reed <ranger@opennms.org>  Wed, 22 Oct 2008 21:45:57 -0500

opennms (1.5.97-1) unstable; urgency=low

  * New upstream release.

 -- Benjamin Reed <ranger@opennms.org>  Wed, 15 Oct 2008 21:38:55 -0500

opennms (1.5.96-6) unstable; urgency=medium

  * Rebuild with a patch for notification stuff.

 -- Benjamin Reed <ranger@opennms.org>  Wed, 01 Oct 2008 15:37:23 -0500

opennms (1.5.96-4) unstable; urgency=medium

  * New upstream release.

 -- Benjamin Reed <ranger@opennms.org>  Tue, 30 Sep 2008 23:54:22 -0500

opennms (1.5.96-1) unstable; urgency=medium

  * New upstream release.

 -- Benjamin Reed <ranger@opennms.org>  Tue, 30 Sep 2008 18:38:28 -0500

opennms (1.5.95-1) unstable; urgency=high

  * New upstream release.
  * Fix for important poller bug.

 -- Benjamin Reed <ranger@opennms.org>  Tue, 30 Sep 2008 12:23:53 -0500

opennms (1.5.94-1) unstable; urgency=medium

  * New upstream release.

 -- Benjamin Reed <ranger@opennms.org>  Thu, 25 Sep 2008 16:30:23 -0500

opennms (1.5.93-1) unstable; urgency=low

  * New upstream release.

 -- Benjamin Reed <ranger@opennms.org>  Tue, 24 Jun 2008 11:15:23 -0500

opennms (1.5.92-1) unstable; urgency=low

  * New upstream release.

 -- Benjamin Reed <ranger@opennms.org>  Wed, 18 Jun 2008 12:08:13 -0500

opennms (1.5.91-3) unstable; urgency=low

  * More package tweaks and fix for an upgrade issue

 -- Benjamin Reed <ranger@opennms.org>  Fri, 09 May 2008 09:55:57 -0500

opennms (1.5.91-3) unstable; urgency=low

  * Fix for bug #2461 (incorrect script location)

 -- Benjamin Reed <ranger@opennms.org>  Thu, 08 May 2008 08:52:08 -0500

opennms (1.5.91-1) unstable; urgency=low

  * New upstream release.

 -- Benjamin Reed <ranger@opennms.org>  Mon, 05 May 2008 16:54:00 -0500

opennms (1.5.90-1) unstable; urgency=low

  * New upstream release.

 -- Benjamin Reed <ranger@opennms.org>  Fri, 21 Mar 2008 17:43:00 -0500

opennms (1.3.11-1) unstable; urgency=low

  * New upstream release.

 -- Benjamin Reed <ranger@opennms.org>  Wed, 07 Feb 2008 14:40:00 -0500

opennms (1.3.10-1) unstable; urgency=low

  * New upstream release.

 -- Benjamin Reed <ranger@opennms.org>  Wed, 06 Feb 2008 14:30:00 -0500

opennms (1.3.9-1) unstable; urgency=low

  * New upstream release.

 -- Benjamin Reed <ranger@opennms.org>  Wed, 28 Nov 2007 14:29:26 -0500

opennms (1.3.8-1) unstable; urgency=low

  * New upstream release.

 -- Benjamin Reed <ranger@opennms.org>  Wed, 07 Nov 2007 13:11:00 -0500

opennms (1.3.7-1) unstable; urgency=low

  * New upstream release.

 -- Benjamin Reed <ranger@opennms.org>  Fri, 14 Sep 2007 15:26:26 -0500

opennms (1.3.7-SNAPSHOT-1) unstable; urgency=low

  * New upstream release.

 -- Jeff Gehlbach <jeffg@opennms.org>  Sun, 29 Jul 2007 18:51:01 -0500

opennms (1.3.6-1) unstable; urgency=low

  * New upstream release.
  * Removed requirement for libjicmp, changed to suggest jicmp,
    now separately maintained
  * Changed dependency on librrd-java to jrrd, now separately
    maintained

 -- Jeff Gehlbach <jeffg@opennms.org>  Sun, 29 Jul 2007 15:43:47 -0500

opennms (1.3.5-1) unstable; urgency=low

  * New upstream release.

 -- Jeff Gehlbach <jeffg@opennms.org>  Fri, 29 Jun 2007 15:43:10 -0400

opennms (1.3.3-1) unstable; urgency=low

  * New upstream release.
  * Package libiplike-pgsql now separately versioned in three flavors
    to match the target PostgreSQL version (7.4, 8.1, 8.2).

 -- Jeff Gehlbach <jeffg@opennms.org>  Wed, 28 Mar 2007 09:55:31 -0400

opennms (1.3.2) unstable; urgency=low

  * New upstream release.

 -- Jeff Gehlbach <jeffg@opennms.org>  Sat, 13 Jan 2007 22:32:31 -0400

opennms (1.2.5-1) unstable; urgency=low

  * New upstream release.

 -- Eric Evans <eevans@sym-link.com>  Thu, 24 Nov 2005 15:01:19 -0600

opennms (1.2.4-1) unstable; urgency=low

  * New upstream release.

 -- Eric Evans <eevans@sym-link.com>  Sat, 27 Aug 2005 17:20:45 -0500

opennms (1.2.3-1) unstable; urgency=low

  * New upstream release.

 -- Eric Evans <eevans@sym-link.com>  Sun, 29 May 2005 14:20:30 -0500

opennms (1.2.2-1) unstable; urgency=low

  * New upstream release.

 -- Eric Evans <eevans@sym-link.com>  Sat,  2 Apr 2005 14:39:35 -0600

opennms (1.2.1-1) unstable; urgency=low

  * New upstream release.

 -- Eric Evans <eevans@sym-link.com>  Mon, 21 Mar 2005 14:11:28 -0600

opennms (1.2.0-1) unstable; urgency=low

  * New upstream release.

 -- Eric Evans <eevans@sym-link.com>  Mon, 14 Feb 2005 11:26:15 -0600

opennms (1.1.5-1) unstable; urgency=low

  * New upstream release.
  * Dropped installer invocation in opennms-db, opennms-webapp.
  * Only remove data in /var/lib/opennms on purge.
  * Added debconf note, (conditional on upgrade from < 1.1.5), about
    the need to manually run the installer.

 -- Eric Evans <eevans@sym-link.com>  Wed, 26 Jan 2005 13:17:53 -0600

opennms (1.1.4-1) unstable; urgency=low

  * New upstream release.
  * Added debconf note to opennms-webapp regarding need to manually
    remove the old server context, (conditional upon upgrade from 
    versions < 1.1.4).

 -- Eric Evans <eevans@sym-link.com>  Sun, 07 Nov 2004 04:58:21 +0000
 
opennms (1.1.3-2) unstable; urgency=low

  * Updated dependencies to include libpgjava, and dropped the copy of 
    postgresql.jar that was being installed by upstream.
  * Re-added clobbered conffiles

 -- Eric Evans <eevans@sym-link.com>  Tue, 27 Jul 2004 09:30:17 -0500

opennms (1.1.3-1) unstable; urgency=low

  * New upstream release
  * Updated opennms-db post-install to accomodate the new java-based 
    installer.
  * Updated opennms-webapp post-install to accomodate the new java-based
    installer.
  * Added libgetopt-mixed-perl as a dependency for common, removed it as
    a dependency for contrib, (it was backward before, this is how it 
    should have been).
  * Added opennms-common as a dependency for opennms-db, and moved 
    install.pl from common to db.
  * Added a symlink to CATALINA_HOME/server/lib for upstream copy of 
    log4j and removed dependency on package from Debian repository.
  * Reverted log4j.properties back to upstream defaults.
  * Changed opennms-db.postinst and opennms-db.postrm to be kinder
    about starting and stoping the database, (see
    http://bugs.opennms.org/cgi-bin/bugzilla/show_bug.cgi?id=814).
  * Eliminated opennms-server.preinst

 -- Eric Evans <eevans@sym-link.com>  Sat,  14 Feb 2004 14:10:00 -0600

opennms (1.1.2-1) stable; urgency=low

  * Made /etc/opennms/web.xml a symlink that points to
    /usr/share/java/webapps/opennms/WEB-INF/web.xml to make tomcat happy.
  * Changed the post-install of opennms-webapp and opennms-db, since
    install.pl now runs as root.
  * Fixed postrm of opennms-db so that dropdb works.
  * Replaced reference to /opt/Opennms with /usr/share/opennms in init script.
  * Added dependency on libgetopt-mixed-perl for opennms-contrib,
    (send-event.pl requires it).
  * Fixed duplicate and missing depends to make lintian happy.

 -- Eric Evans <eevans@opennms.org>  Fri,  5 Sep 2003 14:10:00 -0500

opennms (1.1.1-5) unstable; urgency=low

  * The "Tax Man Cometh" release!
  * Fixed the database install portion so that upgrades now run smoothly.
  * We now use the "postgres" user to do the db work instead of root.
  * Split up packages again to use an opennms-db package for all database
    stuff.
  * Moved the misc jars (not opennms*jar) to opennms-server, since it's the
    only package that needs them (webapp has it's jars in WEB-INF/lib).

 -- Tony Simone <tony.simone@medvantx.com>  Tue, 15 Apr 2003 11:52:00 -0500

opennms (1.1.1-4) unstable; urgency=low

  * Massive rework to split into numerous packages.
  * Fixed several dependency issues for the latest cut.
  * Fixed the TOMCAT var install / no-install issue in install.pl.

 -- Tony Simone <tony.simone@medvantx.com>  Wed,  2 Apr 2003 23:06:00 -0500

opennms (1.1.1-3) unstable; urgency=low

  * Merged latest changes from upstream 1.1.1.1.
  * Eliminated install-tomcat4.pl, modified the newly enhanced install.pl.

 -- Tony Simone <tony.simone@medvantx.com>  Thu, 27 Feb 2003 16:34:00 -0500

opennms (1.1.1-2) unstable; urgency=low

  * Not released.
  * Updated dependencies to reflect current Postgres version and need for
    Tomcat4 >= 4.1.18.
  * Split off the opennms-webapps opennms-doc packages.
  * Fixed some layout of the libs.
  * Hacked up install.pl, took out the tomcat part and put it in a separate
    install-tomcat4.pl script.

 -- Tony Simone <tony.simone@medvantx.com>  Thu, 14 Feb 2003 11:00:00 -0500

opennms (1.1.1-1) unstable; urgency=low

  * Updated to Debian standards version 3.5.8.
  * Added a (undocumented) manpage.

 -- Tony Simone <tony.simone@medvantx.com>  Mon, 10 Feb 2003 14:27:00 -0500

opennms (1.1.1-0) unstable; urgency=low

  * New upstream release.
  * Added a postgres createuser "root" to the postinst script now that 7.3.1
    doesn't have a root user setup already.
  * Added a fix to install.pl for the proper location of postgres libs on
    Debian.
  * Another fix for the new postgresql pg_hba.conf format.
  * Fixed the log4j problem by depending on a reasonable version.

 -- Tony Simone <tony.simone@medvantx.com>  Mon, 10 Feb 2003 09:11:00 -0500

opennms (1.1.0-0) unstable; urgency=low

  * New upstream release.
  * Fixed the 1.0.2-1 bug of opennms not stopping (due to mismatched
    HttpManagment ports in source file, config file, and opennms.sh script).
  * Fixed the debian/control file to use real and virtual depends on java
    stuff.

 -- Tony Simone <tony.simone@medvantx.com>  Fri, 22 Nov 2002 08:29:00 -0500

opennms (1.0.2-1) unstable; urgency=low

  * Re-worked postinst to take a username/password for Postgres access.
  * Removed the conffiles list since it is autogenerated.
  * Changed configs to match Debian Woody/Sid tomcat4 running on port 8180.
  * To work with Debian tomcat4 which is already on 8180 by default,
    moved HttpConnector to port 8280 and server on 8281.
  * Fixed up all the symlinks using dh_link.

 -- Tony Simone <tony.simone@medvantx.com>  Mon, 18 Nov 2002 13:24:00 -0500

opennms (1.0.2-0) unstable; urgency=low

  * New upstream release.
  * Changed Section to contrib since it depends on a non-free package (java2).
  * Fixed Depends to use autogenerated shlibs deps.
  * Removed logrotate config and just downshifted the defaults in the
    log4j.properties to INFO level and smaller logfiles.
  * Added a tomcat policy to allow proper access to OpenNMS stuff.
    (Thanks to Dmitry Glushenok <glush@rasko.ru> for pointing that out)

 -- Tony Simone <tony.simone@medvantx.com>  Fri, 15 Nov 2002 09:00:00 -0500

opennms (1.0.1-2) unstable; urgency=low

  * Added Depends on metamail since the Reports mailing functions require it.
  * Now linking /usr/share/opennms/share to /var/lib/opennms, since certain
    functions are hardcoded to the share dir.  This fixes reports generation.
  * Moved all Java native libs to /usr/lib, and do ldconfig in postinst.
  * Fixed logrotate script to be quiet unless there is a problem.

 -- Tony Simone <tony.simone@medvantx.com>  Tue, 30 Sep 2002 20:37:00 -0400

opennms (1.0.1-1) unstable; urgency=low

  * Changed postinst to tell admin about some special needs.
  * update-rc.d now starts opennms as S21, since postgresql is S20 and needs
    to start first.
  * Added a logrotate script (these logs get big fast).
  * Changed the Depends to accurately reflect rrdtool instead of librrd0 and
    remove perl since it is required by libdbd-pg-perl.

 -- Tony Simone <tony.simone@medvantx.com>  Thu, 19 Sep 2002 16:15:00 -0400

opennms (1.0.1-0) unstable; urgency=low

  * Upstream update.
  * Complete rebuild to be more Debian FHS compliant. A truly massive work-over
    that hacked up the debian dirs build scripts pretty thoroughly.

 -- Tony Simone <tony.simone@medvantx.com>  Fri, 13 Sep 2002 09:00:00 -0400

opennms (0.9.0-1) unstable; urgency=low

  * Initial Release.

 -- Ben Reed <ben@opennms.org>  Wed, 12 Sep 2001 23:42:39 +0000

Local variables:
mode: debian-changelog
End:<|MERGE_RESOLUTION|>--- conflicted
+++ resolved
@@ -1,18 +1,16 @@
-<<<<<<< HEAD
 opennms (1.13.0-1) stable; urgency=low
 
   * New upstream release.  This is the first unstable release for the eventual
     1.14.x stable series.
 
  -- OpenNMS Release Manager <opennms@opennms.org>  Thu, 12 Dec 2013 15:28:00 -0400
-=======
+
 opennms (1.12.5-1) stable; urgency=high
 
   * New upstream release.  This release contains another upgrade fix as well
     as a few other bug fixes and enhancements.
 
  -- OpenNMS Release Manager <opennms@opennms.org>  Wed, 19 Feb 2014 13:32:00 -0400
->>>>>>> 22e15994
 
 opennms (1.12.4-1) stable; urgency=high
 
