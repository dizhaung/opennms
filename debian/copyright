--- conflicted
+++ resolved
@@ -3,11 +3,7 @@
 
 Copyright:
 
-<<<<<<< HEAD
-OpenNMS(R) is Copyright (C) 2002-2014 The OpenNMS Group, Inc. All rights
-=======
 OpenNMS(R) is Copyright (C) 2002-2015 The OpenNMS Group, Inc. All rights
->>>>>>> cf65d591
 reserved.
 
 OpenNMS(R) is a registered trademark of The OpenNMS Group, Inc.
