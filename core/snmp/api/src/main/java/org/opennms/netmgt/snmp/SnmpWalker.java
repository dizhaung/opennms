--- conflicted
+++ resolved
@@ -55,15 +55,10 @@
     private boolean m_error = false;
     private String m_errorMessage = "";
     private Throwable m_errorThrowable = null;
-<<<<<<< HEAD
 
     private SnmpWalkCallback m_callback;
 
-    protected SnmpWalker(InetAddress address, String name, int maxVarsPerPdu, int maxRepetitions, CollectionTracker tracker) {
-=======
-    
     protected SnmpWalker(InetAddress address, String name, int maxVarsPerPdu, int maxRepetitions, int maxRetries, CollectionTracker tracker) {
->>>>>>> f772ff3a
         m_address = address;
         m_signal = new CountDownLatch(1);
         
