--- conflicted
+++ resolved
@@ -105,10 +105,7 @@
     private String m_privPassPhrase;
     private String m_engineId;
     private String m_contextEngineId;
-<<<<<<< HEAD
-=======
     private String m_contextName;
->>>>>>> 4b2e13eb
     private String m_enterpriseId;
     
     public SnmpConfiguration() {
@@ -131,14 +128,10 @@
             setTimeout(config.getTimeout());
             setVersion(config.getVersion());
             setWriteCommunity(config.getWriteCommunity());
-            setEnterpriseId(config.getEnterpriseId());
             setContextName(config.getContextName());
             setContextEngineId(config.getContextEngineId());
-<<<<<<< HEAD
             setEnterpriseId(config.getEnterpriseId());
-=======
             setEngineId(config.getEngineId());            
->>>>>>> 4b2e13eb
         }
     }
 
@@ -332,19 +325,4 @@
     public boolean isVersion3() {
     	return getVersion() == VERSION3;
     }
-<<<<<<< HEAD
-
-    public final String getEnterpriseId() {
-    	return m_enterpriseId;
-    }
-    
-    public void setEnterpriseId(final String enterpriseId) {
-    	m_enterpriseId = enterpriseId;
-    }
-    
-    public boolean isVersion3() {
-    	return getVersion() == VERSION3;
-    }
-=======
->>>>>>> 4b2e13eb
 }