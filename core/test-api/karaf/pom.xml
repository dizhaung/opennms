<?xml version="1.0" encoding="UTF-8"?>
<project xmlns="http://maven.apache.org/POM/4.0.0" xmlns:xsi="http://www.w3.org/2001/XMLSchema-instance" xsi:schemaLocation="http://maven.apache.org/POM/4.0.0 http://maven.apache.org/maven-v4_0_0.xsd">
  <parent>
    <groupId>org.opennms.core</groupId>
    <artifactId>org.opennms.core.test-api</artifactId>
    <version>18.0.0-SNAPSHOT</version>
  </parent>
  <modelVersion>4.0.0</modelVersion>
  <groupId>org.opennms.core.test-api</groupId>
  <artifactId>org.opennms.core.test-api.karaf</artifactId>
  <name>OpenNMS Core Test API (Karaf)</name>
  <packaging>bundle</packaging>
  <build>
    <plugins>
      <plugin>
        <groupId>org.apache.felix</groupId>
        <artifactId>maven-bundle-plugin</artifactId>
        <extensions>true</extensions>
        <configuration>
          <instructions>
            <Bundle-RequiredExecutionEnvironment>JavaSE-1.8</Bundle-RequiredExecutionEnvironment>
            <Bundle-SymbolicName>${project.artifactId}</Bundle-SymbolicName>
            <Bundle-Version>${project.version}</Bundle-Version>
          </instructions>
        </configuration>
      </plugin>
      <!--

      It is difficult to get all of the projects that are needed for the features-maven-plugin
      execution to build in advance of this project during the deployment phase in Bamboo for
      some reason. We'll have to comment this out until we find a way to declare all of the
      feature dependencies.

      @see http://issues.opennms.org/browse/NMS-7880

      <plugin>
        <groupId>org.apache.maven.plugins</groupId>
        <artifactId>maven-dependency-plugin</artifactId>
        <executions>
          <!- - Copy all Pax Exam artifacts into the Karaf repository - ->
          <execution>
            <id>copy</id>
            <phase>process-test-classes</phase>
            <goals>
              <goal>copy-dependencies</goal>
            </goals>
            <configuration>
              <useRepositoryLayout>true</useRepositoryLayout>
              <excludeTypes>tar.gz</excludeTypes>
              <excludeGroupIds>org.opennms</excludeGroupIds>
              <outputDirectory>target/paxexam/test-repo</outputDirectory>
            </configuration>
          </execution>
        </executions>
      </plugin>
      <plugin>
        <groupId>org.apache.karaf.tooling</groupId>
        <artifactId>features-maven-plugin</artifactId>
        <version>${karafVersion}</version>
        <executions>
          <execution>
            <id>add-features-to-repo</id>
            <phase>process-test-resources</phase>
            <goals>
              <goal>add-features-to-repo</goal>
            </goals>
            <configuration>
              <karafVersion>${karafVersion}</karafVersion>
              <descriptors>
                <!- - Karaf standard features - ->
                <descriptor>mvn:org.apache.karaf.assemblies.features/standard/${karafVersion}/xml/features</descriptor>
                <!- - Karaf Spring features - ->
                <descriptor>mvn:org.apache.karaf.assemblies.features/spring/${karafVersion}/xml/features</descriptor>
                <!- - Pax Web features - ->
                <descriptor>mvn:org.ops4j.pax.web/pax-web-features/3.1.2/xml/features</descriptor>
                <!- - Features for the OpenNMS-modified Karaf container - ->
                <descriptor>mvn:org.opennms.container/karaf/${project.version}/xml/features</descriptor>
                <!- - OpenNMS product features generated by container/features/pom.xml - ->
                <descriptor>mvn:org.opennms.karaf/opennms/${project.version}/xml/features</descriptor>
              </descriptors>
              <features>
                <feature>opennms-${project.version}</feature>
                <feature>opennms-activemq-config</feature>
                <feature>opennms-activemq</feature>
                <feature>opennms-activemq-dispatcher-config</feature>
                <feature>opennms-activemq-dispatcher</feature>
                <feature>opennms-activemq-event-forwarder</feature>
                <feature>opennms-activemq-event-receiver</feature>
              </features>
              <repository>target/paxexam/test-repo</repository>
            </configuration>
          </execution>
        </executions>
      </plugin>
      -->
      <plugin>
        <groupId>org.apache.maven.plugins</groupId>
        <artifactId>maven-failsafe-plugin</artifactId>
        <configuration>
          <skipITs>${skipITs}</skipITs>
        </configuration>
        <executions>
          <execution>
            <goals>
              <goal>integration-test</goal>
              <goal>verify</goal>
            </goals>
          </execution>
        </executions>
      </plugin>
    </plugins>
  </build>
  <dependencies>
    <dependency>
      <groupId>org.opennms.dependencies</groupId>
      <artifactId>pax-exam-dependencies</artifactId>
      <type>pom</type>
      <scope>compile</scope>
    </dependency>

    <!-- Apache Karaf container tar.gz -->
    <dependency>
      <groupId>org.apache.karaf</groupId>
      <artifactId>apache-karaf</artifactId>
      <version>${karafVersion}</version>
      <type>tar.gz</type>
      <exclusions>
        <exclusion>
          <groupId>commons-logging</groupId>
          <artifactId>commons-logging</artifactId>
        </exclusion>
        <exclusion>
          <groupId>org.springframework</groupId>
          <artifactId>spring-aop</artifactId>
        </exclusion>
        <exclusion>
          <groupId>org.springframework</groupId>
          <artifactId>spring-asm</artifactId>
        </exclusion>
        <exclusion>
          <groupId>org.springframework</groupId>
          <artifactId>spring-beans</artifactId>
        </exclusion>
        <exclusion>
          <groupId>org.springframework</groupId>
          <artifactId>spring-context</artifactId>
        </exclusion>
        <exclusion>
          <groupId>org.springframework</groupId>
          <artifactId>spring-core</artifactId>
        </exclusion>
        <exclusion>
          <groupId>org.springframework</groupId>
          <artifactId>spring-expression</artifactId>
        </exclusion>
      </exclusions>
    </dependency>
    <dependency>
      <groupId>org.opennms.dependencies</groupId>
      <artifactId>spring-dependencies</artifactId>
      <type>pom</type>
    </dependency>

    <!-- Karaf standard features artifact -->
    <dependency>
      <groupId>org.apache.karaf.assemblies.features</groupId>
      <artifactId>standard</artifactId>
      <version>${karafVersion}</version>
      <classifier>features</classifier>
      <type>xml</type>
      <scope>test</scope>
    </dependency>

    <!-- Karaf Spring features artifact -->
    <dependency>
      <groupId>org.apache.karaf.assemblies.features</groupId>
      <artifactId>spring</artifactId>
      <version>${karafVersion}</version>
      <classifier>features</classifier>
      <type>xml</type>
      <scope>test</scope>
    </dependency>

    <!-- Pax Web features artifact -->
    <dependency>
      <groupId>org.ops4j.pax.web</groupId>
      <artifactId>pax-web-features</artifactId>
      <version>3.1.2</version>
      <classifier>features</classifier>
      <type>xml</type>
      <scope>test</scope>
    </dependency>

    <!-- OpenNMS container features artifact -->
    <dependency>
      <groupId>org.opennms.container</groupId>
      <artifactId>karaf</artifactId>
      <version>${project.version}</version>
      <classifier>features</classifier>
      <type>xml</type>
      <scope>test</scope>
    </dependency>

    <!-- OpenNMS product features artifact -->
    <dependency>
      <groupId>org.opennms.karaf</groupId>
      <artifactId>opennms</artifactId>
      <version>${project.version}</version>
      <classifier>features</classifier>
      <type>xml</type>
      <scope>test</scope>
    </dependency>

<<<<<<< HEAD
    <!-- Other projects necessary to make the features-maven-plugin happy -->
    <dependency>
      <groupId>org.opennms.features.amqp</groupId>
      <artifactId>org.opennms.features.amqp.event-forwarder</artifactId>
      <version>${project.version}</version>
      <scope>provided</scope>
    </dependency>
    <dependency>
      <groupId>org.opennms.features.amqp</groupId>
      <artifactId>org.opennms.features.amqp.event-receiver</artifactId>
      <version>${project.version}</version>
      <scope>provided</scope>
    </dependency>
    <dependency>
      <groupId>org.opennms.features.activemq</groupId>
      <artifactId>org.opennms.features.activemq.broker</artifactId>
      <version>${project.version}</version>
      <type>xml</type>
      <classifier>activemq-receiver</classifier>
      <scope>provided</scope>
    </dependency>
    <dependency>
      <groupId>org.opennms.features.vaadin-dashlets</groupId>
      <artifactId>dashlet-alarms</artifactId>
      <version>${project.version}</version>
      <scope>provided</scope>
    </dependency>
    <dependency>
      <groupId>org.opennms.features.vaadin-dashlets</groupId>
      <artifactId>dashlet-charts</artifactId>
      <version>${project.version}</version>
      <scope>provided</scope>
    </dependency>
    <dependency>
      <groupId>org.opennms.features.vaadin-dashlets</groupId>
      <artifactId>dashlet-image</artifactId>
      <version>${project.version}</version>
      <scope>provided</scope>
    </dependency>
    <dependency>
      <groupId>org.opennms.features.vaadin-dashlets</groupId>
      <artifactId>dashlet-ksc</artifactId>
      <version>${project.version}</version>
      <scope>provided</scope>
    </dependency>
    <dependency>
      <groupId>org.opennms.features.vaadin-dashlets</groupId>
      <artifactId>dashlet-map</artifactId>
      <version>${project.version}</version>
      <scope>provided</scope>
    </dependency>
    <dependency>
      <groupId>org.opennms.features.vaadin-dashlets</groupId>
      <artifactId>dashlet-rrd</artifactId>
      <version>${project.version}</version>
      <scope>provided</scope>
    </dependency>
    <dependency>
      <groupId>org.opennms.features.vaadin-dashlets</groupId>
      <artifactId>dashlet-rtc</artifactId>
      <version>${project.version}</version>
      <scope>provided</scope>
    </dependency>
    <dependency>
      <groupId>org.opennms.features.vaadin-dashlets</groupId>
      <artifactId>dashlet-summary</artifactId>
      <version>${project.version}</version>
      <scope>provided</scope>
    </dependency>
    <dependency>
      <groupId>org.opennms.features.vaadin-dashlets</groupId>
      <artifactId>dashlet-surveillance</artifactId>
      <version>${project.version}</version>
      <scope>provided</scope>
    </dependency>
    <dependency>
      <groupId>org.opennms.features.vaadin-dashlets</groupId>
      <artifactId>dashlet-topology</artifactId>
      <version>${project.version}</version>
      <scope>provided</scope>
    </dependency>
    <dependency>
      <groupId>org.opennms.features.vaadin-dashlets</groupId>
      <artifactId>dashlet-url</artifactId>
      <version>${project.version}</version>
      <scope>provided</scope>
=======
    <!-- Other projects necessary to run integration tests -->
    <dependency>
      <groupId>org.opennms.features</groupId>
      <artifactId>org.opennms.features.discovery</artifactId>
      <version>${project.version}</version>
      <scope>test</scope>
>>>>>>> 12ebc820
    </dependency>

    <!-- 
      This test-jar contains the org.apache.karaf.itests.KarafTestSupport class
      which provides useful utility functions when running Pax Exam testing inside
      Karaf.

      @see org.apache.karaf.itests.KarafTestSupport
    -->
    <!--
    <dependency>
      <groupId>org.apache.karaf.itests</groupId>
      <artifactId>itests</artifactId>
      <version>${karafVersion}</version>
      <!- - <classifier>tests</classifier> - ->
    </dependency>
    -->

  </dependencies>
  <repositories>
    <repository>
      <snapshots><enabled>false</enabled></snapshots>
      <releases><enabled>true</enabled></releases>
      <id>opennms-repo</id>
      <name>OpenNMS Repository</name>
      <url>http://maven.opennms.org/content/groups/opennms.org-release</url>
    </repository>
    <repository>
      <snapshots><enabled>true</enabled></snapshots>
      <releases><enabled>false</enabled></releases>
      <id>opennms-snapshots</id>
      <name>OpenNMS Snapshot Maven Repository</name>
      <url>http://maven.opennms.org/content/groups/opennms.org-snapshot</url>
    </repository>
    <repository>
      <id>com.springsource.repository.bundles.release</id>
      <name>SpringSource Enterprise Bundle Repository - SpringSource Bundle Releases</name>
      <url>http://maven.opennms.org/content/repositories/com.springsource.repository.bundles.release</url>
    </repository>
    <repository>
      <id>com.springsource.repository.bundles.external</id>
      <name>SpringSource Enterprise Bundle Repository - External Bundle Releases</name>
      <url>http://maven.opennms.org/content/repositories/com.springsource.repository.bundles.external</url>
    </repository>
    <repository>
       <id>vaadin-addons</id>
       <url>http://maven.opennms.org/content/repositories/vaadin-addons/</url>
    </repository>
    <repository>
      <id>sonatype-public-repo</id>
      <name>Sonatype Public Maven Repository</name>
      <url>http://maven.opennms.org/content/repositories/sonatype-public-repo/</url>
    </repository>
  </repositories>
</project><|MERGE_RESOLUTION|>--- conflicted
+++ resolved
@@ -211,7 +211,6 @@
       <scope>test</scope>
     </dependency>
 
-<<<<<<< HEAD
     <!-- Other projects necessary to make the features-maven-plugin happy -->
     <dependency>
       <groupId>org.opennms.features.amqp</groupId>
@@ -298,14 +297,14 @@
       <artifactId>dashlet-url</artifactId>
       <version>${project.version}</version>
       <scope>provided</scope>
-=======
+    </dependency>
+
     <!-- Other projects necessary to run integration tests -->
     <dependency>
       <groupId>org.opennms.features</groupId>
       <artifactId>org.opennms.features.discovery</artifactId>
       <version>${project.version}</version>
       <scope>test</scope>
->>>>>>> 12ebc820
     </dependency>
 
     <!-- 
