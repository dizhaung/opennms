--- conflicted
+++ resolved
@@ -174,57 +174,6 @@
         final InetAddress hostAddress = addr(host);
         final int port = config.port();
         final SnmpAgentAddress agentAddress = new SnmpAgentAddress(hostAddress, port);
-<<<<<<< HEAD
-    	
-    	final InetAddress localHost = InetAddressUtils.addr("127.0.0.1");
-    	final SnmpAgentConfigProxyMapper mapper = SnmpAgentConfigProxyMapper.getInstance();
-
-    	SnmpAgentAddress listenAddress = null;
-
-    	// try to find an unused port on localhost
-    	int mappedPort = 1161;
-    	do {
-    	    listenAddress = new SnmpAgentAddress(localHost, mappedPort++);
-    	} while (mapper.contains(listenAddress));
-
-    	if (Boolean.valueOf(useMockSnmpStrategy)) {
-    	    // map to itself  =)
-    	    mapper.addProxy(hostAddress, agentAddress);
-    	} else {
-    	    MockSnmpAgent agent = null;
-    	    while (agent == null) {
-    	        try {
-    	            agent = MockSnmpAgent.createAgentAndRun(resource.getURL(), str(listenAddress.getAddress()) + "/" + listenAddress.getPort());
-    	            break;
-    	        } catch (final RuntimeException e) {
-    	            boolean rethrow = true;
-    	            Throwable cause = e;
-    	            while (cause != null) {
-                        if (cause instanceof BindException && cause.getMessage().contains("already in use")) {
-                            do {
-                                listenAddress = new SnmpAgentAddress(localHost, mappedPort++);
-                            } while (mapper.contains(listenAddress));
-                            cause = null;
-                            rethrow = false;
-                        } else {
-                            cause = cause.getCause();
-                        }
-    	            }
-    	            if (rethrow) throw e;
-    	        }
-    	    }
-
-    	    mapper.addProxy(hostAddress, listenAddress);
-
-    	    LOG.debug("using MockSnmpAgent on {} for 'real' address {}", listenAddress, agentAddress);
-
-    	    @SuppressWarnings("unchecked")
-    	    final Map<SnmpAgentAddress,MockSnmpAgent> agents = (Map<SnmpAgentAddress,MockSnmpAgent>)testContext.getAttribute(AGENT_KEY);
-    	    agents.put(agentAddress, agent);
-    	}
-
-    	provider.setDataForAddress(agentAddress, resource);
-=======
 
         final SnmpAgentConfigProxyMapper mapper = SnmpAgentConfigProxyMapper.getInstance();
 
@@ -252,7 +201,6 @@
         }
 
         provider.setDataForAddress(agentAddress, resource);
->>>>>>> ba17cda5
     }
 
     private JUnitSnmpAgent findAgentAnnotation(final TestContext testContext) {
