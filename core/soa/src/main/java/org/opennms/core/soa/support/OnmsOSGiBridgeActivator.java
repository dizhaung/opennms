--- conflicted
+++ resolved
@@ -54,25 +54,15 @@
 public class OnmsOSGiBridgeActivator implements RegistrationHook, ServiceListener, BundleActivator {
     private static final Logger LOG = LoggerFactory.getLogger(OnmsOSGiBridgeActivator.class);
 
-<<<<<<< HEAD
-    private AtomicReference<BundleContext> m_bundleContext = new AtomicReference<>();
-=======
     private final AtomicReference<BundleContext> m_bundleContext = new AtomicReference<>();
->>>>>>> 2d3e9d23
 
     private static final String ONMS_SOURCE = "onms";
     private static final String OSGI_SOURCE = "osgi";
     private static final String REGISTRATION_EXPORT = "registration.export";
     private static final String REGISTRATION_SOURCE = "registration.source";
-<<<<<<< HEAD
-    private ServiceRegistry m_registry = DefaultServiceRegistry.INSTANCE;
-    private Map<Registration, ServiceRegistration<?>> m_onmsRegistration2osgiRegistrationMap = new ConcurrentHashMap<Registration, ServiceRegistration<?>>();
-    private Map<ServiceReference<?>, Registration> m_osgiReference2onmsRegistrationMap = new ConcurrentHashMap<ServiceReference<?>, Registration>();
-=======
     private final ServiceRegistry m_registry = DefaultServiceRegistry.INSTANCE;
     private final Map<Registration, ServiceRegistration<?>> m_onmsRegistration2osgiRegistrationMap = new ConcurrentHashMap<Registration, ServiceRegistration<?>>();
     private final Map<ServiceReference<?>, Registration> m_osgiReference2onmsRegistrationMap = new ConcurrentHashMap<ServiceReference<?>, Registration>();
->>>>>>> 2d3e9d23
 
     @Override
     public void start(final BundleContext bundleContext) throws InvalidSyntaxException {
@@ -102,11 +92,7 @@
     @Override
     public void stop(final BundleContext bundleContext) {
         m_bundleContext.set(null);
-<<<<<<< HEAD
-        // TODO unregister services form both registries with the osgi container stops		
-=======
         // TODO unregister services form both registries with the osgi container stops
->>>>>>> 2d3e9d23
     }
 
     @Override
@@ -116,10 +102,6 @@
 
         final Class<?>[] providerInterfaces = onmsRegistration.getProvidedInterfaces();
         final String[] serviceClasses = new String[providerInterfaces.length];
-<<<<<<< HEAD
-
-=======
->>>>>>> 2d3e9d23
 
         for(int i = 0; i < providerInterfaces.length; i++) {
             serviceClasses[i] = providerInterfaces[i].getName();
@@ -144,11 +126,7 @@
         if (osgiRegistration == null) {
             return;
         }
-<<<<<<< HEAD
-        osgiRegistration.unregister();		
-=======
         osgiRegistration.unregister();
->>>>>>> 2d3e9d23
     }
 
     @Override
@@ -190,15 +168,9 @@
         final String[] classNames = (String[]) reference.getProperty(Constants.OBJECTCLASS);
 
         try {
-<<<<<<< HEAD
-            Class<?>[] providerInterfaces = findClasses(classNames);
-
-            Object provider = bundleContext.getService(reference);
-=======
             final Class<?>[] providerInterfaces = findClasses(classNames);
             final Object provider = bundleContext.getService(reference);
             final Map<String, String> properties = new LinkedHashMap<String, String>();
->>>>>>> 2d3e9d23
 
             for(final String key : reference.getPropertyKeys()) {
                 final Object val = reference.getProperty(key);
