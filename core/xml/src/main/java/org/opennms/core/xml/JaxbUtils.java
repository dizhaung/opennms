--- conflicted
+++ resolved
@@ -382,9 +382,6 @@
         } else {
             final List<Class<?>> allRelatedClasses = getAllRelatedClasses(clazz);
             LOG.trace("Creating new context for classes: {}", allRelatedClasses);
-<<<<<<< HEAD
-            context = org.eclipse.persistence.jaxb.JAXBContextFactory.createContext(allRelatedClasses.toArray(EMPTY_CLASS_LIST), null);
-=======
             if (useMoxy(clazz)) {
                 LOG.trace("Using MOXy for JAXB Context.");
                 context = org.eclipse.persistence.jaxb.JAXBContextFactory.createContext(allRelatedClasses.toArray(EMPTY_CLASS_LIST), null);
@@ -392,7 +389,6 @@
                 LOG.trace("Using built-in implementation for JAXB Context.");
                 context = JAXBContext.newInstance(allRelatedClasses.toArray(EMPTY_CLASS_LIST));
             }
->>>>>>> cdf155c1
             LOG.trace("Context for {}: {}", allRelatedClasses, context);
             m_contexts.put(clazz, context);
         }
