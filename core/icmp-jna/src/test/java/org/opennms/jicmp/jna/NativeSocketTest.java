--- conflicted
+++ resolved
@@ -170,26 +170,6 @@
     @Test(timeout=10000)
     @Ignore("This is ignored since I haven't found a way to interrupt a socket blocked on recvfrom in linux")
     public void testCloseInReceive() throws Exception {
-<<<<<<< HEAD
-        final NativeDatagramSocket socket = NativeDatagramSocket.create(NativeDatagramSocket.PF_INET, NativeDatagramSocket.SOCK_DGRAM,
-                NativeDatagramSocket.IPPROTO_UDP);
-        
-        Thread t = new Thread("Listener") {
-            @Override
-            public void run() {
-                try {
-                    while(true) {
-                        NativeDatagramPacket r = new NativeDatagramPacket(128);
-                        System.err.println("About to receive");
-                        socket.receive(r);
-                        System.err.println("Returned from receive");
-                        String response = UTF_8.decode(r.getContent()).toString();
-
-                        printf("Received Response: %s from %s:%d\n", response, r.getAddress().getHostAddress(), r.getPort());
-                    }
-                } catch (Throwable e) {
-                    e.printStackTrace();
-=======
         NativeDatagramSocket socket = null;
         try {
             socket = NativeDatagramSocket.create(NativeDatagramSocket.PF_INET, NativeDatagramSocket.SOCK_DGRAM, NativeDatagramSocket.IPPROTO_UDP);
@@ -206,7 +186,6 @@
                     sock.receive(r);
                     printf("Received\n");
                     return r;
->>>>>>> c60064f1
                 }
             });
 
