--- conflicted
+++ resolved
@@ -98,13 +98,8 @@
      * @return The string with appropriate substitutions made.
      * @param mapArray a {@link java.util.Map} object.
      */
-<<<<<<< HEAD
-    public static String substitute(String initialString, Map<String,Object>... mapArray) {
-        String workingString = initialString;
-=======
     @SafeVarargs
     public static String substitute(final String initialString, final Map<String,Object>... mapArray) {
->>>>>>> cf65d591
         for (final Map<String,Object> properties : mapArray) {
             final Map<String,String> convertedProperties = new HashMap<String,String>();
             for (final Map.Entry<String,Object> entry : properties.entrySet()) {
@@ -112,11 +107,7 @@
                 convertedProperties.put(entry.getKey(), value == null? null : value.toString());
             }
             if (properties != null) {
-<<<<<<< HEAD
-                workingString = substitute(workingString, new MapBasedSymbolTable(convertedProperties), PLACEHOLDER_PREFIX, PLACEHOLDER_SUFFIX, new ArrayList<String>());
-=======
                 return substitute(initialString, new MapBasedSymbolTable(convertedProperties), PLACEHOLDER_PREFIX, PLACEHOLDER_SUFFIX, new ArrayList<String>());
->>>>>>> cf65d591
             }
         }
         return initialString;
